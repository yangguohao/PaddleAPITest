import collections
import copy
import math
import os
import re

import numpy
import paddle
import torch

USE_CACHED_NUMPY = os.getenv("USE_CACHED_NUMPY", "False").lower() == "true"
cached_numpy = {}

not_zero_apis = [
    "paddle.Tensor.__div__",
    "paddle.Tensor.__floordiv__",
    "paddle.Tensor.__rdiv__",
    "paddle.Tensor.__rfloordiv__",
    "paddle.Tensor.__rtruediv__",
    "paddle.Tensor.__truediv__",
    "paddle.Tensor.divide",
    "paddle.Tensor.floor_divide",
    "paddle.divide",
    "paddle.floor_divide",
    "paddle.nn.functional.kl_div",
    "paddle.sparse.divide",
    "paddle.Tensor.__mod__",
    "paddle.Tensor.__rmod__",
    "paddle.Tensor.floor_mod",
    "paddle.Tensor.mod",
    "paddle.floor_mod",
    "paddle.mod",
]

def generate_unique_array(num_items, float_dtype):
    def get_integer_dtype(float_dtype):
        float_dtype = numpy.dtype(float_dtype)
        if float_dtype == numpy.float16:
            return numpy.uint16, 16
        elif float_dtype == numpy.float32:
            return numpy.uint32, 32
        elif float_dtype == numpy.float64:
            return numpy.uint64, 64
        else:
            raise ValueError(f"Unsupported float dtype: {float_dtype}")
    integer_dtype, bits = get_integer_dtype(float_dtype)
    max_int = (1 << bits) - 1
    current_start_value = 1
    return_list  = []
    attemp_count = 0
    while len(return_list) < num_items and attemp_count < 3:
        nums_to_generate = int(num_items * 1.5)
        if current_start_value >= max_int:
            raise ValueError(f"Cannot generate {num_items} unique items of type {float_dtype} within the range.")
        end_value = min(current_start_value + nums_to_generate, max_int)
        random_arr = numpy.arange(current_start_value, end_value, dtype=integer_dtype)
        float_arr = random_arr.view(float_dtype)
        if return_list is None:
            return_list = float_arr[numpy.isfinite(float_arr)]
        else:
            return_list = numpy.unique(numpy.concatenate([return_list, float_arr[numpy.isfinite(float_arr)]])) 
        current_start_value = end_value
        attemp_count += 1
    if len(return_list) < num_items:
        raise ValueError(f"Could not generate {num_items} unique items of type {float_dtype}")
    return return_list[:num_items]

class TensorConfig:
    def __init__(self, shape, dtype, place=None):
        self.shape = shape
        self.dtype = dtype
        self.place = place
        self.numpy_tensor = None
        self.paddle_tensor = None
        self.torch_tensor = None
    def __deepcopy__(self, memo):
        cls = self.__class__
        result = cls.__new__(cls)
        memo[id(self)] = result
        result.shape = copy.deepcopy(self.shape)
        result.dtype = copy.deepcopy(self.dtype)
        result.place = copy.deepcopy(self.place)
        return result

    def __str__(self):
        return "Tensor("+str(self.shape)+",\""+self.dtype+"\")"
    def __repr__(self):
        return "Tensor("+str(self.shape)+",\""+self.dtype+"\")"

    def convert_dtype_to_torch_type(self, dtype):
        if dtype in ["float32", numpy.float32]:
            return torch.float32
        elif dtype in ['float16', numpy.float16]:
            return torch.float16
        elif dtype in ['float64', numpy.float64]:
            return torch.float64
        elif dtype in ['int16', numpy.int16]:
            return torch.int16
        elif dtype in ['int8', numpy.int8]:
            return torch.int8
        elif dtype in ['bool', numpy.bool_]:
            return torch.bool
        elif dtype in ['bfloat16', numpy.uint16]:
            return torch.bfloat16
        elif dtype in ['uint8', numpy.uint8]:
            return torch.uint8
        elif dtype in ['int32', numpy.int32]:
            return torch.int32
        elif dtype in ['int64', numpy.int64]:
            return torch.int64
        elif dtype in ['complex64', numpy.complex64]:
            return torch.complex64
        elif dtype in ['complex128', numpy.complex128]:
            return torch.complex128
        else:
            raise ValueError(f'Unsupport dtype: {dtype}')

    def numel(self):
        numel = 1
        for i in self.shape:
            numel = numel * i
        return numel

    def get_cached_numpy(self, dtype, shape):
        numel = 1
        for i in shape:
            numel = numel * i
        if numel > 4300000000:
            raise RuntimeError(f"Too large tensor to get cached numpy: {numel}")

        if dtype in cached_numpy:
            tensor = cached_numpy[dtype][:numel].reshape(shape)
        else:
            if "int" in dtype:
                cached_numpy[dtype] = numpy.random.randint(-65535, 65535, size=4300000000, dtype="int64").astype(dtype)
                tensor = cached_numpy[dtype][:numel].reshape(shape)
            else:
                cached_numpy[dtype] = (numpy.random.random([4300000000]) - 0.5).astype(dtype)
                tensor = cached_numpy[dtype][:numel].reshape(shape)
        return tensor

    def generate_random_axes(self, api_config):
        x_shape = self.get_arg(api_config, 0, "x").shape
        max_dim = max(len(x_shape), 1) # scalar

        if len(self.shape) == 0:
            dim = numpy.random.randint(0, max_dim)
            if numpy.random.rand() > 0.5:
                dim -= max_dim
            return numpy.array(dim, dtype=self.dtype)

        if len(self.shape) == 1:
            dims = numpy.random.choice(max_dim, size=self.shape[0], replace=False)
            mask = numpy.random.rand(self.shape[0]) > 0.5
            dims = numpy.where(mask, dims - max_dim, dims)
            return numpy.array(dims, dtype=self.dtype)

        raise ValueError(
            f"Invalid shape for 'axis' Tensor in {api_config.api_name}. "
            f"Expected a 0-D or 1-D Tensor, but got shape {self.shape}."
        )

    def generate_random_index(self, api_config, allow_none=False):
        axis = self.get_arg(api_config, 2, "axis")
        if axis is None and not allow_none:
            raise ValueError("Axis is None")

        x_shape = self.get_arg(api_config, 0, "x").shape
        axis = axis if axis >= 0 else axis + len(x_shape)
        if not (0 <= axis < len(x_shape)):
            raise ValueError(f"Invalid axis {axis} for shape {x_shape}")
        if len(self.shape) >= 1:
            return numpy.random.randint(0, x_shape[axis], size=self.shape, dtype=self.dtype)

        raise ValueError(
            f"Invalid shape for 'index' Tensor in {api_config.api_name}. "
            f"Expected a 0-D or 1-D Tensor, but got shape {self.shape}."
        )

    def get_random_axis_on_tensor(self, api_config, arg_pos, kwargs_name):
        cfg = self.get_arg(api_config, arg_pos, kwargs_name)
        if isinstance(cfg, TensorConfig):
            max_idx = len(cfg.shape)
            return self.get_random_numpy_tensor([], data_type=self.dtype, min=0, max=max_idx)
        else:
            raise ValueError(f"Invalid axis config={cfg} in {api_config.api_name}")

    def get_numpy_tensor(self, api_config, index=None, key=None, **kwargs):
        if index is not None:
            self.index = index
        if key is not None:
            self.key = key

        if self.dtype in ["float8_e5m2", "float8_e4m3fn"]:
            print("Warning ", self.dtype, "not supported")
            return
        
        original_dtype = self.dtype
        self.dtype = "float32" if self.dtype == "bfloat16" else self.dtype

        if self.numpy_tensor is None:
            if api_config.api_name in not_zero_apis:
                if "int" in self.dtype:
                    self.numpy_tensor = (numpy.random.randint(1, 65535, size=self.shape)).astype(self.dtype)
                else:
                    self.numpy_tensor = (numpy.random.random(self.shape) + 0.5).astype(self.dtype)
            elif api_config.api_name == "paddle.arange":
                tensor_num = 0
                for arg in api_config.args:
                    if "Tensor" in str(arg):
                        tensor_num += 1
                if tensor_num == 3 or "step" in api_config.kwargs:
                    if self.check_arg(api_config,2,"step"):
                        if "int" in self.dtype:
                            x = numpy.random.random()
                            if x > 0.5:
                                self.numpy_tensor = (numpy.random.randint(1, 65535, size=self.shape)).astype(self.dtype)
                            else:
                                self.numpy_tensor = (numpy.random.randint(-65536, -1, size=self.shape)).astype(self.dtype)
                        else:
                            x = numpy.random.random()
                            if x > 0.5:
                                self.numpy_tensor = (numpy.random.random(self.shape) + 1.0).astype(self.dtype)
                            else:
                                self.numpy_tensor = (numpy.random.random(self.shape) - 2.0).astype(self.dtype) 

            elif api_config.api_name in {"paddle.argmax", "paddle.argmin", "paddle.Tensor.argmax", "paddle.Tensor.argmin"}:
                if self.check_arg(api_config, 1, "axis"):
                    arr = self.get_arg(api_config, 0, 'x')              
                    min_dim = len(arr.shape)
                    self.numpy_tensor = numpy.random.randint(-min_dim, min_dim-1, size=self.shape).astype("int64")
                    self.dtype = "int64"

            elif api_config.api_name == "paddle.atan2":
                if self.check_arg(api_config,0,'x'):
                    s1=self.get_arg(api_config,0,'x')
                    s1=s1.shape
                    self.numpy_tensor=(numpy.random.random(s1) + 1).astype(self.dtype)
                elif self.check_arg(api_config,1,'y'):
                    s2=self.get_arg(api_config,1,'y')
                    s2=s2.shape
                    self.numpy_tensor=(numpy.random.random(s2) + 1).astype(self.dtype)
                

            elif api_config.api_name == "paddle.bernoulli":
                if self.check_arg(api_config, 0, "x"):
                    self.numpy_tensor = numpy.random.random(self.shape).astype(self.dtype)
            elif api_config.api_name == "paddle.bincount":
                if self.check_arg(api_config, 0, "x"):
                    if "int" in self.dtype:
                        self.numpy_tensor = numpy.random.randint(0, 65535, size=self.shape).astype(self.dtype)
                    else:
                        raise ValueError(f"The input of paddle.bincount must be of integer type, but the current type is {self.dtype}")
                elif self.check_arg(api_config, 2, "minlength") or self.check_arg(api_config, None, "minlength"):
                    if "int" in self.dtype:
                        self.numpy_tensor = numpy.random.randint(0, 65535, size=self.shape).astype(self.dtype)
                    else:
                        dtype = "int64"
                        self.numpy_tensor = numpy.random.randint(0, 65535, size=self.shape).astype(dtype)
                        self.dtype = dtype
            elif api_config.api_name == "paddle.incubate.nn.functional.block_multihead_attention":
                qkv_shape = self.get_arg(api_config, 0, "qkv").shape # [token_num, 3 * num_head * head_size].
                bs = self.get_arg(api_config, 3, "seq_lens_encoder").shape[0]
                seq_len = qkv_shape[0] // bs
                
                if self.check_arg(api_config, 1, "key_cache") or self.check_arg(api_config, 2, "value_cache") \
                    or self.check_arg(api_config, 4, "seq_lens_decoder") or self.check_arg(api_config, 10, "block_tables"):
                    self.numpy_tensor = numpy.zeros(self.shape).astype(self.dtype)
                elif self.check_arg(api_config, 3, "seq_lens_encoder"):
                    self.numpy_tensor = numpy.array([seq_len] * bs, dtype=self.dtype)
                elif self.check_arg(api_config, 5, "seq_lens_this_time"):
                    self.numpy_tensor = self.get_initialized_value(api_config, 3, "seq_lens_encoder")
                elif self.check_arg(api_config, 6, "padding_offsets"):
                    padding_offsets_dtype = self.get_arg(api_config, 6, "padding_offsets").dtype
                    cum_offsets_dtype = self.get_arg(api_config, 7, "cum_offsets").dtype
                    cu_seqlens_q_dtype = self.get_arg(api_config, 8, "cu_seqlens_q").dtype
                    cu_seqlens_k_dtype = self.get_arg(api_config, 9, "cu_seqlens_k").dtype
                    seq_lens_this_time = self.get_initialized_value(api_config, 5, "seq_lens_this_time")
                    
                    def get_padding_offset(bsz, max_seq_len, seq_lens_this_time):
                        cum_offsets_now = numpy.cumsum(max_seq_len - seq_lens_this_time)
                        cum_offsets = numpy.zeros(shape=(bsz + 1), dtype=cum_offsets_dtype)
                        cum_offsets[1:] = cum_offsets_now
                        token_num = numpy.sum(seq_lens_this_time)
                        padding_offsets = numpy.zeros(shape=(token_num), dtype=padding_offsets_dtype)
                        cu_seqlens_q = numpy.zeros(shape=(bsz + 1), dtype=cu_seqlens_q_dtype)
                        cu_seqlens_k = numpy.zeros(shape=(bsz + 1), dtype=cu_seqlens_k_dtype)
                        for i in range(bsz):
                            seq_len_now = seq_lens_this_time[i]
                            cum_offset = cum_offsets[i]
                            for j in range(seq_len_now):
                                padding_offsets[i * max_seq_len - cum_offset + j] = cum_offset
                            cum_seq_len = (i + 1) * max_seq_len - cum_offsets[i + 1]
                            cu_seqlens_q[i + 1] = cum_seq_len
                            cu_seqlens_k[i + 1] = cum_seq_len
                        return padding_offsets, cum_offsets[:-1], cu_seqlens_q, cu_seqlens_k
                
                    padding_offset, cum_offset, cu_seqlens_q, cu_seqlens_k = get_padding_offset(bs, seq_len, seq_lens_this_time)
                    self.numpy_tensor = padding_offset
                    self.set_tensor_arg_value(api_config, 7, "cum_offsets", cum_offset)
                    self.set_tensor_arg_value(api_config, 8, "cu_seqlens_q", cu_seqlens_q)
                    self.set_tensor_arg_value(api_config, 9, "cu_seqlens_k", cu_seqlens_k)
                elif self.check_arg(api_config, 13, "cache_k_quant_scales") or self.check_arg(api_config, 14, "cache_v_quant_scales") \
                        or self.check_arg(api_config, 15, "cache_k_dequant_scales") or self.check_arg(api_config, 16, "cache_v_dequant_scales") or \
                        self.check_arg(api_config, 17, "qkv_out_scale") or self.check_arg(api_config, 20, "out_smooth"):
                    self.numpy_tensor = self.get_random_numpy_tensor(self.shape, self.dtype, min=0)
                elif self.check_arg(api_config, 22, "max_dec_len_this_time") or self.check_arg(api_config, 21, "max_enc_len_this_time"):
                    self.place = "cpu"
                    if self.check_arg(api_config, 22, "max_dec_len_this_time"):
                        self.numpy_tensor = numpy.zeros(self.shape).astype(self.dtype)
                    else: # 21, "max_enc_len_this_time"
                        self.numpy_tensor = numpy.array([seq_len] * bs, dtype=self.dtype)
                elif self.check_arg(api_config, 23, "rope_emb") and self.place == "cpu":
                    self.place = "gpu"
                elif self.check_arg(api_config, 24, "mask") or self.check_arg(api_config, 25, "tgt_mask"):
                    eps = numpy.finfo(self.dtype).eps
                    self.numpy_tensor = self.get_random_numpy_tensor(self.shape, self.dtype, max = 0 + eps)
            
            # c
            elif api_config.api_name == "paddle.chunk":
                import random
                if self.check_arg(api_config, 2, "axis"):
                    x_tensor = self.get_arg(api_config, 0, "x")
                    chunks = self.get_arg(api_config, 1, "chunks")
                    valid_axes = []
                    for i, dim_size in enumerate(x_tensor.shape):
                        if dim_size % chunks == 0:
                            valid_axes.append(i)
                    if not valid_axes:
                        valid_axes = [0]
                    chosen_axis = random.choice(valid_axes)
                    if len(self.shape) == 0:  
                        self.numpy_tensor = numpy.array(chosen_axis, dtype=self.dtype)
                    elif len(self.shape) == 1:  
                        if self.shape[0] == 1:
                            self.numpy_tensor = numpy.array([chosen_axis], dtype=self.dtype)
                        else:
                            raise ValueError(
                                f"Invalid shape for 'axis' Tensor in paddle.chunk. "
                                f"Expected a 0-D or 1-D Tensor with 1 element, but got shape {self.shape}."
                            )
                    else:
                        raise ValueError(
                            f"Invalid shape for 'axis' Tensor in paddle.chunk. "
                            f"Expected a 0-D or 1-D Tensor, but got shape {self.shape}."
                        )

            elif api_config.api_name == "paddle.nn.functional.conv2d_transpose":
                if index is not None and index == 0 or key == "x":
                    if not hasattr(api_config, "x"):
                        if "int" in self.dtype:
                            self.numpy_tensor = (numpy.random.randint(-65535, 65535, size=self.shape)).astype(self.dtype)
                        else:
                            self.numpy_tensor = (numpy.random.random(self.shape) - 0.5).astype(self.dtype)
                        api_config.x = self.numpy_tensor
                elif index is not None and index == 1 or key =="weight":
                    if not hasattr(api_config, "weight"):
                        if "int" in self.dtype:
                            self.numpy_tensor = (numpy.random.randint(-65535, 65535, size=self.shape)).astype(self.dtype)
                        else:
                            self.numpy_tensor = (numpy.random.random(self.shape) - 0.5).astype(self.dtype)
                        api_config.weight = self.numpy_tensor     
                elif index is not None and index == 2 or key =="bias":
                    if not hasattr(api_config, "bias"):
                        if "int" in self.dtype:
                            self.numpy_tensor = (numpy.random.randint(-65535, 65535, size=self.shape)).astype(self.dtype)
                        else:
                            self.numpy_tensor = (numpy.random.random(self.shape) - 0.5).astype(self.dtype)
                        api_config.bias = self.numpy_tensor
                elif key == "output_size":
                    if not hasattr(api_config,"bias"):
                        bias = None
                    else:
                        bias = paddle.to_tensor(api_config.bias)
                    if "stride" in api_config.kwargs:
                        stride = api_config.kwargs["stride"]
                    else:
                        stride = 1
                    if "padding" in api_config.kwargs:
                        padding = api_config.kwargs["padding"]
                    else:
                        padding = 0
                    if "dilation" in api_config.kwargs:
                        dilation = api_config.kwargs["dilation"]
                    else:
                        dilation = 1
                    if "groups" in api_config.kwargs:
                        groups = api_config.kwargs["groups"]
                    else:
                        groups = 1
                    if "output_padding" in api_config.kwargs:
                        output_padding = api_config.kwargs["output_padding"]
                    else:
                        output_padding = 0
                    if "data_format" in api_config.kwargs:
                        data_format = api_config.kwargs["data_format"]
                    else:
                        data_format = "NCHW"
                        
                    output_size = paddle.nn.functional.conv2d_transpose(paddle.to_tensor(api_config.x),paddle.to_tensor(api_config.weight),bias = bias, \
                                                                        stride = stride, padding = padding, output_padding = output_padding, \
                                                                        groups = groups, dilation = dilation, data_format = data_format)
                    
                    
                    last = [0,0]
                    last[0] = output_size.shape[data_format.find('H')]
                    last[1] = output_size.shape[data_format.find('W')] 
                    s = [1,1]
                    if isinstance(stride,int):
                        s[0] = stride
                        s[1] = stride
                    else:
                        s = stride
                    self.numpy_tensor = numpy.zeros(self.shape).astype(self.dtype)
                    self.numpy_tensor[0] = numpy.random.randint(last[0],last[0]+s[0])
                    self.numpy_tensor[1] = numpy.random.randint(last[1],last[1]+s[1])
                    return self.numpy_tensor
                
            elif api_config.api_name == "paddle.cumsum" and self.check_arg(api_config, 1, "axis"):
                # special args[1] tensor init, for the rest reuse default initialization logic
                x_tensor_config = self.get_arg(api_config, 0, "x")
                len_shape = len(x_tensor_config.shape)
                self.numpy_tensor = numpy.random.randint(-len_shape, len_shape, size=self.shape)
                return self.numpy_tensor
            elif api_config.api_name in ["paddle.clip", "paddle.Tensor.clip"] and self.check_arg(api_config, 0, "x"):
                # if both min and max need a Tensor instead of None, init min and max at the same TensorConfig numpy tensor init process
                # init input tensor x randomly (index == 0 indicates we are init TensorConfig(x).numpy_tensor)
                self.numpy_tensor = self.get_random_numpy_tensor(shape=self.shape, data_type=self.dtype)
                min_config = self.get_arg(api_config, 1, "min")
                max_config = self.get_arg(api_config, 2, "max")
                if (isinstance(min_config, TensorConfig) and isinstance(max_config, TensorConfig)):
                    min_shape = min_config.shape
                    min_dtype = min_config.dtype
                    min_numpy_tensor = self.get_random_numpy_tensor(shape=min_shape, data_type=min_dtype)

                    max_shape = max_config.shape
                    max_dtype = max_config.dtype
                    max_numpy_tensor = self.get_random_numpy_tensor(shape=max_shape, data_type=max_dtype, min=min_numpy_tensor)
                    
                    self.set_tensor_arg_value(api_config, 1, "min", min_numpy_tensor)
                    self.set_tensor_arg_value(api_config, 2, "max", max_numpy_tensor)
                elif min_config is not None and max_config is not None:
                    # min and max args are specified but at least one of them is scalar (not a TensorConfig)
                    # according to API DOC, min and max is float|int|Tensor
                    if isinstance(min_config, TensorConfig) and (isinstance(max_config, int) or isinstance(max_config, float)):
                        min_shape = min_config.shape
                        min_dtype = min_config.dtype
                        min_numpy_tensor = self.get_random_numpy_tensor(shape=min_shape, data_type=min_dtype, max=max_config)
                        self.set_tensor_arg_value(api_config, 1, "min", min_numpy_tensor)
                    elif (isinstance(max_config, TensorConfig) and (isinstance(min_config, int) or isinstance(min_config, float))):
                        max_shape = max_config.shape
                        max_dtype = max_config.dtype
                        max_numpy_tensor = self.get_random_numpy_tensor(shape=max_shape, data_type=max_dtype, min=min_config)
                        self.set_tensor_arg_value(api_config, 2, "max", max_numpy_tensor)
                    # for both min and max are scalar, there is no need to init numpy tensor
<<<<<<< HEAD
=======
                # init input tensor x randomly
                self.numpy_tensor = self.get_random_numpy_tensor(shape=self.shape, data_type=self.dtype)
>>>>>>> faa4e1f4
                return self.numpy_tensor
            elif api_config.api_name == "paddle.vision.ops.distribute_fpn_proposals":
                if (index is not None and index == 0) or  (key is not None and key == "fpn_rois"):
                    self.numpy_tensor = numpy.zeros(self.shape)
                    for i in range(self.shape[0]):
                        self.numpy_tensor[i][0] = numpy.random.randint(1,1024) + numpy.random.random()
                        self.numpy_tensor[i][1] = numpy.random.randint(1,1024) + numpy.random.random()
                        self.numpy_tensor[i][2] = self.numpy_tensor[i][0] + numpy.random.randint(1,1024) + numpy.random.random()
                        self.numpy_tensor[i][3] = self.numpy_tensor[i][1] + numpy.random.randint(1,1024) + numpy.random.random()
                    if not hasattr(api_config, "num"):
                        api_config.num = self.shape[0]
                elif (index is not None and index == 6 ) or (key is not None and key == "rois_num"):
                    num = api_config.num
                    re = self.shape[0]
                    self.numpy_tensor =  numpy.zeros(self.shape)
                    for i in range(self.shape[0]-1):
                        self.numpy_tensor[i] = numpy.random.randint(1, num - re + 2)
                        num = num - self.numpy_tensor[i]
                        re -= 1
                    self.numpy_tensor[self.shape[0]-1] = num

            elif api_config.api_name == "paddle.dot":
                if "int" in self.dtype:
                        self.numpy_tensor = (numpy.random.randint(-127, 127, size=self.shape)).astype(self.dtype)

            elif api_config.api_name in ["paddle.nn.functional.dropout", "paddle.nn.functional.dropout2d", "paddle.nn.functional.dropout3d"]:
                if self.check_arg(api_config, 1, "p"):
                    eps = 0.1
                    self.numpy_tensor = self.get_random_numpy_tensor(shape=self.shape, data_type=self.dtype, min=0, max=1+eps)
                    # include 1 in numpy tensor
                    self.numpy_tensor = numpy.where(self.numpy_tensor > 1, 1, self.numpy_tensor)
                elif api_config.api_name == "paddle.nn.functional.dropout" and self.check_arg(api_config, 2, "axis"):
                    self.numpy_tensor = self.get_random_axis_on_tensor(api_config, 0, "x")
            elif api_config.api_name == "paddle.empty":
                is_shape_param = False
                if len(api_config.args) > 0:
                    if self.check_arg(api_config, 0, "shape"):
                        is_shape_param = True
                    elif isinstance(api_config.args[0], list):
                        for item in api_config.args[0]:
                            if str(item) == str(self):
                                is_shape_param = True
                                break
                if "shape" in api_config.kwargs:
                    if str(api_config.kwargs["shape"]) == str(self):
                        is_shape_param = True
                    elif isinstance(api_config.kwargs["shape"], list):
                        for item in api_config.kwargs["shape"]:
                            if str(item) == str(self):
                                is_shape_param = True
                                break
                if is_shape_param:
                    if "int" in self.dtype:
                        self.numpy_tensor = numpy.random.randint(1, 10, size=self.shape).astype(self.dtype)
                    else:
                        dtype = "int32"
                        self.numpy_tensor = numpy.random.randint(1, 10, size=self.shape).astype(dtype)
                        self.dtype = dtype 
            elif api_config.api_name == "paddle.eye":
                self.numpy_tensor = numpy.random.randint(0, 2048, size = self.shape)

            elif api_config.api_name in {"paddle.expand","paddle.Tensor.expand"}:
                if key == None and index == None:
                    return 
                if key == "shape" or index == 1:
                    d=self.get_arg(api_config, 0, "x")
                    s=d.shape
                    if 'list_index' in kwargs:
                        ind=kwargs['list_index'][0]
                    else:
                        ind=0
                    if len(s) == 0 or ind > len(s)-1 or s[ind] == 1:
                        self.numpy_tensor = (numpy.random.randint(1, 127, size=self.shape)).astype(self.dtype)
                    else:
                        if len(self.shape)==0 or self.shape[0]==1:
                            self.numpy_tensor = numpy.array(s[ind])
                        else:
                            self.numpy_tensor = (numpy.random.randint(1, 127, size=self.shape)).astype(self.dtype)
                            dis=self.shape[0]-len(s)
                            for i in range(self.shape[0]):
                                if i>=dis and s[i-dis]!=1:
                                    self.numpy_tensor[i]=s[i-dis]

            elif api_config.api_name == "paddle.full":
                if self.check_arg(api_config, 1, "fill_value"):
                    if "int" in self.dtype:
                        self.numpy_tensor = (numpy.random.randint(1, 65535, size=self.shape)).astype(self.dtype)
                    else:
                        self.numpy_tensor = (numpy.random.random(self.shape) + 0.5).astype(self.dtype)
                else:
                    self.numpy_tensor = (numpy.random.randint(0, 64, size=self.shape)).astype(self.dtype)
            elif api_config.api_name in {"paddle.gammainc", "paddle.gammaincc"}:
                if "int" in self.dtype:
                    self.numpy_tensor = numpy.random.randint(0, 65535, size=self.shape).astype(self.dtype)
                else:
                    self.numpy_tensor = numpy.abs(numpy.random.random(self.shape)).astype(self.dtype)
            elif api_config.api_name == "paddle.vision.ops.generate_proposals":
                if (index is not None and index == 0) or key == "scores":
                    self.numpy_tensor = numpy.random.random(self.shape).astype(self.dtype)
                elif (index is not None and index == 1)  or key == "bbox_deltas":
                    self.numpy_tensor = numpy.random.random(self.shape).astype(self.dtype)
                elif (index is not None and index == 2)  or key == "img_size":
                    self.numpy_tensor = numpy.random.randint(0, 1024, size=self.shape).astype(self.dtype)
                elif (index is not None and index == 3)  or key == "anchors":
                    self.numpy_tensor = numpy.zeros(self.shape).astype(self.dtype)
                    w = self.shape[0]
                    h = self.shape[1]
                    for i in range(self.shape[0]):
                        self.numpy_tensor[i][0] = numpy.random.random() * w
                        self.numpy_tensor[i][1] = numpy.random.random() * h
                        self.numpy_tensor[i][2] = numpy.random.random() * (w - self.numpy_tensor[i][0]+1) + self.numpy_tensor[i][0]+1
                        self.numpy_tensor[i][3] = numpy.random.random() * (h- self.numpy_tensor[i][1]+1) + self.numpy_tensor[i][1]+1
                    
            elif api_config.api_name.startswith("paddle.geometric.segment_"):
                if self.check_arg(api_config, 1, "segment_ids"):
                    batch_size = self.get_arg(api_config, 0, "x").shape[0]
                    max_segments = numpy.random.randint(1, batch_size + 1)
                    self.numpy_tensor = numpy.sort(
                        numpy.random.randint(0, max_segments, size=self.shape).astype(self.dtype)
                    )
            elif api_config.api_name == "paddle.geometric.sample_neighbors":
                if self.check_arg(api_config, 0, "row"):
                    colptr_shape = self.get_arg(api_config, 1, "colptr").shape
                    num_nodes = colptr_shape[0] - 1
                    self.numpy_tensor = numpy.random.randint(0, num_nodes, size=self.shape, dtype=self.dtype)
                elif self.check_arg(api_config, 1, "colptr"):
                    num_edges = self.get_arg(api_config, 0, "row").shape[0]
                    num_nodes = self.shape[0] - 1
                    colptr = numpy.zeros(self.shape, dtype=self.dtype)
                    if num_nodes > 0 and num_edges > 0 :
                        splits = numpy.random.choice(numpy.arange(num_edges + 1), num_nodes - 1, replace=True)
                        splits.sort()
                        colptr[1:num_nodes] = splits
                        colptr[num_nodes] = num_edges
                    self.numpy_tensor = colptr
                elif self.check_arg(api_config, 2, "input_nodes"):
                    num_nodes = self.shape[0] - 1
                    self.numpy_tensor = numpy.random.randint(0, num_nodes, size=self.shape, dtype=self.dtype)
                elif self.check_arg(api_config, 4, "eids"):
                    num_edges = self.get_arg(api_config, 0, "row").shape[0]
                    self.numpy_tensor = numpy.arange(num_edges, dtype=self.dtype).reshape(self.shape)
                elif self.check_arg(api_config, 6, "perm_buffer"):
                    num_edges = self.get_arg(api_config, 0, "row").shape[0]
                    self.numpy_tensor = numpy.arange(num_edges, dtype=self.dtype).reshape(self.shape)

            elif api_config.api_name.startswith("paddle.geometric.send_"):
                if api_config.api_name.endswith("u_recv"):
                    if self.check_arg(api_config, 1, "src_index") or self.check_arg(api_config, 2, "dst_index"):
                        num_nodes = self.get_arg(api_config, 0, "x").shape[0]
                        self.numpy_tensor = numpy.random.randint(0, num_nodes, size=self.shape).astype(self.dtype)
                elif self.check_arg(api_config, 2, "src_index"):
                    num_nodes = self.get_arg(api_config, 0, "x").shape[0]
                    self.numpy_tensor = numpy.random.randint(0, num_nodes, size=self.shape).astype(self.dtype)
                elif self.check_arg(api_config, 3, "dst_index"):
                    num_nodes = self.get_arg(api_config, 1, "y").shape[0]
                    self.numpy_tensor = numpy.random.randint(0, num_nodes, size=self.shape).astype(self.dtype)
            elif api_config.api_name in {"paddle.index_add", "paddle.index_fill"}:
                if self.check_arg(api_config, 1, "index"):
                    self.numpy_tensor = self.generate_random_index(api_config)
            elif api_config.api_name == "paddle.index_sample":
                if self.check_arg(api_config, 1, "index"):
                    x_dim = self.get_arg(api_config, 0, "x").shape[1]
                    self.numpy_tensor = numpy.random.randint(0, x_dim, size=self.shape)
            elif api_config.api_name == "paddle.incubate.nn.functional.fused_rotary_position_embedding":
                q_shape = None
                k_shape = None
                v_shape = None
                q_config = self.get_arg(api_config, 0, "q")
                if isinstance(q_config, TensorConfig):
                    q_shape = q_config.shape
                k_config = self.get_arg(api_config, 1, "k")
                if isinstance(k_config, TensorConfig):
                    k_shape = k_config.shape
                elif k_config is None:
                    if q_shape:
                        k_shape = q_shape.copy()
                        if len(k_shape) >= 3:
                            k_shape[-2] = 2 
                    else:
                        k_shape = [2, 8, 2, 8] 
                    new_k = TensorConfig(k_shape, original_dtype)
                    if len(api_config.args) > 1:
                        api_config.args[1] = new_k
                    elif "k" in api_config.kwargs:
                        api_config.kwargs["k"] = new_k
                v_config = self.get_arg(api_config, 2, "v")
                if isinstance(v_config, TensorConfig):
                    v_shape = v_config.shape
                elif v_config is None:
                    if k_shape:
                        v_shape = k_shape.copy() 
                    elif q_shape:
                        v_shape = q_shape.copy() 
                        if len(v_shape) >= 3:
                            v_shape[-2] = 2 
                    else:
                        v_shape = [2, 8, 2, 8]  
                    new_v = TensorConfig(v_shape, original_dtype)
                    if len(api_config.args) > 2:
                        api_config.args[2] = new_v
                    elif "v" in api_config.kwargs:
                        api_config.kwargs["v"] = new_v
                cos_config = self.get_arg(api_config, 3, "cos_embed")
                sin_config = self.get_arg(api_config, 4, "sin_embed")
                cos_shape = cos_config.shape if isinstance(cos_config, TensorConfig) else None
                sin_shape = sin_config.shape if isinstance(sin_config, TensorConfig) else None
                if self.check_arg(api_config, 0, "q"):
                    self.numpy_tensor = numpy.random.random(self.shape).astype(self.dtype)
                elif self.check_arg(api_config, 1, "k"):
                    if v_shape and len(v_shape) > 1:
                        self.shape[1] = v_shape[1]
                    self.numpy_tensor = numpy.random.random(self.shape).astype(self.dtype)
                elif self.check_arg(api_config, 2, "v"):
                    if k_shape and len(k_shape) > 1:
                        self.shape = k_shape.copy()
                    self.numpy_tensor = numpy.random.random(self.shape).astype(self.dtype)
                elif self.check_arg(api_config, 3, "cos_embed") or self.check_arg(api_config, 4, "sin_embed"):
                    batch_size = 1
                    num_heads = 8
                    head_dim = 8
                    if q_shape and len(q_shape) >= 4:
                        batch_size = q_shape[0]
                        num_heads = q_shape[1]
                        head_dim = q_shape[3]
                    embed_shape = [batch_size, num_heads, 1, head_dim]
                    if self.shape is None or len(self.shape) != 4:
                        self.shape = embed_shape
                    self.numpy_tensor = numpy.random.random(self.shape).astype(self.dtype)
                elif self.check_arg(api_config, 5, "position_ids"):
                    batch_size = 1
                    seq_len = 8
                    if q_shape and len(q_shape) >= 3:
                        batch_size = q_shape[0]
                        seq_len = q_shape[2]
                    if self.shape is None or len(self.shape) != 2:
                        self.shape = [batch_size, seq_len]
                    positions = numpy.zeros(self.shape, dtype=numpy.int64)
                    for i in range(self.shape[0]):
                        positions[i] = numpy.arange(self.shape[1])
                    self.numpy_tensor = positions.astype(self.dtype)
            elif api_config.api_name.startswith("paddle.incubate.segment_"):
                if self.check_arg(api_config, 1, "segment_ids"):
                    batch_size = self.get_arg(api_config, 0, "x").shape[0]
                    max_segments = numpy.random.randint(1, batch_size + 1)
                    self.numpy_tensor = numpy.sort(
                        numpy.random.randint(0, max_segments, size=self.shape).astype(self.dtype)
                    )
            elif api_config.api_name == "paddle.logspace":
                if self.check_arg(api_config, 2, "num"):
                    self.numpy_tensor = numpy.random.randint(1, 65535, size=self.shape)
            elif api_config.api_name.startswith("paddle.linalg."):
                if api_config.api_name.endswith("cholesky"):
                    if self.check_arg(api_config, 0, "x"):
                        if len(self.shape) < 2 or self.shape[-1] != self.shape[-2]:
                            raise ValueError("Shape must have at least 2 dimensions and last two dimensions must be equal")
                        batch_dims = self.shape[:-2]
                        matrix_dim = self.shape[-1]
                        A = numpy.random.random(batch_dims + [matrix_dim, matrix_dim]).astype(self.dtype)
                        if len(batch_dims) > 0:
                            tensor = numpy.einsum('...ij,...kj->...ik', A, A)
                        else:
                            tensor = numpy.dot(A, A.T)
                        tensor += numpy.eye(matrix_dim, dtype=self.dtype) * 1e-6
                        print("cholesky tensor", tensor)
                        self.numpy_tensor = tensor
                elif api_config.api_name.endswith("cov"):
                    if self.check_arg(api_config, 0, "x"):
                        if len(self.shape) < 1 or len(self.shape) > 2:
                            raise ValueError("Shape must have 1 or 2 dimensions for covariance input")
                        tensor = numpy.random.random(self.shape).astype(self.dtype)
                        tensor += numpy.random.random(self.shape).astype(self.dtype) * 1e-6
                        self.numpy_tensor = tensor
                    elif self.check_arg(api_config, 3, "fweights"):
                        x_shape = self.get_arg(api_config, 0, "x").shape
                        rowvar = self.get_arg(api_config, 1, "rowvar")
                        if rowvar is None:
                            rowvar = True
                        n_observations = (x_shape[1] if rowvar else x_shape[0]) if len(x_shape) > 1 else x_shape[0]
                        self.numpy_tensor = numpy.random.randint(1, 11, size=(n_observations,)).astype(self.dtype)
                    elif self.check_arg(api_config, 4, "aweights"):
                        x_shape = self.get_arg(api_config, 0, "x").shape
                        rowvar = self.get_arg(api_config, 1, "rowvar")
                        if rowvar is None:
                            rowvar = True
                        n_observations = (x_shape[1] if rowvar else x_shape[0]) if len(x_shape) > 1 else x_shape[0]
                        if self.dtype in ["float32", "float64"]:
                            self.numpy_tensor = numpy.random.uniform(0.1, 1.0, size=(n_observations,)).astype(self.dtype)
                        else:
                            self.numpy_tensor = numpy.random.randint(1, 11, size=(n_observations,)).astype(self.dtype)
                elif api_config.api_name.endswith("eigh"):
                    if self.check_arg(api_config, 0, "x"):
                        if len(self.shape) < 2 or self.shape[-1] != self.shape[-2]:
                            raise ValueError("Shape must have at least 2 dimensions and last two dimensions must be equal")
                        batch_dims = self.shape[:-2]
                        matrix_dim = self.shape[-1]
                        A = numpy.random.random(batch_dims + [matrix_dim, matrix_dim]).astype(self.dtype)
                        if self.dtype in ['complex64', 'complex128']:
                            A = A + 1j * numpy.random.random(batch_dims + [matrix_dim, matrix_dim]).astype(self.dtype)
                            tensor = A + A.swapaxes(-1, -2).conj()  # A + A^H
                        else:
                            if len(batch_dims) > 0:
                                tensor = numpy.einsum('...ij,...kj->...ik', A, A)
                            else:
                                tensor = numpy.dot(A, A.T)
                        tensor += numpy.eye(matrix_dim, dtype=self.dtype) * 1e-6
                        self.numpy_tensor = tensor
                elif api_config.api_name.endswith("lstsq"):
                    if self.check_arg(api_config, 0, "x") or self.check_arg(api_config, 1, "y"):
                        if len(self.shape) < 2:
                            raise ValueError("Shape must have at least 2 dimensions for lstsq x")
                        batch_dims = self.shape[:-2]
                        M, N = self.shape[-2], self.shape[-1]
                        self.numpy_tensor = numpy.random.random(batch_dims + [M, N]).astype(self.dtype)
                elif api_config.api_name.endswith("lu_unpack"):
                    if self.check_arg(api_config, 0, "x"):
                        if len(self.shape) < 2:
                            raise ValueError("Shape must have at least 2 dimensions for LU matrix")
                        batch_dims = self.shape[:-2]
                        LU_tensor = numpy.random.random(self.shape).astype(self.dtype)
                        K = min(self.shape[-2], self.shape[-1])
                        LU_tensor[..., range(K), range(K)] += 1e-6
                        self.numpy_tensor = LU_tensor
                    if self.check_arg(api_config, 1, "pivot"):
                        M = self.get_arg(api_config, 0, "x").shape[-2]
                        self.numpy_tensor = numpy.random.randint(1, M + 1, size=self.shape).astype(self.dtype)
                elif api_config.api_name.endswith("pca_lowrank"):
                    self.numpy_tensor = numpy.random.randn(*self.shape).astype(self.dtype)
                    
            elif api_config.api_name == "paddle.linspace":
                if "int" in self.dtype:
                    self.numpy_tensor = (numpy.random.randint(0, 65535, size=self.shape)).astype(self.dtype)
                else:
                    self.numpy_tensor = (numpy.random.random(self.shape)).astype(self.dtype)
            # m
            elif api_config.api_name == "paddle.incubate.nn.functional.masked_multihead_attention":
                if self.check_arg(api_config, 4, "sequence_lengths"):
                    self.numpy_tensor = self.get_random_numpy_tensor(self.shape, self.dtype, min=1)
                elif self.check_arg(api_config, 5, "rotary_tensor"):
                    self.numpy_tensor = self.get_random_numpy_tensor(self.shape, self.dtype, min=0, max=1000)
                    
            elif api_config.api_name == "paddle.matrix_transpose":
                if self.check_arg(api_config, 0, "x"):
                    if len(self.shape) < 2:
                        matrix_shape = [2, 2]
                        if "int" in self.dtype:
                            self.numpy_tensor = numpy.random.randint(-65535, 65535, size=matrix_shape).astype(self.dtype)
                        else:
                            self.numpy_tensor = (numpy.random.random(matrix_shape) - 0.5).astype(self.dtype)
                    else:
                        if "int" in self.dtype:
                            self.numpy_tensor = (numpy.random.randint(-65535, 65535, size=self.shape)).astype(self.dtype)
                        else:
                            self.numpy_tensor = (numpy.random.random(self.shape) - 0.5).astype(self.dtype)
            elif api_config.api_name in {"paddle.mean", "paddle.max", "paddle.min"}:
                if self.check_arg(api_config, 1, "axis"):
                    self.numpy_tensor = self.generate_random_axes(api_config)

            elif api_config.api_name == "paddle.multinomial":
                if self.check_arg(api_config, 0, 'x'):
                    self.numpy_tensor = numpy.abs(numpy.random.random(self.shape)).astype(self.dtype)
                
                if key == "num_samples" or index == 1:
                    if 'replacement' in api_config.kwargs and self.get_arg(api_config,2,'replacement')==True:
                        max_allow=1024
                    else:
                        inputs=self.get_arg(api_config,0,'x')
                        inputs=inputs.numpy_tensor
                        max_allow=(inputs > 0).sum().item()
                    self.numpy_tensor=numpy.random.randint(1,max_allow+1, size=self.shape).astype(self.dtype)
                    
            elif api_config.api_name == "paddle.multiplex":
                s = self.get_arg(api_config, 0, 'inputs')
                if key == "index" or index == 1:
                    self.numpy_tensor = (numpy.random.randint(0,len(s), size=self.shape)).astype(self.dtype)

            elif api_config.api_name == "paddle.multiply":
                if self.dtype=='bfloat16':
                    self.dtype='float32'    
                self.numpy_tensor = numpy.random.random(self.shape).astype(self.dtype)

            elif api_config.api_name in {"paddle.nn.functional.max_unpool1d", "paddle.nn.functional.max_unpool2d", "paddle.nn.functional.max_unpool3d"} and self.check_arg(api_config, 0, "x"):
                # use max_pool to generate legal max_unpool input
                kernel_size = self.get_initialized_value(api_config, 2, "kernel_size")
                stride = self.get_initialized_value(api_config, 3, "stride")
                padding = self.get_initialized_value(api_config, 4, "padding")
                padding = 0 if padding is None else padding
                stride = kernel_size if stride is None else stride
                unpool_output_size = self.get_initialized_value(api_config, 5, "output_size")
                pool_input_size = unpool_output_size
                
                ndim = 1
                if "max_unpool2d" in api_config.api_name:
                    ndim = 2
                elif "max_unpool3d" in api_config.api_name:
                    ndim = 3
                if isinstance(kernel_size, int): 
                    kernel_size = [kernel_size] * ndim
                if isinstance(stride, int):
                    stride = [stride] * ndim
                if isinstance(padding, int):
                    padding = [padding] * ndim
                    
                # if max_unpool output_size (max_pool input_size) is not set, calculate manually
                unpool_input_size = self.get_arg(api_config, 0, "x").shape
                pool_output_size = unpool_input_size
                if pool_input_size is None:
                    if ndim == 1:
                        w_in = pool_output_size[-1]
                        w_out = (w_in - 1) * stride[0] - 2 * padding[0] + kernel_size[0]
                        pool_input_size = [*pool_output_size[:-1], w_out]
                    elif ndim == 2:
                        h_in, w_in = pool_output_size[-2], pool_output_size[-1]
                        h_out = (h_in - 1) * stride[0] - 2 * padding[0] + kernel_size[0]
                        w_out = (w_in - 1) * stride[1] - 2 * padding[1] + kernel_size[1]
                        pool_input_size = [*pool_output_size[:-2], h_out, w_out]
                    else:
                        d_in, h_in, w_in = pool_output_size[-3], pool_output_size[-2], pool_output_size[-1]
                        d_out = (d_in - 1) * stride[0] - 2 * padding[0] + kernel_size[0]
                        h_out = (h_in - 1) * stride[1] - 2 * padding[1] + kernel_size[1]
                        w_out = (w_in - 1) * stride[2] - 2 * padding[2] + kernel_size[2]
                        pool_input_size = [*pool_output_size[:-3], d_out, h_out, w_out]
                elif len(pool_input_size) == ndim:
                    # fill the lost dimensions since unpool_output_size has only last ndim dims
                    pool_input_size = [*pool_output_size[:-ndim], *pool_input_size[-ndim:]]
                elif len(pool_input_size) != len(pool_output_size):
                    raise ValueError(f"invalid argument output_size {pool_input_size} for {api_config.api_name}, len(output_size) should be {ndim} or {len(pool_output_size)} or output_size == None, got len(output_size)={len(pool_input_size)} and output_size={unpool_output_size}")
                
                # int64 handle
                data_type = "float64" if self.dtype == "int64" else self.dtype
                x = paddle.to_tensor(self.get_random_numpy_tensor(shape=pool_input_size, data_type=data_type, min=-5, max=5))
                max_poolxd_func = eval(api_config.api_name.replace("max_unpool", "max_pool"))
                x, indices = max_poolxd_func(x, kernel_size, stride, padding, return_mask=True)
                self.numpy_tensor = x.numpy()
                self.set_tensor_arg_value(api_config, 1, "indices", indices)

            elif api_config.api_name == "paddle.vision.ops.nms":
                if index == 0 or key == "boxes":
                    self.numpy_tensor = numpy.zeros(self.shape).astype(self.dtype)
                    for i in range(self.shape[0]):
                        self.numpy_tensor[i][0] = numpy.random.random() * 1023
                        self.numpy_tensor[i][1] = numpy.random.random() * 1023
                        self.numpy_tensor[i][2] = numpy.random.random() * (1024 - self.numpy_tensor[i][0]+1) + self.numpy_tensor[i][0]+1
                        self.numpy_tensor[i][3] = numpy.random.random() * (1024 - self.numpy_tensor[i][1]+1) + self.numpy_tensor[i][1]+1
                elif index == 3 or key == "scores":
                    self.numpy_tensor = numpy.random.random(self.shape).astype(self.dtype)
                else:
                    self.numpy_tensor = numpy.random.randint(0,1024,self.shape).astype(self.dtype)    
                              
            elif api_config.api_name in {"paddle.nn.functional.adaptive_avg_pool2d",'paddle.nn.functional.adaptive_avg_pool3d'}:
                if key == "output_size" or index == 1:
                    s = self.get_arg(api_config, 0, "x")
                    s=s.shape
                    self.numpy_tensor = numpy.random.randint(1,2*numpy.max(s), size=self.shape).astype(self.dtype)
            elif api_config.api_name == "paddle.nn.functional.adaptive_log_softmax_with_loss":
                if self.check_arg(api_config, 1, "label"):
                    cutoffs = self.get_arg(api_config, 4, "cutoffs")
                    n_classes = cutoffs[-1] 
                    generation_size = self.shape
                    if isinstance(self.shape, (list, tuple)) and len(self.shape) == 0:
                        generation_size = 1 
                    if n_classes == 1:
                        self.numpy_tensor = numpy.zeros(generation_size, dtype=self.dtype)
                    else:
                        self.numpy_tensor = numpy.random.randint(low=0, high=n_classes, size=generation_size, dtype=self.dtype)
            elif api_config.api_name == 'paddle.nn.functional.affine_grid':
                if key == "out_shape" or index == 1:
                    s = self.get_arg(api_config, 0, "theta")
                    s = s.shape
                    self.numpy_tensor = numpy.random.randint(1,128, size=self.shape).astype(self.dtype)
                    self.numpy_tensor[0]=s[0]
            elif api_config.api_name == 'paddle.nn.functional.alpha_dropout':
                if key == "x" or index == 0:
                    if self.dtype=='bfloat16':
                        self.dtype='float32'
                    self.numpy_tensor = numpy.random.random(self.shape).astype(self.dtype)
            
            elif api_config.api_name == 'paddle.nn.functional.interpolate':
                if key == "size" or index == 1 or key == "scale_factor" or index == 2:
                    self.numpy_tensor = numpy.random.randint(1,128, size=self.shape).astype(self.dtype)
            
            elif api_config.api_name == "paddle.nn.functional.gather_tree":
                if self.check_arg(api_config, 1, "parents"):
                    sequences = self.get_arg(api_config, 0, "sequences")
                    if hasattr(sequences, 'shape') and len(sequences.shape) >= 3:
                        beam_size = sequences.shape[2]
                    else:
                        beam_size = self.shape[2] if len(self.shape) >= 3 else 4
                    beam_size = 1 if beam_size < 1 else beam_size 
                    parents = numpy.zeros(self.shape, dtype=self.dtype)
                    for t in range(self.shape[0]):  
                        for b in range(self.shape[1]):  
                            for i in range(self.shape[2]): 
                                parents[t, b, i] = numpy.random.randint(0, beam_size)
                    self.numpy_tensor = parents
            
            elif api_config.api_name == "paddle.nn.functional.gaussian_nll_loss":
                if self.check_arg(api_config, 2, "var"):
                    self.numpy_tensor = (numpy.random.random(self.shape) + 1.0).astype(self.dtype)

            elif api_config.api_name == "paddle.nn.functional.hinge_embedding_loss":
                if self.check_arg(api_config, 1, "label"):
                    self.numpy_tensor = numpy.random.randint(0, 2, size=self.shape).astype(self.dtype)
                    self.numpy_tensor[self.numpy_tensor == 0] = -1

            elif api_config.api_name == 'paddle.nn.functional.hsigmoid_loss':
                nclass = self.get_arg(api_config, 2, "num_classes")
                weight = self.get_arg(api_config, 3, "weight")
                if key == "label" or index == 1:
                    self.numpy_tensor = numpy.random.randint(0,nclass, size=self.shape).astype(self.dtype)
                elif key == "path_table" or index == 5:
                    self.numpy_tensor = numpy.random.randint(0,weight.shape[0], size=self.shape).astype(self.dtype)
                elif key == "path_code" or index == 6:
                    self.numpy_tensor = numpy.random.randint(0,2, size=self.shape).astype(self.dtype)

            elif api_config.api_name == 'paddle.nn.functional.upsample':
                if self.get_arg(api_config, 1, 'size'):
                    self.numpy_tensor = numpy.random.randint(1,128, size=self.shape).astype(self.dtype)
                if self.get_arg(api_config, 2, 'scale_factor'):
                    self.numpy_tensor = numpy.ones(self.shape).astype(self.dtype)+numpy.abs(numpy.random.random(self.shape)).astype(self.dtype)
            
            elif api_config.api_name == 'paddle.nn.functional.binary_cross_entropy':
                self.numpy_tensor = numpy.random.random(self.shape).astype(self.dtype)
            
            elif api_config.api_name == "paddle.nn.functional.embedding":
                if self.check_arg(api_config, 0, "x") or self.check_arg(api_config, 0, "ids"):
                    weight_config = self.get_arg(api_config, 1, "weight")
                    if not weight_config:
                        weight_config = self.get_arg(api_config, None, "weight")
                    vocab_size = numpy.random.randint(10, 1000)
                    if isinstance(weight_config, TensorConfig) and weight_config.shape:
                        vocab_size = weight_config.shape[0]
                    self.numpy_tensor = numpy.random.randint(0, vocab_size, size=self.shape).astype(self.dtype)
                elif self.check_arg(api_config, 1, "weight"):
                    self.numpy_tensor = numpy.random.random(self.shape).astype(self.dtype)

            elif api_config.api_name == 'paddle.nn.functional.margin_cross_entropy':
                if index==1 or key=='label':
                    s=self.get_arg(api_config,0,'logits')
                    self.numpy_tensor = numpy.random.randint(0,s.shape[1], size=self.shape).astype(self.dtype)

            elif api_config.api_name == 'paddle.nn.functional.multi_margin_loss':
                if index==1 or key=='label':
                    s=self.get_arg(api_config,0,'input')
                    self.numpy_tensor = numpy.random.randint(0,s.shape[1], size=self.shape).astype(self.dtype)
 
            elif api_config.api_name == "paddle.nn.functional.cross_entropy":
                if self.check_arg(api_config, 1, "label"):
                    input_shape = self.get_arg(api_config, 0, "input").shape
                    axis = self.get_arg(api_config, 7, "axis", -1)
                    num_classes = self.get_arg(api_config, 0, "input").shape[axis]
                    soft_label = self.get_arg(api_config, 5, "soft_label", False)
                    label_smoothing = self.get_arg(api_config, 6, "label_smoothing", 0.0)
                    if (label_smoothing > 0 and self.shape == input_shape) or (label_smoothing == 0 and soft_label):
                        soft_labels = numpy.random.random(size=self.shape)
                        soft_labels = soft_labels / soft_labels.sum(axis=1, keepdims=True)
                        self.numpy_tensor = soft_labels.astype(self.dtype)
                    else:
                        self.numpy_tensor = numpy.random.randint(0, num_classes, size=self.shape).astype(self.dtype)

            elif api_config.api_name == "paddle.nn.functional.ctc_loss":
                if self.check_arg(api_config, 1, "labels"):
                    num_classes = self.get_arg(api_config, 0, "log_probs").shape[2] - 1
                    blank = self.get_arg(api_config, 4, "blank", 0)
                    valid_label_indices = [i for i in range(num_classes + 1) if i != blank]
                    if not valid_label_indices:
                        self.numpy_tensor = numpy.zeros(self.shape, dtype=self.dtype)
                    else:
                        self.numpy_tensor = numpy.random.choice(valid_label_indices, size=self.shape, replace=True).astype(self.dtype)
                elif self.check_arg(api_config, 2, "input_lengths"):
                    max_logit_length = self.get_arg(api_config, 0, "log_probs").shape[0]
                    self.numpy_tensor = numpy.random.randint(1, max_logit_length + 1, size=self.shape, dtype=self.dtype)
                elif self.check_arg(api_config, 3, "label_lengths"):
                    max_label_length = self.get_arg(api_config, 1, "labels").shape[1]
                    max_logit_length = self.get_arg(api_config, 0, "log_probs").shape[0]
                    cand_label_lengths = numpy.random.randint(1, max_label_length + 1, size=self.shape, dtype=self.dtype)
                    compatible_input_lengths = numpy.random.randint(1, max_logit_length + 1, size=self.shape, dtype=self.dtype)
                    final_label_lengths = numpy.minimum(cand_label_lengths, compatible_input_lengths)
                    final_label_lengths = numpy.maximum(final_label_lengths, 1)
                    self.numpy_tensor = final_label_lengths

            elif api_config.api_name == "paddle.nn.functional.dice_loss":
                if self.check_arg(api_config, 1, "label"):
                    num_classes = self.get_arg(api_config, 0, "input").shape[-1]
                    self.numpy_tensor = numpy.random.randint(0, num_classes, size=self.shape, dtype=self.dtype)

            elif api_config.api_name == "paddle.nn.functional.nll_loss":
                if self.check_arg(api_config, 1, "label"):
                    input_config = self.get_arg(api_config, 0, "input")
                    n_classes = numpy.random.randint(5, 50) if not isinstance(input_config, TensorConfig) else input_config.shape[1]
                    self.numpy_tensor = numpy.random.randint(0, n_classes, size=self.shape).astype(self.dtype)  
            
            elif api_config.api_name == "paddle.nn.functional.one_hot":
                num_classes_config = self.get_arg(api_config, 1, "num_classes")
                determined_num_classes = None
                default_random_num_classes = numpy.random.randint(1, 65535)
                if isinstance(num_classes_config, int):
                    determined_num_classes = num_classes_config
                elif isinstance(num_classes_config, TensorConfig):
                    if num_classes_config.numpy_tensor is None:
                        if num_classes_config.numel() == 0 or num_classes_config.numel() == 1:
                            num_classes_config.numpy_tensor = numpy.array([default_random_num_classes], dtype="int64")
                    determined_num_classes = num_classes_config.numpy_tensor.item()
                if self.check_arg(api_config, 0, "x"):
                    self.numpy_tensor = numpy.random.randint(0, determined_num_classes, size=self.shape, dtype=self.dtype)

            elif api_config.api_name == "paddle.nn.functional.rnnt_loss":
                if self.check_arg(api_config, 0, "logits"):
                    if len(self.shape) != 4:
                        self.shape = [3, 4, 3, 5]  
                    self.numpy_tensor = numpy.random.random(self.shape).astype(self.dtype)
                elif self.check_arg(api_config, 1, "labels"):
                    batch_size = 3
                    max_label_len = 2
                    if len(self.shape) != 2:
                        self.shape = [batch_size, max_label_len]
                    vocab_size = 5
                    self.numpy_tensor = numpy.random.randint(1, vocab_size-1, size=self.shape).astype(self.dtype)
                elif self.check_arg(api_config, 2, "input_lengths") or self.check_arg(api_config, 3, "label_lengths"):
                    batch_size = 3
                    if len(self.shape) != 1:
                        self.shape = [batch_size]
                    if self.check_arg(api_config, 2, "input_lengths"):
                        max_possible_length = 4 
                        self.numpy_tensor = numpy.ones(self.shape, dtype=self.dtype) * max_possible_length
                    else:  
                        max_possible_length = 2  
                        self.numpy_tensor = numpy.ones(self.shape, dtype=self.dtype) * max_possible_length
            
            elif api_config.api_name == "paddle.nn.functional.sequence_mask":
                if self.check_arg(api_config, 0, "x"): 
                    maxlen_config = self.get_arg(api_config, 1, "maxlen")
                    provided_maxlen = None
                    if isinstance(maxlen_config, int):
                        provided_maxlen = max(1, maxlen_config)
                    if provided_maxlen is not None:
                        self.numpy_tensor = numpy.random.randint(0, provided_maxlen + 1, size=self.shape).astype(self.dtype)
                    else:
                        high_val = numpy.random.randint(1, 2048)
                        self.numpy_tensor = numpy.random.randint(0, high_val, size=self.shape).astype(self.dtype)
                        if self.numpy_tensor.size > 0 and numpy.max(self.numpy_tensor) == 0:
                            fix_value = numpy.random.randint(1, max(2, high_val)) 
                            first_element_index = numpy.unravel_index(0, self.shape)
                            self.numpy_tensor[first_element_index] = fix_value

            elif api_config.api_name == "paddle.nn.functional.softmax_with_cross_entropy":
                if self.check_arg(api_config, 1, "label"):
                    logits = None
                    if len(api_config.args) > 0 and isinstance(api_config.args[0], TensorConfig):
                        logits = api_config.args[0]
                    elif "logits" in api_config.kwargs and isinstance(api_config.kwargs["logits"], TensorConfig):
                        logits = api_config.kwargs["logits"]
                    num_classes = 10  
                    if logits is not None:
                        axis = api_config.kwargs.get("axis", -1) 
                        axis = axis if axis >= 0 else len(logits.shape) + axis
                        if 0 <= axis < len(logits.shape):
                            num_classes = logits.shape[axis]
                    else:
                        num_classes = numpy.random.randint(5, 20)
                    self.numpy_tensor = numpy.random.randint(0, num_classes, size=self.shape).astype(self.dtype)

            elif api_config.api_name == "paddle.normal":
                if self.check_arg(api_config, 0, "mean"):
                    if "int" in self.dtype:
                        self.numpy_tensor = (numpy.random.randint(-65535, 65535, size=self.shape)).astype(self.dtype)
                    else:
                        self.numpy_tensor = (numpy.random.random(self.shape) - 0.5).astype(self.dtype)                     
                elif self.check_arg(api_config, 1, "std"):
                    if "int" in self.dtype:
                        self.numpy_tensor = (numpy.random.randint(0, 65535, size=self.shape)).astype(self.dtype)
                    else:
                        self.numpy_tensor = (numpy.random.random(self.shape)).astype(self.dtype)      
                else:
                    self.numpy_tensor = (numpy.random.randint(0, 1024, size=self.shape)).astype(self.dtype)                    
                
            elif api_config.api_name == "paddle.ones":
                if len(self.shape) == 0:
                    self.numpy_tensor = numpy.array(numpy.random.randint(1, 2048), dtype=self.dtype)
                else:
                    self.numpy_tensor = numpy.random.randint(1, 65535, size=self.shape).astype(self.dtype)
            elif api_config.api_name == "paddle.nn.functional.pad":
                if self.check_arg(api_config, 1, "pad"):
                    x_shape = self.get_arg(api_config, 0, "x").shape
                    min_dim_len = min(x_shape)
                    self.numpy_tensor = self.get_random_numpy_tensor(shape=self.shape, data_type=self.dtype, \
                        min=0, max=min_dim_len)
            elif api_config.api_name == "paddle.nn.functional.class_center_sample":
                if self.check_arg(api_config, 0, "label"):
                    num_classes = self.get_arg(api_config, 1, "num_classes")
                    self.numpy_tensor = numpy.random.randint(0, num_classes, size=self.shape).astype(self.dtype)
            elif api_config.api_name == "paddle.prod":
                if self.check_arg(api_config, 1, "axis"):
                    self.numpy_tensor = self.generate_random_axes(api_config)

            elif api_config.api_name == "paddle.vision.ops.psroi_pool":
                if (index is not None and index == 0) or key == "x":
                    self.numpy_tensor = ((numpy.random.random(self.shape)) * 255).astype(self.dtype)
                    if not hasattr(api_config, "x"):
                        api_config.x = self.shape
                elif index == 1 or key == "boxes":
                    if not hasattr(api_config,"boxes"):
                        api_config.boxes = self.shape
                    self.numpy_tensor = numpy.zeros(self.shape).astype(self.dtype)
                    for i in range(self.shape[0]):
                        self.numpy_tensor[i][0] = numpy.random.random() * (api_config.x[2]-2)
                        self.numpy_tensor[i][1] = numpy.random.random() * (api_config.x[3]-2)
                        self.numpy_tensor[i][2] = numpy.random.random() * (api_config.x[2]-1 - self.numpy_tensor[i][0]+1) + self.numpy_tensor[i][0]+1
                        self.numpy_tensor[i][3] = numpy.random.random() * (api_config.x[3]-1 - self.numpy_tensor[i][1]+1) + self.numpy_tensor[i][1]+1

                elif index == 2 or key =="boxes_num":
                    self.numpy_tensor = numpy.zeros(self.shape).astype(self.dtype)
                    all = api_config.boxes[0]
                    for i in range(self.numel()-1):
                        if all < self.numel():
                            self.numpy_tensor[i] = 0
                        else:
                            self.numpy_tensor[i] = numpy.random.randint(1, all-(self.numel()-1-i)+1)
                            all = all - self.numpy_tensor[i]
                    self.numpy_tensor[self.numel()-1] = all
                else:
                    self.numpy_tensor = numpy.random.randint(0,1024,self.shape).astype(self.dtype)
                
            elif api_config.api_name in {"paddle.put_along_axis", "paddle.Tensor.put_along_axis"}:
                if self.check_arg(api_config, 1, "indices"):
                    x_tensor = self.get_arg(api_config, 0, "x")
                    x_dims = len(x_tensor.shape) if x_tensor.shape else 0
                    if len(self.shape) != x_dims:
                        new_shape = []
                        for i, dim in enumerate(x_tensor.shape):
                            if i < len(self.shape):
                                new_shape.append(self.shape[i])
                            else:
                                new_shape.append(1) 
                        indices = numpy.zeros(new_shape, dtype="int64")
                        for axis in range(x_dims):
                            if axis < len(self.shape):
                                dim_size = x_tensor.shape[axis]
                                if dim_size > 0:
                                    axis_indices = numpy.random.randint(0, dim_size, size=new_shape[axis])
                                    if new_shape[axis] > 1:
                                        axis_indices[0] = 0
                                        axis_indices[-1] = dim_size - 1
                                    idx_tuple = tuple([slice(None)] * axis + [slice(None, new_shape[axis])] + [slice(None)] * (x_dims - axis - 1))
                                    indices[idx_tuple] = axis_indices.reshape([-1] + [1] * (x_dims - axis - 1))
                        self.numpy_tensor = indices
                        self.shape = new_shape  
                    else:
                        axis = self.get_arg(api_config, 3, "axis")
                        axis = axis if isinstance(axis, int) else 0
                        axis = axis if axis >= 0 else axis + x_dims
                        if 0 <= axis < x_dims:
                            dim_size = x_tensor.shape[axis]
                            indices = numpy.random.randint(0, dim_size, size=self.shape).astype("int64")
                            if numpy.prod(self.shape) > 1:
                                flat_indices = indices.flatten()
                                flat_indices[0] = 0
                                flat_indices[-1] = dim_size - 1
                                indices = flat_indices.reshape(self.shape)
                            self.numpy_tensor = indices
                    self.dtype = "int64"
                elif self.check_arg(api_config, 2, "values"):
                    x_tensor = self.get_arg(api_config, 0, "x")
                    indices = self.get_arg(api_config, 1, "indices")
                    if hasattr(indices, 'shape'):
                        if indices.shape != self.shape:
                            if numpy.prod(self.shape) == 1:
                                self.numpy_tensor = numpy.full(indices.shape, self.get_random_numpy_tensor(shape=[], data_type=self.dtype)[()], dtype=self.dtype)
                            else:
                                random_values = self.get_random_numpy_tensor(shape=numpy.prod(indices.shape), data_type=self.dtype)
                                self.numpy_tensor = random_values.reshape(indices.shape)
                        else:
                            self.numpy_tensor = self.get_random_numpy_tensor(shape=self.shape, data_type=self.dtype)
            elif api_config.api_name == "paddle.quantile":
                if not (key == "x" or index == 0):
                    self.numpy_tensor = numpy.random.rand(1).astype(self.dtype)
            elif api_config.api_name in {"paddle.Tensor.reshape","paddle.reshape"}:
                if (index == 0 or key == "x"):
                    if not 0 in self.shape:
                        if not hasattr(api_config, "shape"):
                            api_config.shape = self.shape
                        if not hasattr(api_config, "maxvalue"):
                            api_config.maxvalue = self.numel()
                        if not hasattr(api_config, "tensornum"):
                            api_config.tensornum = 0
                        for arg in api_config.args:
                            if isinstance(arg, list) or isinstance(arg, tuple):
                                i = 0
                                for item in arg:
                                    if "int" in str(type(item)):
                                        if item == 0:
                                            api_config.maxvalue = api_config.maxvalue // self.shape[i]
                                        elif not item == -1:
                                            api_config.maxvalue = api_config.maxvalue // item
                                    if "Tensor" in str(type(item)):
                                        api_config.tensornum += 1
                                    i += 1
                        for thekey, thevalue in api_config.kwargs.items():
                            if isinstance(thevalue, list) or isinstance(thevalue, tuple):
                                i = 0
                                for item in thevalue:
                                    if "int" in str(type(item)):
                                        if item == 0:
                                            api_config.maxvalue = api_config.maxvalue // self.shape[i]
                                        elif not item == -1:
                                            api_config.maxvalue = api_config.maxvalue // item
                                    if "Tensor" in str(type(item)):
                                        api_config.tensornum += 1
                                    i += 1
                else:
                    if api_config.tensornum == 0:
                        api_config.tensornum = 1
                    self.dtype = "int32"
                    if self.shape != [] and self.shape != [1]:
                        self.numpy_tensor = numpy.zeros(self.shape).astype(self.dtype)
                        for i in range(self.shape[0]):
                            if i < self.shape[0]-1:
                                self.numpy_tensor[i] = numpy.random.randint(1, api_config.maxvalue+1)
                                while api_config.maxvalue % self.numpy_tensor[i]:
                                    self.numpy_tensor[i] = numpy.random.randint(1, api_config.maxvalue+1)
                                api_config.maxvalue = api_config.maxvalue // self.numpy_tensor[i] 
                            else:
                                self.numpy_tensor[i] = api_config.maxvalue
                    else:
                        if api_config.tensornum == 1:
                            self.numpy_tensor = numpy.random.randint(api_config.maxvalue, api_config.maxvalue+1, size=self.shape).astype(self.dtype)
                        else:
                            api_config.tensornum -= 1
                            self.numpy_tensor = numpy.random.randint(1, api_config.maxvalue+1, size=self.shape).astype(self.dtype)
                            while api_config.maxvalue % self.numpy_tensor:
                                self.numpy_tensor = numpy.random.randint(1, api_config.maxvalue+1, size=self.shape).astype(self.dtype)
                            api_config.maxvalue = api_config.maxvalue // self.numpy_tensor
                            
            elif api_config.api_name in {"paddle.vision.ops.roi_align", "paddle.vision.ops.roi_pool"}:
                if (index is not None and index == 0)or key == "x":
                    self.numpy_tensor = ((numpy.random.random(self.shape)) * 255).astype(self.dtype)
                    if not hasattr(api_config, "x"):
                        api_config.x = self.shape
                elif (index is not None and index == 1)or key == "boxes":
                    if not hasattr(api_config,"boxes"):
                        api_config.boxes = self.shape
                    self.numpy_tensor = numpy.zeros(self.shape).astype(self.dtype)
                    for i in range(self.shape[0]):
                        self.numpy_tensor[i][0] = numpy.random.random() * (api_config.x[2]-2)
                        self.numpy_tensor[i][1] = numpy.random.random() * (api_config.x[3]-2)
                        self.numpy_tensor[i][2] = numpy.random.random() * (api_config.x[2]-1 - self.numpy_tensor[i][0]+1) + self.numpy_tensor[i][0]+1
                        self.numpy_tensor[i][3] = numpy.random.random() * (api_config.x[3]-1 - self.numpy_tensor[i][1]+1) + self.numpy_tensor[i][1]+1
                elif index == 2 or key =="boxes_num":
                    self.numpy_tensor = numpy.zeros(self.shape).astype(self.dtype)
                    all = api_config.boxes[0]
                    for i in range(self.numel()-1):
                        if all < self.numel():
                            self.numpy_tensor[i] = 0
                        else:
                            self.numpy_tensor[i] = numpy.random.randint(1, all-(self.numel()-1-i)+1)
                            all = all - self.numpy_tensor[i]
                    self.numpy_tensor[self.numel()-1] = all
        
            elif api_config.api_name == "paddle.repeat_interleave":
                if self.check_arg(api_config, 0, "x"):
                    if self.dtype=='bfloat16':
                        self.dtype='float32'
                elif self.check_arg(api_config, 1, "repeats"):
                    self.numpy_tensor = numpy.random.randint(1, 2048, size=self.shape).astype(self.dtype)
                elif self.check_arg(api_config, 2, "axis"):
                    x_tensor = self.get_arg(api_config, 0, "x")
                    input_dims = len(x_tensor.shape)
                    if len(self.shape) == 0:  
                        self.numpy_tensor = numpy.array(numpy.random.randint(-input_dims, input_dims), dtype=self.dtype)
                    else: 
                        self.numpy_tensor = numpy.random.randint(-input_dims, input_dims, size=self.shape).astype(self.dtype)
            elif api_config.api_name == "paddle.slice":
                # if not hasattr(api_config, "element1"):
                #     if "axes" in api_config.kwargs:
                #         lens = len(api_config.kwargs["axes"])
                #     else:
                #         lens = len(api_config.args[1])
                #     api_config.element1 = lens + 1
                # if not hasattr(api_config, "element2"):
                #     if "starts" in api_config.kwargs:
                #         item = api_config.kwargs["starts"]
                #     else:
                #         item = api_config.args[2]
                #     if isinstance(item, list):
                #         api_config.element2 = api_config.element1 + len(item)
                #     else:
                #         api_config.element2 = api_config.element1 + 1
                if len(api_config.args) > 1:
                    axis = api_config.args[1]
                else:
                    axis = api_config.kwargs["axes"]
                if (index is not None and index == 0) or key == "input":
                    if not hasattr(api_config, "shape"):
                        api_config.shape = self.shape
                elif (index is not None and index == 2) or key == "starts":
                    num = []
                    for i in axis:
                        num.append(api_config.shape[i])
                    if not hasattr(api_config,"indice"):
                        api_config.indice = 0
                    if not hasattr(api_config,"start"):
                        api_config.start = []
                    if self.shape == []:
                        x = numpy.random.randint(0, 2)
                        if x == 0:
                            self.numpy_tensor = numpy.random.randint(0, num[api_config.indice]-1, self.shape)
                        else:
                            self.numpy_tensor = numpy.random.randint(-65535, -1, self.shape)
                        api_config.start.append(self.numpy_tensor)
                        api_config.indice += 1
                    else:
                        self.numpy_tensor = numpy.zeros(self.shape).astype(self.dtype)
                        for i in range(self.numel()):
                            x = numpy.random.randint(0, 2)
                            if x == 0:
                                self.numpy_tensor[i] = numpy.random.randint(0, num[api_config.indice]-1)
                            else:
                                self.numpy_tensor[i] = numpy.random.randint(-65535,-1)
                            api_config.start.append(self.numpy_tensor[i])
                            api_config.indice += 1
                else:
                    if not hasattr(api_config,"start"):
                        if len(api_config.args) > 2:
                            api_config.start = api_config.args[2]
                        else:
                            api_config.start = api_config.kwargs["starts"]
                    num = []
                    for i in axis:
                        num.append(api_config.shape[i])
                    start = api_config.start
                    for i in range(len(start)):
                        if start[i] < 0:
                            start[i] = start[i] if start[i] > -1*num[i] else -1*num[i] 
                            start[i] += num[i]
                    if not hasattr(api_config,"index"):
                        api_config.index = 0                    
                    if self.shape == []:
                        x = numpy.random.randint(0, 2)
                        if x == 0:
                            self.numpy_tensor = numpy.random.randint(start[api_config.index]+1, 65535, self.shape)
                        else:
                            if start[api_config.index]-num[i] == 0:
                                start[api_config.inex] -= 1
                            self.numpy_tensor = numpy.random.randint(min(start[api_config.index]-num[i]+1, -1), 0, self.shape)
                        api_config.index += 1                       
                    else:
                        self.numpy_tensor = numpy.zeros(self.shape).astype(self.dtype)
                        for i in range(self.numel()):
                            x = numpy.random.randint(0, 2)
                            if x == 0:
                                self.numpy_tensor[i] = numpy.random.randint(start[api_config.index]+1, 65535)
                            else:
                                if start[api_config.index]-num[i] == 0:
                                    start[api_config.inex] -= 1
                                self.numpy_tensor[i] = numpy.random.randint(start[api_config.index]-num[api_config.index]+1, 0)
                            api_config.index += 1

            elif api_config.api_name == "paddle.scatter":
                if key == "index" or index == 1:
                    d=self.get_arg(api_config, 0, "x")
                    s=d.shape[0]
                    overwrite = self.get_arg(api_config, 3, "overwrite")
                    if ( overwrite == None or overwrite == True ) and ( self.shape == [] or self.shape[0] ) <=s :
                        self.numpy_tensor = numpy.random.choice(s, size=self.shape, replace=False).astype(self.dtype)
                    else:
                        self.numpy_tensor = numpy.random.randint(0, s, size=self.shape).astype(self.dtype)

            elif api_config.api_name == "paddle.scatter_nd":
                future_data=self.get_arg(api_config, 2, "shape")     
                if (key == "index" or index == 0) and future_data and len(future_data):
                    self.numpy_tensor=numpy.zeros(self.shape)
                    s=self.shape
                    for ii in range(len(future_data)):  
                        if ii>=s[-1]:
                            break
                        self.numpy_tensor[...,ii] = numpy.random.randint(-future_data[ii], future_data[ii], size=self.numpy_tensor[...,ii].shape).astype(self.dtype)

            elif api_config.api_name == "paddle.scatter_nd_add":
                if key == "index" or index == 1:
                    org=self.get_arg(api_config, 0, "x")
                    org=org.shape
                    self.numpy_tensor=numpy.zeros(self.shape)
                    ind=self.get_arg(api_config, 1, "index")
                    s=ind.shape
                    for ii in range(s[-1]):  
                        self.numpy_tensor[...,ii] = numpy.random.randint(-org[ii], org[ii], size=self.numpy_tensor[...,ii].shape).astype(self.dtype)
            elif api_config.api_name == "paddle.shard_index":
                if self.check_arg(api_config, 0, "input"):
                    index_num = self.get_arg(api_config, 1, "index_num")
                    if index_num is None:
                        index_num = numpy.random.randint(1, 1000)
                    self.numpy_tensor = numpy.random.randint(0, index_num, size=self.shape).astype(self.dtype)
            elif api_config.api_name in {"paddle.sum", "paddle.squeeze"}:
                if self.check_arg(api_config, 1, "axis"):
                    self.numpy_tensor = self.generate_random_axes(api_config)
            elif api_config.api_name == "paddle.split":
                if self.check_arg(api_config, 2, "axis"):
                    x_shape = self.get_arg(api_config, 0, "x").shape
                    num_or_sections = self.get_arg(api_config, 1, "num_or_sections")
                    if isinstance(num_or_sections, (list, tuple)):
                        neg_one_count = sum(1 for x in num_or_sections if x == -1)
                        if neg_one_count > 1:
                            raise ValueError(
                                f"num_or_sections can contain at most one -1, but got {num_or_sections}"
                            )
                        num_splits = len(num_or_sections)
                        known_size = sum(num_or_sections) + neg_one_count
                    elif isinstance(num_or_sections, int):
                        num_splits = num_or_sections
                        known_size = None
                    else:
                        raise ValueError(
                            f"num_or_sections must be an int, list, or tuple, but got {type(num_or_sections)}"
                        )

                    target_dim = None
                    max_dim = len(x_shape)
                    if max_dim == 0:
                        target_dim = numpy.random.randint(-1, 0)
                    else:
                        for dim in range(max_dim):
                            dim_size = x_shape[dim]
                            if isinstance(num_or_sections, int) and dim_size % num_splits == 0:
                                target_dim = dim
                            elif isinstance(num_or_sections, (list, tuple)):
                                if neg_one_count == 0 and dim_size == known_size:
                                    target_dim = dim
                                elif neg_one_count == 1 and dim_size > known_size:
                                    target_dim = dim
                    if target_dim is None:
                        raise ValueError(
                            f"No valid axis found for paddle.split with x.shape={x_shape} and num_or_sections={num_or_sections}"
                        )

                    shape_len = len(self.shape)
                    if shape_len == 0:
                        self.numpy_tensor = numpy.array(target_dim, dtype=self.dtype)
                    elif shape_len == 1 and self.shape[0] == 1:
                        self.numpy_tensor = numpy.array([target_dim], dtype=self.dtype)
                    else:
                        raise ValueError(
                            f"Invalid shape for 'axis' Tensor in paddle.split. "
                            f"Expected a 0-D or 1-D Tensor, but got shape {self.shape}."
                        )

            elif api_config.api_name == "paddle.nn.functional.softmax":
                # for TensorConfig axis
                x_tensor_config = self.get_arg(api_config, 0, "x")
                axis_config = self.get_arg(api_config, 1, "axis")
                
                if self.check_arg(api_config, 0, "x"):
                    self.numpy_tensor = self.get_random_numpy_tensor(self.shape, self.dtype)
                elif self.check_arg(api_config, 1, "axis"):
                    len_shape_x = len(x_tensor_config.shape)
                    # specify if axis is a scalar tensor, else is a int according to doc
                    if isinstance(axis_config, TensorConfig):
                        axis = self.get_random_numpy_tensor(axis_config.shape, axis_config.dtype, min=-len_shape_x, max=len_shape_x)
                        self.numpy_tensor = axis
                
                return self.numpy_tensor
            
            elif api_config.api_name == "paddle.standard_gamma":
                self.numpy_tensor =numpy.random.random(self.shape).astype(self.dtype)

            elif api_config.api_name == "paddle.standard_normal":
                if index==0 or key=='shape': 
                    self.numpy_tensor =numpy.random.randint(1, 128, size=self.shape).astype(self.dtype)

            elif api_config.api_name == "paddle.strided_slice":
                s=self.get_arg(api_config,0,'x')
                if self.check_arg(api_config,1,'axes'):
                    self.numpy_tensor =numpy.random.randint(0,len(s.shape), size=self.shape).astype(self.dtype)
                elif index:
                    axes=self.get_arg(api_config,1,'axes')
                    for i in range(len(axes)):
                        if isinstance(axes[i],TensorConfig):
                            axes[i]=int(axes[i].numpy_tensor)
                    if self.check_arg(api_config,2,'starts'):
                        axes=self.get_arg(api_config,1,'axes')
                        if not isinstance(axes,list):
                            axes=axes.numpy_tensor
                        ind=kwargs['list_index'][0]
                        self.numpy_tensor =numpy.random.randint(0,s.shape[axes[ind]]-1, size=self.shape).astype(self.dtype)
                    elif self.check_arg(api_config,3,'ends'):
                        ind=kwargs['list_index'][0]
                        pre=self.get_arg(api_config,2,'starts')
                        self.numpy_tensor =numpy.random.randint(pre[ind].numpy_tensor+1,s.shape[axes[ind]], size=self.shape).astype(self.dtype)
                    elif self.check_arg(api_config,4,'strides'):
                        ind=kwargs['list_index'][0]
                        self.numpy_tensor =numpy.random.randint(1,s.shape[axes[ind]], size=self.shape).astype(self.dtype)
            elif api_config.api_name == "paddle.tensordot":
                if index == 0 or key == "x":
                    if not hasattr(api_config, "shape1"):
                        api_config.shape1 = self.shape
                elif index == 1 or key == "y":
                    if not hasattr(api_config, "shape2"):
                        api_config.shape2 = self.shape
                else:
                    item = self.get_arg(api_config, 2, "axes")
                    num = len(api_config.shape1)                 
                    used = []       
                    if isinstance(item,list) or isinstance(item,tuple):
                        if not hasattr(api_config, "tensor1"):
                            self.numpy_tensor = numpy.zeros(self.shape).astype(self.dtype)
                            for i in range(self.numel()):
                                self.numpy_tensor[i] = numpy.random.randint(0, num)
                                while not api_config.shape1[self.numpy_tensor[i]] in api_config.shape2 or self.numpy_tensor[i] in used:
                                    self.numpy_tensor[i] = numpy.random.randint(0, num)
                                used.append(self.numpy_tensor[i])
                            api_config.tensor1 = self.numpy_tensor
                        else:
                            self.numpy_tensor = numpy.zeros(self.shape).astype(self.dtype)
                            for i in range(self.numel()):
                                self.numpy_tensor[i] = numpy.random.randint(0, num)
                                while not api_config.shape2[self.numpy_tensor[i]] == api_config.shape1[api_config.tensor1[i]] or self.numpy_tensor[i] in used:
                                    self.numpy_tensor[i] = numpy.random.randint(0, num)
                                used.append(self.numpy_tensor[i])

                    elif isinstance(item,TensorConfig):
                        self.tensor = numpy.random.randint(0, 2, size=self.shape).astype(self.dtype)
                        if self.numel() == 1:
                            self.numpy_tensor = numpy.random.randint(0,num,self.shape).astype(self.dtype)
                            while api_config.shape2[self.numpy_tensor[0]] != \
                                  api_config.shape1[self.numpy_tensor[0]]:
                                self.numpy_tensor = numpy.random.randint(0,num,self.shape).astype(self.dtype)
                        else:
                            used1 = []
                            used2 = []
                            self.numpy_tensor = numpy.zeros(self.shape).astype(self.dtype)
                            for i in range(self.shape[0]):
                                self.numpy_tensor[0][i] = numpy.random.randint(0,num)
                                self.numpy_tensor[1][i] = numpy.random.randint(0,num)
                                while api_config.shape1[self.numpy_tensor[0][i]] != api_config.shape2[self.numpy_tensor[1][i]] \
                                        or self.numpy_tensor[0][i] in used1 or self.numpy_tensor[1][i] in used2:
                                    self.numpy_tensor[0][i] = numpy.random.randint(0,num)
                                    self.numpy_tensor[1][i] = numpy.random.randint(0,num)
                                used1.append(self.numpy_tensor[0][i])
                                used2.append(self.numpy_tensor[1][i])

            elif api_config.api_name in {"paddle.Tensor.take_along_axis", "paddle.take_along_axis"}:
                if self.check_arg(api_config, 1, "indices"):
                    arr_config = self.get_arg(api_config, 0, "arr")
                    axis = self.get_arg(api_config, 2, "axis")
                    arr_shape = arr_config.shape
                    arr_rank = len(arr_shape)
                    axis_val = axis if axis >= 0 else axis + arr_rank
                    dim_size = arr_shape[axis_val]
                    if self.dtype not in ["int32", "int64"]:
                        self.dtype = "int64" 
                    num_elements = self.numel()
                    if num_elements == 0:
                         indices = numpy.array([], dtype=self.dtype)
                    elif dim_size == 1:
                         indices = numpy.zeros(num_elements, dtype=self.dtype)
                    elif num_elements == 1:
                         indices = numpy.array([0], dtype=self.dtype)
                    else:
                         indices = numpy.random.randint(0, dim_size, size=num_elements).astype(self.dtype)
                         positions_to_replace = numpy.random.choice(num_elements, size=2, replace=False)
                         flat_indices = indices.flatten()
                         flat_indices[positions_to_replace[0]] = 0
                         flat_indices[positions_to_replace[1]] = dim_size - 1
                         indices = flat_indices
                    self.numpy_tensor = indices.reshape(self.shape)

            elif api_config.api_name == "paddle.take":
                if self.check_arg(api_config, 1, "index"):
                    x = self.get_arg(api_config, 0, 'x')
                    dim_size = numpy.prod(x.shape)
                    self.numpy_tensor = numpy.random.randint(0, dim_size, size=self.shape).astype(self.dtype)
            
            elif api_config.api_name in {'paddle.Tensor.gather',"paddle.gather"}:
                if key == "index" or index == 1:
                    s=self.get_arg(api_config, 0, "x")
                    if 'axis' in api_config.kwargs:
                        tmp=self.get_arg(api_config,2,'axis')
                        if isinstance(tmp,TensorConfig):
                            tmp=tmp.shape
                            tmp=tmp[0]
                    else:
                        tmp=0
                    self.numpy_tensor = (numpy.random.randint(0,s.shape[tmp], size=self.shape)).astype(self.dtype)
                elif key == "axis" or index == 2:
                    self.numpy_tensor = (numpy.random.randint(0,2, size=self.shape)).astype(self.dtype)

            elif api_config.api_name in {"paddle.Tensor.gather_nd","paddle.gather_nd"}:
                if key == "index" or index == 1:
                    org=self.get_arg(api_config,0,'x')
                    org=org.shape
                    s=self.get_arg(api_config,1,'index')
                    s=s.shape
                    self.numpy_tensor=numpy.zeros(s)
                    for i in range(s[-1]):
                        self.numpy_tensor[...,i]=(numpy.random.randint(0,org[i], size=self.numpy_tensor[...,i].shape)).astype(self.dtype)

            elif api_config.api_name in {"paddle.Tensor.index_select", "paddle.index_select"}:
                if self.check_arg(api_config,1,'index'):
                    axis=self.get_arg(api_config, 2, 'axis')
                    if axis is None:
                        axis=0
                    inputs=self.get_arg(api_config, 0, "x")
                    self.numpy_tensor = numpy.random.randint(0,inputs.shape[axis], size=self.shape).astype(self.dtype)

            elif api_config.api_name == "paddle.Tensor.tile":
                if index==1 or key=='repeat_times':
                    self.numpy_tensor = numpy.random.randint(1,128, size=self.shape).astype(self.dtype)
            
            elif api_config.api_name == "paddle.tile":
                if self.check_arg(api_config, 1, "repeat_times"):
                    self.numpy_tensor = numpy.random.randint(1, 128, size=self.shape).astype(self.dtype)

            elif api_config.api_name in {"paddle.topk", "paddle.Tensor.topk"}:
                if self.check_arg(api_config, 0, "x"):
                    x_numel = self.numel()
                    if self.dtype in {"bfloat16", "float32", "float64"}:
                        self.numpy_tensor = numpy.linspace(-x_numel, x_numel, x_numel, dtype=self.dtype).reshape(self.shape)
                        if numpy.unique(self.numpy_tensor).size < x_numel:
                            self.numpy_tensor = generate_unique_array(x_numel, self.dtype).reshape(self.shape)
                    elif self.dtype == "float16":
                        self.numpy_tensor = generate_unique_array(x_numel, self.dtype).reshape(self.shape)
                    elif self.dtype in {"int32", "int64"}:
                        self.numpy_tensor = numpy.random.choice(numpy.arange(-x_numel, x_numel), size=self.shape, replace=False).astype(self.dtype)
                    else:
                        raise ValueError(f"Unsupported dtype {self.dtype} for paddle.topk / paddle.Tensor.topk")
                elif self.check_arg(api_config, 1, "k"):
                    x_config = self.get_arg(api_config, 0, "x")
                    axis = self.get_arg(api_config, 2, "axis", -1)
                    max_k_value = 1
                    if isinstance(x_config, TensorConfig) and x_config.shape:
                        if len(x_config.shape) > 0:
                            max_k_value = x_config.shape[axis]
                        else:
                            max_k_value = 1
                    if not self.shape:
                        self.numpy_tensor = numpy.array(numpy.random.randint(1, max_k_value + 1), dtype=self.dtype)
                    else:
                        self.numpy_tensor = numpy.random.randint(1, max_k_value + 1, size=self.shape).astype(self.dtype)
            elif api_config.api_name in {"paddle.Tensor.unflatten", "paddle.unflatten"}:
                if self.check_arg(api_config, 1, "axis"):
                    x_shape = self.get_arg(api_config, 0, "x").shape
                    self.numpy_tensor = numpy.random.randint(0, len(x_shape), size=self.shape).astype(self.dtype)
                elif self.check_arg(api_config, 2, "shape"):
                    axis = self.get_arg(api_config, 1, "axis")
                    x_dim = self.get_arg(api_config, 0, "x").shape[axis]
                    shape = self.get_arg(api_config, 2, "shape")
                    if isinstance(shape, TensorConfig):
                        self.numpy_tensor = numpy.ones(self.shape).astype(self.dtype)
                        remaining = x_dim
                        for i in range(shape.numel() - 1):
                            if remaining <= 1:
                                break
                            divisors = [d for d in range(2, remaining + 1) if remaining % d == 0]
                            if divisors:
                                divisor = numpy.random.choice(divisors)
                                self.numpy_tensor[i] = divisor
                                remaining = remaining // divisor
                        self.numpy_tensor[-1] = remaining
                    elif isinstance(shape, (list, tuple)):
                        tensor_configs = [item for item in shape if isinstance(item, TensorConfig)]
                        tensornum = len(tensor_configs)
                        if tensornum > 0:
                            remaining = x_dim
                            fixed_product = 1
                            for dim in shape:
                                if isinstance(dim, int) and dim != -1:
                                    fixed_product *= dim
                            if fixed_product > 0 and x_dim % fixed_product == 0:
                                remaining = x_dim // fixed_product
                            for i in range(tensornum - 1):
                                if remaining <= 1:
                                    break
                                divisors = [d for d in range(2, remaining + 1) if remaining % d == 0]
                                if divisors:
                                    divisor = numpy.random.choice(divisors)
                                    tensor_config = tensor_configs[i]
                                    tensor_config.numpy_tensor = numpy.full(tensor_config.shape, divisor, dtype=tensor_config.dtype)
                                    remaining = remaining // divisor
                            tensor_config = tensor_configs[-1]
                            tensor_config.numpy_tensor = numpy.full(tensor_config.shape, remaining, dtype=tensor_config.dtype)
            
            elif api_config.api_name == "paddle.unsqueeze":
                if self.check_arg(api_config, 1, "axis"):
                    x_shape = self.get_arg(api_config, 0, "x").shape
                    max_dim = len(x_shape) + 1
                    if len(self.shape) == 0:
                        dim = numpy.random.randint(0, max_dim)
                        if numpy.random.rand() > 0.5:
                            dim -= max_dim
                        self.numpy_tensor = numpy.array(dim, dtype=self.dtype)
                    elif len(self.shape) == 1:
                        dims = numpy.random.choice(max_dim, size=self.shape[0], replace=False)
                        mask = numpy.random.rand(self.shape[0]) > 0.5
                        dims = numpy.where(mask, dims - max_dim, dims)
                        self.numpy_tensor = numpy.array(dims, dtype=self.dtype)
                    else:
                        raise ValueError(
                            f"Invalid shape for 'axis' Tensor in paddle.unsqueeze. "
                            f"Expected a 0-D or 1-D Tensor, but got shape {self.shape}."
                        )
            elif api_config.api_name == "paddle.incubate.nn.functional.variable_length_memory_efficient_attention":
                if self.check_arg(api_config, 3, "seq_lens"):
                    q_seq_len = self.get_arg(api_config, 0, "query").shape[2]
                    self.numpy_tensor = self.get_random_numpy_tensor(shape=self.shape, data_type=self.dtype, min=1, max=q_seq_len)
                elif self.check_arg(api_config, 4, "kv_seq_lens"):
                    k_seq_len = self.get_arg(api_config, 1, "key").shape[2]
                    v_seq_len = self.get_arg(api_config, 2, "value").shape[2]
                    self.numpy_tensor = self.get_random_numpy_tensor(shape=self.shape, data_type=self.dtype, min=1, max=min(k_seq_len, v_seq_len))
                elif self.check_arg(api_config, 5, "mask"):
                    # mask should between -inf and 0 (0 is included)
                    eps = numpy.finfo(self.dtype).eps
                    self.numpy_tensor = self.get_random_numpy_tensor(shape=self.shape, data_type=self.dtype, max=0 + eps)
            elif api_config.api_name == "paddle.zeros":
                self.numpy_tensor = numpy.random.randint(0, 2048, size = self.shape)
                
            elif api_config.api_name == "paddle.nn.functional.zeropad2d":
                if self.check_arg(api_config, 0, "x"):
                    self.numpy_tensor = self.get_random_numpy_tensor(self.shape, self.dtype)
                elif self.check_arg(api_config, 1, "padding"):
                    # padding value should not be too large 
                    self.numpy_tensor = self.get_random_numpy_tensor(self.shape, self.dtype, min=0, max=10)
                    
            elif api_config.api_name in {"paddle.Tensor.__getitem__","paddle.Tensor.__setitem__"} and (len(api_config.args) > 1 and str(api_config.args[1]) == str(self) or str(api_config.args[0]) != str(self)):
                arr = self.get_arg(api_config, 0, "arr")
                min_dim = min(arr.shape)
                indices = (numpy.random.randint(0, min_dim, size=self.numel())).astype("int64")
                self.numpy_tensor = indices.reshape(self.shape)
            
            elif api_config.api_name == "paddle.poisson":
                self.numpy_tensor = numpy.random.random(self.shape).astype(self.dtype)
            
            elif api_config.api_name in {"paddle.Tensor.__pow__","paddle.Tensor.pow", "paddle.pow"}:
                # paddle.Tensor.__pow__(a, b) => a ^ b, where a is self and b is other
                if self.check_arg(api_config, 0, "self") or self.check_arg(api_config, 0, "x"):
                    self.numpy_tensor = self.get_random_numpy_tensor(self.shape, self.dtype, min=-10, max=10)
                else:
                    # self.check_arg(api_config, 1, "other"): 
                    self.numpy_tensor = self.get_random_numpy_tensor(self.shape, self.dtype, min=-5, max=5)
                    
            elif api_config.api_name == "paddle.Tensor.__rpow__":
                # paddle.Tensor.__rpow__(a, b) => b ^ a, where a is self and b is other
                if self.check_arg(api_config, 0, "self"):
                    self.numpy_tensor = self.get_random_numpy_tensor(self.shape, self.dtype, min=-5, max=5)
                else:
                    # self.check_arg(api_config, 1, "other"): 
                    self.numpy_tensor = self.get_random_numpy_tensor(self.shape, self.dtype, min=-10, max=10)

            elif api_config.api_name == "paddle.nn.functional.sigmoid_focal_loss":
                if self.check_arg(api_config, 1, "label"):
                    self.numpy_tensor = numpy.random.randint(low=0, high=2, size=self.shape).astype(self.dtype)

            if self.numpy_tensor is None:
                if USE_CACHED_NUMPY and self.dtype not in ["int64", "float64"]:
                    self.numpy_tensor = self.get_cached_numpy(self.dtype, self.shape)
                else:
                    if "int" in self.dtype:
                        self.numpy_tensor = (numpy.random.randint(-65535, 65535, size=self.shape)).astype(self.dtype)
                    else:
                        self.numpy_tensor = (numpy.random.random(self.shape) - 0.5).astype(self.dtype)
        
        self.dtype = original_dtype
        return self.numpy_tensor

    def get_paddle_tensor(self, api_config):
        if self.dtype in ["float8_e5m2", "float8_e4m3fn"]:
            print("Warning ", self.dtype, "not supported")
            return

        if self.paddle_tensor is None:
            self.paddle_tensor = paddle.to_tensor(
                self.get_numpy_tensor(api_config),
                dtype="float32" if self.dtype == 'bfloat16' else self.dtype,
                place=self.place
            )
            self.paddle_tensor.stop_gradient = False
            if self.dtype == "bfloat16":
                self.paddle_tensor = paddle.cast(self.paddle_tensor, dtype="uint16")
        return self.paddle_tensor

    def get_torch_tensor(self, api_config):
        if self.dtype in ["float8_e5m2", "float8_e4m3fn"]:
            print("Warning ", self.dtype, "not supported")
            return

        device = torch.device("cuda:0")
        torch.set_default_device(device)
        if self.torch_tensor is None:
            self.torch_tensor = torch.tensor(
                self.get_numpy_tensor(api_config),
                dtype=self.convert_dtype_to_torch_type(self.dtype)
                if self.dtype != 'bfloat16'
                else torch.float32,
                requires_grad=True if self.dtype in ['float32', 'float64', 'float16', 'complex64', 'complex128', 'bfloat16'] else False,
            )
            if self.dtype == "bfloat16":
                self.torch_tensor = self.torch_tensor.to(dtype=torch.bfloat16)
        return self.torch_tensor

    def clear_tensor(self):
        self.torch_tensor = None
        self.paddle_tensor = None
        self.numpy_tensor = None
        torch.cuda.empty_cache()
        paddle.device.cuda.empty_cache()

    def clear_paddle_tensor(self):
        del self.paddle_tensor
        self.paddle_tensor = None
        paddle.device.cuda.empty_cache()

    def clear_numpy_tensors(self):
        del self.numpy_tensor
        self.numpy_tensor = None

    def clear_torch_tensor(self):
        del self.torch_tensor
        self.torch_tensor = None
        torch.cuda.empty_cache()

    def fill_numpy_tensor(self, full_value):
        self.numpy_tensor = numpy.full(shape=self.shape, fill_value=full_value, dtype=self.dtype)

    def check_arg(self, api_config, arg_pos, arg_name):
        """
        检查api_config中的参数是否与当前实例匹配。
        必须同时提供参数位置与参数名称, 具体请查看API文档。

        Args:
            api_config (ApiConfig): API配置对象, 包含args和kwargs。
            arg_pos (int): 参数的位置索引。
            arg_name (str): 参数的名称。

        Returns:
            bool: 如果参数匹配当前实例，则返回 True; 否则返回 False。

        """
        return (
            (hasattr(self, "index") and self.index == arg_pos)
            or (hasattr(self, "key") and self.key == arg_name)
        )

    def get_arg(self, api_config, arg_pos, arg_name, default=None):
        """
        从api_config中获取参数值。
        必须同时提供参数位置与参数名称, 具体请查看API文档。

        Args:
            api_config (ApiConfig): API配置对象, 包含args和kwargs。
            arg_pos (int): 参数的位置索引。
            arg_name (str): 参数的名称。
            default (Any, optional): 参数的默认值。默认为None。

        Returns:
            Any: 参数的值。如果参数位置索引有效, 则返回args列表中对应位置的值;
                    如果参数名称在kwargs字典中存在, 则返回对应名称的值;
                    否则返回默认值。

        """
        if 0 <= arg_pos < len(api_config.args):
            return api_config.args[arg_pos]
        if arg_name in api_config.kwargs:
            return api_config.kwargs[arg_name]
        return default

    def get_initialized_value(self, api_config, arg_pos=None, arg_name=None):
        """Get the initialized numpy_tensor value from the api_config instead of the TensorConfig"""    
        # for uninitialized numpy_tensor, return None implicitly as numpy_tensor is None 
        if arg_pos is not None and 0 <= arg_pos < len(api_config.args):
            if isinstance(api_config.args[arg_pos], TensorConfig):
                return api_config.args[arg_pos].numpy_tensor
            else:
                return api_config.args[arg_pos]
        if arg_name and arg_name in api_config.kwargs:
            if isinstance(api_config.kwargs[arg_name], TensorConfig):
                return api_config.kwargs[arg_name].numpy_tensor
            else:
                return api_config.kwargs[arg_name]
        # for args that does not appear in api_config
        if arg_pos >= len(api_config.args) or arg_name not in api_config.kwargs:
            return None
        # error case 
        if arg_pos is None and arg_name is None:
            raise ValueError("either arg_pos or arg_name must be provided.")
        elif arg_pos:
            if arg_pos < 0:
                raise IndexError(f"argument position {arg_pos} is out of range for api_config with {len(api_config.args)} arguments.")
            else: 
                # case type(api_config.args[arg_pos]) != TensorConfig:
                raise TypeError(f"argument at position {arg_pos} is not of type TensorConfig.")
        else:
            # case type(api_config.kwargs[arg_name]) != TensorConfig:
            raise TypeError(f"argument '{arg_name}' is not of type TensorConfig.")
    
    def set_tensor_arg_value(self, api_config, arg_pos=None, arg_name=None, value=None):
        if arg_pos is not None and 0 <= arg_pos < len(api_config.args) and isinstance(api_config.args[arg_pos], TensorConfig):
            api_config.args[arg_pos].numpy_tensor = value
        elif arg_name and arg_name in api_config.kwargs and isinstance(api_config.kwargs[arg_name], TensorConfig):
            api_config.kwargs[arg_name].numpy_tensor = value
        else:
            raise ValueError(f"argument at position {arg_pos} or name '{arg_name}' is not of type TensorConfig.")
        
    def get_random_numpy_tensor(self, shape=None, data_type=None, min=None, max=None):
        """
        generate a random numpy tensor with data in [min, max) given shape and data_type
        """
        if "int" in data_type:
            min = min if min is not None else -65535
            max = max if max is not None else 65535
            numpy_tensor = (numpy.random.randint(min, max, size=shape)).astype(data_type)
        else:
            dtype = "float32" if data_type == "bfloat16" else data_type
            min = min if min is not None else numpy.finfo(dtype).min / 2
            max = max if max is not None else numpy.finfo(dtype).max / 2
            numpy_tensor = (numpy.random.uniform(min, max, size=shape)).astype(dtype)
        return numpy_tensor

class APIConfig:
    def __deepcopy__(self, memo):
        cls = self.__class__
        result = cls.__new__(cls)
        memo[id(self)] = result
        result.args = copy.deepcopy(self.args)
        result.kwargs = copy.deepcopy(self.kwargs)
        result.api_name = self.api_name
        return result

    def __init__(self, config):
        config = config.replace("\n", "")
        self.config = config
        self.args = []
        self.kwargs = collections.OrderedDict()
        config = config.replace("Tensor(", "TensorConfig(")

        self.api_name, offset = self.get_api(config)

        if self.api_name == "paddle.einsum":
            tmp = config[config.index("\"") + 1:]
            value = tmp[:tmp.index("\"")]
            offset = config.index("\"") + 1 + tmp.index("\"")
            if "equation" in config:
                self.append_kwargs("equation", value)
            else:
                self.append_args(value)

        while(True):
            tocken, offset = self.get_tocken(config, offset)
            if offset is None:
                return

            is_kwarg = config[offset] == '='
            if is_kwarg:
                key = tocken
                tocken, offset = self.get_tocken(config, offset+1)

            value, offset = self.get_one_arg(tocken, config, offset)
            
            if offset is None:
                return

            if is_kwarg:
                self.append_kwargs(key, value)
            else:
                self.append_args(value)

    def append_args(self, arg):
        self.args.append(arg)
        
    def append_kwargs(self, name, arg):
        self.kwargs[name] = arg

    def dump_item_str(self, item):
        type_mapping = {
            numpy.int16: int,
            numpy.int32: int,
            numpy.int64: int,
            numpy.float16: float,
            numpy.float32: float,
            numpy.float64: float,
            numpy.integer: int,
            numpy.floating: float,
            numpy.bool_: bool,
            numpy.complexfloating: complex,
            numpy.str_: str,
            numpy.bytes_: bytes,
            # numpy.unicode_: str,
        }
        for numpy_type, builtin_type in type_mapping.items():
            if isinstance(item, numpy_type):
                item = builtin_type(item)
                break

        if isinstance(item, TensorConfig):
            return str(item)
        elif isinstance(item, paddle.base.core.DataType):
            return "Dtype(" + str(item)[7:] + ")"
        elif isinstance(item, paddle.base.core.VarDesc.VarType):
            return "VarType(" + str(item)[7:] + ")"
        elif isinstance(item, list):
            result = "list["
            for sub_item in item:
                tmp = self.dump_item_str(sub_item)
                if tmp == "":
                    return ""
                result = result + tmp + ","
            result = result + "]"
            return result
        elif isinstance(item, tuple):
            result = "tuple("
            for sub_item in item:
                tmp = self.dump_item_str(sub_item)
                if tmp == "":
                    return ""
                result = result + tmp + ","
            result = result + ")"
            return result
        elif isinstance(item, slice):
            return (
                "slice("
                + str(item.start)
                + ","
                + str(item.stop)
                + ","
                + str(item.step)
                + ")"
            )
        elif isinstance(item, complex):
            return (
                "complex("
                + self.dump_item_str(item.real)
                + ","
                + self.dump_item_str(item.imag)
                + ")"
            )
        elif item is None:
            return "None"
        elif isinstance(
            item, (paddle.base.Variable, paddle.base.libpaddle.pir.Value)
        ):
            return ""
        elif item == math.inf:
            return "math.inf"
        elif item == -math.inf:
            return "-math.inf"
        elif item == math.nan:
            return "math.nan"
        elif item == -math.nan:
            return "-math.nan"
        elif isinstance(item, (bool, int, float)):
            return str(item)
        elif isinstance(item, str):
            return '"' + item + '"'
        elif isinstance(item, type):
            return (
                "type("
                + str(item)[str(item).index("'") + 1 : str(item).rindex("'")]
                + ")"
            )
        else:
            return str(item)


    def __str__(self):
        result = ""
        result = result + self.api_name + "("
        for arg in self.args:
            result = result + self.dump_item_str(arg) + ", "
        
        for key, value in self.kwargs.items():
            result = result + key + "=" + self.dump_item_str(value) + ", "

        result = result + ")"
        return result

    # def get_tocken(self, config, offset):
    #     def is_int(tocken):
    #         try:
    #             int(tocken)
    #             return True
    #         except Exception as err:
    #             return False
    #     pattern = r'\b[A-Za-z0-9._+-]+\b|-[A-Za-z0-9._+-]+\b'
    #     match = re.search(pattern, config[offset:])
    #     if match:
    #         if is_int(match.group()) and config[offset + match.start() + len(match.group())] == ".":
    #             return match.group()+".", offset + match.start() + len(match.group()) + 1
    #         return match.group(), offset + match.start() + len(match.group())
    #     return None, None

    def get_tocken(self,config, offset):
        def is_int(token):
            try:
                int(token)
                return True
            except Exception as err:
                return False

        # Modified pattern to handle decimal numbers starting with dot
        pattern = r'\b[A-Za-z0-9._+-]+\b|-[A-Za-z0-9._+-]+\b|\.[0-9]+'
        match = re.search(pattern, config[offset:])
        if match:
            token = match.group()
            # Handle the case where token starts with dot followed by digits
            if token.startswith('.') and token[1:].isdigit():
                return token, offset + match.start() + len(token)

            if is_int(token) and offset + match.start() + len(token) < len(config) and config[
                offset + match.start() + len(token)] == ".":
                return token + ".", offset + match.start() + len(token) + 1
            return token, offset + match.start() + len(token)
        return None, None


    def get_api(self, config):
        return config[0:config.index("(")], len(config[0:config.index("(")])

    def get_tensor(self, config, offset):
        config = config[offset:]
        tensor_str = config[config.index("TensorConfig"):config.index(")")+1]
        return eval(tensor_str), offset + len(tensor_str)

    def get_dtype(self, config, offset):
        tocken, offset = self.get_tocken(config, offset)
        return paddle.pir.core.convert_np_dtype_to_dtype_(tocken), offset

    def get_vartype(self, config, offset):
        tocken, offset = self.get_tocken(config, offset)
        return paddle.base.framework.convert_np_dtype_to_proto_type(tocken), offset

    def get_list(self, config, offset):
        result = []
        tmp = 0
        last_index = offset
        for i in range(offset, len(config)):
            if config[i] == "[":
                tmp = tmp + 1
            if config[i] == "]":
                tmp = tmp - 1
            if tmp == 0:
                last_index = i
                break
        
        list_str = config[offset: last_index+1]
        if "TensorConfig" not in list_str:
            list_str = list_str.replace(",", " ")

        offset = 1
        while(True):
            tocken, offset = self.get_tocken(list_str, offset)
            if offset is None:
                break

            value, offset = self.get_one_arg(tocken, list_str, offset)

            if offset is None:
                break

            result.append(value)

        return result, last_index+1

    def get_tuple(self, config, offset):
        result = []
        tmp = 0
        last_index = offset
        for i in range(offset, len(config)):
            if config[i] == "(":
                tmp = tmp + 1
            if config[i] == ")":
                tmp = tmp - 1
            if tmp == 0:
                last_index = i
                break
        
        tuple_str = config[offset: last_index+1]

        tuple_str = tuple_str.replace(",", " , ")

        offset = 1
        while(True):
            tocken, offset = self.get_tocken(tuple_str, offset)
            if offset is None:
                break

            value, offset = self.get_one_arg(tocken, tuple_str, offset)

            if offset is None:
                break

            result.append(value)

        return tuple(result), last_index+1

    def get_slice(self, config, offset):
        config = config[offset:]
        slice_str = config[config.index("("):config.index(")")+1]
        return eval("slice"+slice_str), offset+len(slice_str)

    def get_complex(self, config, offset):
        config = config[offset:]
        complex_str = config[config.index("("):config.index(")")+1]
        if "nan" in complex_str and complex_str[complex_str.index('nan')-1] != ".":
            complex_str = complex_str.replace("nan", "float('nan')")
        return eval("complex"+complex_str), offset+len(complex_str)

    def get_numpy_type(self, config, offset):
        config = config[offset:]
        numpy_type_str = config[config.index("(")+1:config.index(")")]
        if numpy_type_str == "numpy.bool":
            return numpy.bool_, offset+len(numpy_type_str)+2
        return eval(numpy_type_str), offset+len(numpy_type_str)+2

    def get_one_arg(self, tocken, config, offset):
        if tocken == "TensorConfig":
            value, offset = self.get_tensor(config, offset-len(tocken))
        elif tocken == "Dtype":
            value, offset = self.get_dtype(config, offset)
        elif tocken == "VarType":
            value, offset = self.get_vartype(config, offset)
        elif tocken == "list":
            value, offset = self.get_list(config, offset)
        elif tocken == "tuple":
            value, offset = self.get_tuple(config, offset)
        elif tocken == "slice":
            value, offset = self.get_slice(config, offset)
        elif tocken == "complex":
            value, offset = self.get_complex(config, offset)
        elif tocken == "type":
            value, offset = self.get_numpy_type(config, offset)
        elif tocken == "nan":
            value = float('nan')
        elif tocken is not None and config[offset - len(tocken) - 1] == "\"":
            # fix tocken is not correct in str with spaces
            next_quote_idx  = config.index("\"", offset)
            value = config[offset - len(tocken):next_quote_idx]
            offset = next_quote_idx
        elif tocken is None:
            return None, None
        else:
            if tocken[0]=='.':
                tocken='0'+tocken
            value = eval(tocken)
        return value, offset


def analyse_configs(config_path):
    with open(config_path, "r") as f:
        configs = f.readlines()
        f.close()

    api_configs = []
    for config in configs:
        # print(config)
        api_config = APIConfig(config)
        api_configs.append(api_config)
    return api_configs<|MERGE_RESOLUTION|>--- conflicted
+++ resolved
@@ -424,8 +424,6 @@
                 return self.numpy_tensor
             elif api_config.api_name in ["paddle.clip", "paddle.Tensor.clip"] and self.check_arg(api_config, 0, "x"):
                 # if both min and max need a Tensor instead of None, init min and max at the same TensorConfig numpy tensor init process
-                # init input tensor x randomly (index == 0 indicates we are init TensorConfig(x).numpy_tensor)
-                self.numpy_tensor = self.get_random_numpy_tensor(shape=self.shape, data_type=self.dtype)
                 min_config = self.get_arg(api_config, 1, "min")
                 max_config = self.get_arg(api_config, 2, "max")
                 if (isinstance(min_config, TensorConfig) and isinstance(max_config, TensorConfig)):
@@ -453,11 +451,8 @@
                         max_numpy_tensor = self.get_random_numpy_tensor(shape=max_shape, data_type=max_dtype, min=min_config)
                         self.set_tensor_arg_value(api_config, 2, "max", max_numpy_tensor)
                     # for both min and max are scalar, there is no need to init numpy tensor
-<<<<<<< HEAD
-=======
                 # init input tensor x randomly
                 self.numpy_tensor = self.get_random_numpy_tensor(shape=self.shape, data_type=self.dtype)
->>>>>>> faa4e1f4
                 return self.numpy_tensor
             elif api_config.api_name == "paddle.vision.ops.distribute_fpn_proposals":
                 if (index is not None and index == 0) or  (key is not None and key == "fpn_rois"):
