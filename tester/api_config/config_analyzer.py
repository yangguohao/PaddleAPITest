import random
import re
import collections
import paddle
import numpy
import math
import json
import paddle
import inspect
import torch
import copy


USE_CACHED_NUMPY = False
cached_numpy = {}

not_zero_apis = [
    "paddle.Tensor.__div__",
    "paddle.Tensor.__floordiv__",
    "paddle.Tensor.__rdiv__",
    "paddle.Tensor.__rfloordiv__",
    "paddle.Tensor.__rtruediv__",
    "paddle.Tensor.__truediv__",
    "paddle.Tensor.divide",
    "paddle.Tensor.floor_divide",
    "paddle.divide",
    "paddle.floor_divide",
    "paddle.nn.functional.kl_div",
    "paddle.sparse.divide",
    "paddle.Tensor.__mod__",
    "paddle.Tensor.__rmod__",
    "paddle.Tensor.floor_mod",
    "paddle.Tensor.mod",
    "paddle.floor_mod",
    "paddle.mod",
]

class TensorConfig:
    def __init__(self, shape, dtype):
        self.shape = shape
        self.dtype = dtype
        self.numpy_tensor = None
        self.paddle_tensor = None
        self.torch_tensor = None
    def __deepcopy__(self, memo):
        cls = self.__class__
        result = cls.__new__(cls)
        memo[id(self)] = result
        result.shape = copy.deepcopy(self.shape)
        result.dtype = copy.deepcopy(self.dtype)
        return result

    def __str__(self):
        return "Tensor("+str(self.shape)+",\""+self.dtype+"\")"
    def __repr__(self):
        return "Tensor("+str(self.shape)+",\""+self.dtype+"\")"

    def convert_dtype_to_torch_type(self, dtype):
        if dtype in ["float32", numpy.float32]:
            return torch.float32
        elif dtype in ['float16', numpy.float16]:
            return torch.float16
        elif dtype in ['float64', numpy.float64]:
            return torch.float64
        elif dtype in ['int16', numpy.int16]:
            return torch.int16
        elif dtype in ['int8', numpy.int8]:
            return torch.int8
        elif dtype in ['bool', numpy.bool_]:
            return torch.bool
        elif dtype in ['bfloat16', numpy.uint16]:
            return torch.bfloat16
        elif dtype in ['uint8', numpy.uint8]:
            return torch.uint8
        elif dtype in ['int32', numpy.int32]:
            return torch.int32
        elif dtype in ['int64', numpy.int64]:
            return torch.int64
        elif dtype in ['complex64', numpy.complex64]:
            return torch.complex64
        elif dtype in ['complex128', numpy.complex128]:
            return torch.complex128
        else:
            raise ValueError(f'Unsupport dtype: {dtype}')

    def numel(self):
        numel = 1
        for i in self.shape:
            numel = numel * i
        return numel

    def get_cached_numpy(self, dtype, shape):
        numel = 1
        for i in shape:
            numel = numel * i

        if dtype in cached_numpy:
            tensor = cached_numpy[dtype][:numel].reshape(shape)
        else:
            if "int" in dtype:
                cached_numpy[dtype] = numpy.random.randint(-65535, 65535, size=4300000000, dtype="int64").astype(dtype)
                tensor = cached_numpy[dtype][:numel].reshape(shape)
            else:
                cached_numpy[dtype] = (numpy.random.random([4300000000]) - 0.5).astype(dtype)
                tensor = cached_numpy[dtype][:numel].reshape(shape)
        return tensor

    def generate_random_axes(self, api_config):
        x_shape = self.get_arg(api_config, 0, "x").shape
        max_dim = max(len(x_shape), 1) # scalar

        if len(self.shape) == 0:
            dim = numpy.random.randint(0, max_dim)
            if numpy.random.rand() > 0.5:
                dim -= max_dim
            return numpy.array(dim, dtype=self.dtype)

        if len(self.shape) == 1:
            dims = numpy.random.choice(max_dim, size=self.shape[0], replace=False)
            mask = numpy.random.rand(self.shape[0]) > 0.5
            dims = numpy.where(mask, dims - max_dim, dims)
            return numpy.array(dims, dtype=self.dtype)

        raise ValueError(
            f"Invalid shape for 'axis' Tensor in {api_config.api_name}. "
            f"Expected a 0-D or 1-D Tensor, but got shape {self.shape}."
        )

    def generate_random_index(self, api_config, allow_none=False):
        axis = self.get_arg(api_config, 2, "axis")
        if axis is None and not allow_none:
            raise ValueError("Axis is None")
        else:
            axis = 0
        x_shape = self.get_arg(api_config, 0, "x").shape
        axis = axis if axis >= 0 else axis + len(x_shape)
        if not (0 <= axis < len(x_shape)):
            raise ValueError(f"Invalid axis {axis} for shape {x_shape}")

        if len(self.shape) >= 1:
            return numpy.random.randint(0, x_shape[axis], size=self.shape, dtype=self.dtype)

        raise ValueError(
            f"Invalid shape for 'index' Tensor in {api_config.api_name}. "
            f"Expected a 0-D or 1-D Tensor, but got shape {self.shape}."
        )

    def get_numpy_tensor(self, api_config, index=None, key=None, **kwargs):
        if index is not None:
            self.index = index
        if key is not None:
            self.key = key

        if self.dtype in ["float8_e5m2", "float8_e4m3fn"]:
            print("Warning ", self.dtype, "not supported")
            return
        if self.numpy_tensor is None:
            if api_config.api_name in not_zero_apis:
                if "int" in self.dtype:
                    self.numpy_tensor = (numpy.random.randint(1, 65535, size=self.shape)).astype(self.dtype)
                else:
                    dtype = "float32" if self.dtype == "bfloat16" else self.dtype
                    self.numpy_tensor = (numpy.random.random(self.shape) + 0.5).astype(dtype)
            # a
            elif api_config.api_name in ["paddle.arange"]:
                tensor_num = 0
                for arg in api_config.args:
                    if "Tensor" in str(arg):
                        tensor_num += 1
                if tensor_num == 3 or "step" in api_config.kwargs:
                    if self.check_arg(api_config,2,"step"):
                        if "int" in self.dtype:
                            x = numpy.random.random()
                            if x > 0.5:
                                self.numpy_tensor = (numpy.random.randint(1, 65535, size=self.shape)).astype(self.dtype)
                            else:
                                self.numpy_tensor = (numpy.random.randint(-65536, -1, size=self.shape)).astype(self.dtype)
                        else:
                            dtype = "float32" if self.dtype == "bfloat16" else self.dtype
                            x = numpy.random.random()
                            if x > 0.5:
                                self.numpy_tensor = (numpy.random.random(self.shape) + 1.0).astype(dtype)
                            else:
                                self.numpy_tensor = (numpy.random.random(self.shape) - 2.0).astype(dtype) 

            elif api_config.api_name in ["paddle.argmax","paddle.argmin"]:  
                if  self.check_arg(api_config, 1, "axis"):
                    arr=self.get_arg(api_config,0,'x')                
                    min_dim = numpy.min(arr.shape)
                    indices = (numpy.random.randint(0, min_dim-1, size=self.numel())).astype("int64")
                    self.numpy_tensor = indices.reshape(self.shape)
                    self.dtype = "int64"

            elif api_config.api_name in ["paddle.atan2"]:
                s1=self.get_arg(api_config,0)
                s2=self.get_arg(api_config,1)
                s1=s1.shape
                s2=s2.shape
                if numpy.max(s1) == 0 and max(s2) == 0:
                    while len(s1)>len(s2):
                        s2.append(0)
                    while len(s2)>len(s1):
                        s1.append(0)
                self.numpy_tensor=numpy.random.random(s1)
            # b
            elif api_config.api_name in ["paddle.bernoulli"]:
                if self.check_arg(api_config, 0, "x"):
                    dtype = "float32" if self.dtype == "bfloat16" else self.dtype
                    self.numpy_tensor = numpy.random.random(self.shape).astype(dtype)
            elif api_config.api_name in ["paddle.bincount"]:
                if self.check_arg(api_config, 0, "x"):
                    if "int" in self.dtype:
                        self.numpy_tensor = numpy.random.randint(0, 65535, size=self.shape).astype(self.dtype)
                    else:
                        raise ValueError(f"The input of paddle.bincount must be of integer type, but the current type is {self.dtype}")
                elif self.check_arg(api_config, 2, "minlength") or self.check_arg(api_config, None, "minlength"):
                    if "int" in self.dtype:
                        self.numpy_tensor = numpy.random.randint(0, 65535, size=self.shape).astype(self.dtype)
                    else:
                        dtype = "int64"
                        self.numpy_tensor = numpy.random.randint(0, 65535, size=self.shape).astype(dtype)
                        self.dtype = dtype
            # c
            elif api_config.api_name in ["paddle.chunk"]:
                if self.check_arg(api_config, 2, "axis"):
                    x_tensor = self.get_arg(api_config, 0, "x")
                    chunks = self.get_arg(api_config, 1, "chunks")
                    valid_axes = []
                    for i, dim_size in enumerate(x_tensor.shape):
                        if dim_size % chunks == 0:
                            valid_axes.append(i)
                    if not valid_axes:
                        valid_axes = [0]
                    chosen_axis = random.choice(valid_axes)
                    if len(self.shape) == 0:  
                        self.numpy_tensor = numpy.array(chosen_axis, dtype=self.dtype)
                    elif len(self.shape) == 1:  
                        if self.shape[0] == 1:
                            self.numpy_tensor = numpy.array([chosen_axis], dtype=self.dtype)
                        else:
                            raise ValueError(
                                f"Invalid shape for 'axis' Tensor in paddle.chunk. "
                                f"Expected a 0-D or 1-D Tensor with 1 element, but got shape {self.shape}."
                            )
                    else:
                        raise ValueError(
                            f"Invalid shape for 'axis' Tensor in paddle.chunk. "
                            f"Expected a 0-D or 1-D Tensor, but got shape {self.shape}."
                        )
            elif api_config.api_name in ["paddle.cumsum"] and self.check_arg(api_config, 1, "axis"):
                # special args[1] tensor init, for the rest reuse default initialization logic
                x_tensor_config = self.get_arg(api_config, 0, "x")
                len_shape = len(x_tensor_config.shape)
                self.numpy_tensor = numpy.random.randint(-len_shape, len_shape, size=self.shape)
                return self.numpy_tensor
            elif api_config.api_name in ["paddle.clip"] and self.check_arg(api_config, 0, "x"):
                # init input tensor x randomly (index == 0 indicates we are init TensorConfig(x).numpy_tensor)
                self.numpy_tensor = self.get_random_numpy_tensor(shape=self.shape, data_type=self.dtype)
                
                # if both min and max need a Tensor instead of None, init min and max at the same TensorConfig numpy tensor init process
                min_config = self.get_arg(api_config, 1, "min")
                max_config = self.get_arg(api_config, 2, "max")
                if (isinstance(min_config, TensorConfig) and isinstance(max_config, TensorConfig)):
                    min_shape = min_config.shape
                    min_dtype = min_config.dtype
                    min = self.get_random_numpy_tensor(shape=min_shape, data_type=min_dtype)

                    max_shape = max_config.shape
                    max_dtype = max_config.dtype
                    max = self.get_random_numpy_tensor(shape=max_shape, data_type=max_dtype, min=min)
                    
                    self.set_tensor_arg_value(api_config, 1, "min", min)
                    self.set_tensor_arg_value(api_config, 2, "max", max)
                elif min_config is not None and max_config is not None:
                    # min and max args are specified but at least one of them is scalar (not a TensorConfig)
                    # according to API DOC, min and max is float|int|Tensor
                    if isinstance(min_config, TensorConfig) and (isinstance(max_config, int) or isinstance(max_config, float)):
                        min_shape = min_config.shape
                        min_dtype = min_config.dtype
                        min = self.get_random_numpy_tensor(shape=min_shape, data_type=min_dtype, max=max_config)
                        self.set_tensor_arg_value(api_config, 1, "min", min)
                    elif (isinstance(max_config, TensorConfig) and (isinstance(min_config, int) or isinstance(min_config, float))):
                        max_shape = max_config.shape
                        max_dtype = max_config.dtype
                        max = self.get_random_numpy_tensor(shape=max_shape, data_type=max_dtype, min=min_config)
                        self.set_tensor_arg_value(api_config, 2, "max", max)
                    # for both min and max are scalar, there is no need to init numpy tensor

                return self.numpy_tensor
            # d
            # e
            elif api_config.api_name in ["paddle.empty"]:
                is_shape_param = False
                if len(api_config.args) > 0:
                    if self.check_arg(api_config, 0, "shape"):
                        is_shape_param = True
                    elif isinstance(api_config.args[0], list):
                        for item in api_config.args[0]:
                            if str(item) == str(self):
                                is_shape_param = True
                                break
                if "shape" in api_config.kwargs:
                    if str(api_config.kwargs["shape"]) == str(self):
                        is_shape_param = True
                    elif isinstance(api_config.kwargs["shape"], list):
                        for item in api_config.kwargs["shape"]:
                            if str(item) == str(self):
                                is_shape_param = True
                                break
                if is_shape_param:
                    if "int" in self.dtype:
                        self.numpy_tensor = numpy.random.randint(1, 10, size=self.shape).astype(self.dtype)
                    else:
                        dtype = "int32"
                        self.numpy_tensor = numpy.random.randint(1, 10, size=self.shape).astype(dtype)
                        self.dtype = dtype 
            elif api_config.api_name in ["paddle.eye"]:
                self.numpy_tensor = numpy.random.randint(0, 2048, size = self.shape)

            elif api_config.api_name in ["paddle.expand","paddle.Tensor.expand"]:
                if key == "shape" or index == 1:
                    d=self.get_arg(api_config, 0, "x")
                    s=d.shape
                    if 'list_index' in kwargs:
                        ind=kwargs['list_index'][0]
                    else:
                        ind=0
                    if len(s)==0 or s[ind]==1:
                        self.numpy_tensor = (numpy.random.randint(1, 127, size=self.shape)).astype(self.dtype)
                    else:
                        if len(self.shape)==0 or self.shape[0]==1:
                            self.numpy_tensor = numpy.array(s[ind])
                        else:
                            self.numpy_tensor = (numpy.random.randint(1, 127, size=self.shape)).astype(self.dtype)
                            dis=self.shape[0]-len(s)
                            for i in range(self.shape[0]):
                                if i>=dis and s[i-dis]!=1:
                                    self.numpy_tensor[i]=s[i-dis]

            elif api_config.api_name in ["paddle.expand_as"]:
                if self.dtype=='float16':
                    self.dtype='float32'
            # f
            elif api_config.api_name in ["paddle.full"]:
                if self.check_arg(api_config, 1, "fill_value"):
                    if "int" in dtype:
                        self.numpy_tensor = (numpy.random.randint(1, 65535, size=self.shape)).astype(self.dtype)
                    else:
                        dtype = "float32" if self.dtype == "bfloat16" else self.dtype
                        self.numpy_tensor = (numpy.random.random(self.shape) + 0.5).astype(dtype)
                else:
                    self.numpy_tensor = (numpy.random.randint(0, 2048, size=self.shape)).astype(self.dtype)

            # g
            elif api_config.api_name in ["paddle.gammainc", "paddle.gammaincc"]:
                if "int" in self.dtype:
                    self.numpy_tensor = numpy.random.randint(0, 65535, size=self.shape).astype(self.dtype)
                else:
                    dtype = "float32" if self.dtype == "bfloat16" else self.dtype
                    self.numpy_tensor = numpy.abs(numpy.random.random(self.shape)).astype(dtype)
            elif api_config.api_name.startswith("paddle.geometric.segment_"):
                if self.check_arg(api_config, 1, "segment_ids"):
                    batch_size = self.get_arg(api_config, 0, "x").shape[0]
                    max_segments = numpy.random.randint(1, batch_size + 1)
                    self.numpy_tensor = numpy.sort(
                        numpy.random.randint(0, max_segments, size=self.shape).astype(self.dtype)
                    )
            elif api_config.api_name in ["paddle.geometric.sample_neighbors"]:
                if self.check_arg(api_config, 0, "row"):
                    colptr_shape = self.get_arg(api_config, 1, "colptr").shape
                    num_nodes = colptr_shape[0] - 1
                    self.numpy_tensor = numpy.random.randint(0, num_nodes, size=self.shape, dtype=self.dtype)
                elif self.check_arg(api_config, 1, "colptr"):
                    num_edges = self.get_arg(api_config, 0, "row").shape[0]
                    num_nodes = self.shape[0] - 1
                    colptr = numpy.zeros(self.shape, dtype=self.dtype)
                    if num_nodes > 0 and num_edges > 0 :
                        splits = numpy.random.choice(numpy.arange(num_edges + 1), num_nodes - 1, replace=True)
                        splits.sort()
                        colptr[1:num_nodes] = splits
                        colptr[num_nodes] = num_edges
                    self.numpy_tensor = colptr
                elif self.check_arg(api_config, 2, "input_nodes"):
                    num_nodes = self.shape[0] - 1
                    self.numpy_tensor = numpy.random.randint(0, num_nodes, size=self.shape, dtype=self.dtype)
                elif self.check_arg(api_config, 4, "eids"):
                    num_edges = self.get_arg(api_config, 0, "row").shape[0]
                    self.numpy_tensor = numpy.arange(num_edges, dtype=self.dtype).reshape(self.shape)
                elif self.check_arg(api_config, 6, "perm_buffer"):
                    num_edges = self.get_arg(api_config, 0, "row").shape[0]
                    self.numpy_tensor = numpy.arange(num_edges, dtype=self.dtype).reshape(self.shape)

            elif api_config.api_name.startswith("paddle.geometric.send_"):
                if api_config.api_name.endswith("u_recv"):
                    if self.check_arg(api_config, 1, "src_index") or self.check_arg(api_config, 2, "dst_index"):
                        num_nodes = self.get_arg(api_config, 0, "x").shape[0]
                        self.numpy_tensor = numpy.random.randint(0, num_nodes, size=self.shape).astype(self.dtype)
                elif self.check_arg(api_config, 2, "src_index"):
                    num_nodes = self.get_arg(api_config, 0, "x").shape[0]
                    self.numpy_tensor = numpy.random.randint(0, num_nodes, size=self.shape).astype(self.dtype)
                elif self.check_arg(api_config, 3, "dst_index"):
                    num_nodes = self.get_arg(api_config, 1, "y").shape[0]
                    self.numpy_tensor = numpy.random.randint(0, num_nodes, size=self.shape).astype(self.dtype)
            # h
            # i
            elif api_config.api_name in ["paddle.index_add", "paddle.index_fill"]:
                if self.check_arg(api_config, 1, "index"):
                    self.numpy_tensor = self.generate_random_index(api_config)
            elif api_config.api_name in ["paddle.index_sample"]:
                if self.check_arg(api_config, 1, "index"):
                    x_dim = self.get_arg(api_config, 0, "x").shape[1]
                    self.numpy_tensor = numpy.random.randint(0, x_dim, size=self.shape)
            elif api_config.api_name in ["paddle.index_select"]:
                if self.check_arg(api_config, 1, "index"):
                    self.numpy_tensor = self.generate_random_index(api_config, allow_none=True)
            elif api_config.api_name.startswith("paddle.incubate.segment_"):
                if self.check_arg(api_config, 1, "segment_ids"):
                    batch_size = self.get_arg(api_config, 0, "x").shape[0]
                    max_segments = numpy.random.randint(1, batch_size + 1)
                    self.numpy_tensor = numpy.sort(
                        numpy.random.randint(0, max_segments, size=self.shape).astype(self.dtype)
                    )
            # j
            # k
            # l
            elif api_config.api_name in ["paddle.logspace"]:
                if self.check_arg(api_config, 2, "num"):
                    self.numpy_tensor = numpy.random.randint(1, 65535, size=self.shape)
            elif api_config.api_name.startswith("paddle.linalg."):
                if api_config.api_name.endswith("cholesky"):
                    if self.check_arg(api_config, 0, "x"):
                        if len(self.shape) < 2 or self.shape[-1] != self.shape[-2]:
                            raise ValueError("Shape must have at least 2 dimensions and last two dimensions must be equal")
                        batch_dims = self.shape[:-2]
                        matrix_dim = self.shape[-1]
                        A = numpy.random.random(batch_dims + [matrix_dim, matrix_dim]).astype(self.dtype)
                        if len(batch_dims) > 0:
                            tensor = numpy.einsum('...ij,...kj->...ik', A, A)
                        else:
                            tensor = numpy.dot(A, A.T)
                        tensor += numpy.eye(matrix_dim, dtype=self.dtype) * 1e-6
                        print("cholesky tensor", tensor)
                        self.numpy_tensor = tensor
                elif api_config.api_name.endswith("cov"):
                    if self.check_arg(api_config, 0, "x"):
                        if len(self.shape) < 1 or len(self.shape) > 2:
                            raise ValueError("Shape must have 1 or 2 dimensions for covariance input")
                        tensor = numpy.random.random(self.shape).astype(self.dtype)
                        tensor += numpy.random.random(self.shape).astype(self.dtype) * 1e-6
                        self.numpy_tensor = tensor
                    elif self.check_arg(api_config, 3, "fweights"):
                        x_shape = self.get_arg(api_config, 0, "x").shape
                        rowvar = self.get_arg(api_config, 1, "rowvar")
                        if rowvar is None:
                            rowvar = True
                        n_observations = (x_shape[1] if rowvar else x_shape[0]) if len(x_shape) > 1 else x_shape[0]
                        self.numpy_tensor = numpy.random.randint(1, 11, size=(n_observations,)).astype(self.dtype)
                    elif self.check_arg(api_config, 4, "aweights"):
                        x_shape = self.get_arg(api_config, 0, "x").shape
                        rowvar = self.get_arg(api_config, 1, "rowvar")
                        if rowvar is None:
                            rowvar = True
                        n_observations = (x_shape[1] if rowvar else x_shape[0]) if len(x_shape) > 1 else x_shape[0]
                        if self.dtype in ["float32", "float64"]:
                            self.numpy_tensor = numpy.random.uniform(0.1, 1.0, size=(n_observations,)).astype(self.dtype)
                        else:
                            self.numpy_tensor = numpy.random.randint(1, 11, size=(n_observations,)).astype(self.dtype)
                elif api_config.api_name.endswith("eigh"):
                    if self.check_arg(api_config, 0, "x"):
                        if len(self.shape) < 2 or self.shape[-1] != self.shape[-2]:
                            raise ValueError("Shape must have at least 2 dimensions and last two dimensions must be equal")
                        batch_dims = self.shape[:-2]
                        matrix_dim = self.shape[-1]
                        A = numpy.random.random(batch_dims + [matrix_dim, matrix_dim]).astype(self.dtype)
                        if self.dtype in ['complex64', 'complex128']:
                            A = A + 1j * numpy.random.random(batch_dims + [matrix_dim, matrix_dim]).astype(self.dtype)
                            tensor = A + A.swapaxes(-1, -2).conj()  # A + A^H
                        else:
                            if len(batch_dims) > 0:
                                tensor = numpy.einsum('...ij,...kj->...ik', A, A)
                            else:
                                tensor = numpy.dot(A, A.T)
                        tensor += numpy.eye(matrix_dim, dtype=self.dtype) * 1e-6
                        self.numpy_tensor = tensor
                elif api_config.api_name.endswith("lstsq"):
                    if self.check_arg(api_config, 0, "x") or self.check_arg(api_config, 1, "y"):
                        if len(self.shape) < 2:
                            raise ValueError("Shape must have at least 2 dimensions for lstsq x")
                        batch_dims = self.shape[:-2]
                        M, N = self.shape[-2], self.shape[-1]
                        self.numpy_tensor = numpy.random.random(batch_dims + [M, N]).astype(self.dtype)
                elif api_config.api_name.endswith("lu_unpack"):
                    if self.check_arg(api_config, 0, "x"):
                        if len(self.shape) < 2:
                            raise ValueError("Shape must have at least 2 dimensions for LU matrix")
                        batch_dims = self.shape[:-2]
                        LU_tensor = numpy.random.random(self.shape).astype(self.dtype)
                        K = min(self.shape[-2], self.shape[-1])
                        LU_tensor[..., range(K), range(K)] += 1e-6
                        self.numpy_tensor = LU_tensor
                    if self.check_arg(api_config, 1, "pivot"):
                        M = self.get_arg(api_config, 0, "x").shape[-2]
                        self.numpy_tensor = numpy.random.randint(1, M + 1, size=self.shape).astype(self.dtype)
                elif api_config.api_name.endswith("pca_lowrank"):
                    self.numpy_tensor = numpy.random.randn(*self.shape).astype(self.dtype)
            # m
            elif api_config.api_name in ["paddle.matrix_transpose"]:
                if self.check_arg(api_config, 0, "x"):
                    if len(self.shape) < 2:
                        matrix_shape = [2, 2]
                        if "int" in self.dtype:
                            self.numpy_tensor = numpy.random.randint(-65535, 65535, size=matrix_shape).astype(self.dtype)
                        else:
                            dtype = "float32" if self.dtype == "bfloat16" else self.dtype
                            self.numpy_tensor = (numpy.random.random(matrix_shape) - 0.5).astype(dtype)
                    else:
                        if "int" in self.dtype:
                            self.numpy_tensor = (numpy.random.randint(-65535, 65535, size=self.shape)).astype(self.dtype)
                        else:
                            dtype = "float32" if self.dtype == "bfloat16" else self.dtype
                            self.numpy_tensor = (numpy.random.random(self.shape) - 0.5).astype(dtype)
            elif api_config.api_name in ["paddle.mean", "paddle.max", "paddle.min"]:
                if self.check_arg(api_config, 1, "axis"):
                    self.numpy_tensor = self.generate_random_axes(api_config)

            elif api_config.api_name in ["paddle.multinomial"]:
                if self.check_arg(api_config, 0, 'x'):
                    self.numpy_tensor = numpy.abs(numpy.random.random(self.shape)).astype(self.dtype)
                
                if key == "num_samples" or index == 1:
                    if 'replacement' in api_config.kwargs and self.get_arg(api_config,2,'replacement')==True:
                        max_allow=1024
                    else:
                        inputs=self.get_arg(api_config,0,'x')
                        inputs=inputs.numpy_tensor
                        max_allow=(inputs > 0).sum().item()
                    self.numpy_tensor=numpy.random.randint(1,max_allow+1, size=self.shape).astype(self.dtype)
                    
            elif api_config.api_name in ["paddle.multiplex"]:
                s = self.get_arg(api_config, 0, 'inputs')
                if key == "index" or index == 1:
                    self.numpy_tensor = (numpy.random.randint(0,len(s), size=self.shape)).astype(self.dtype)

            elif api_config.api_name in ["paddle.multiply"]:
                if self.dtype=='bfloat16':
                    self.dtype='float32'    
                self.numpy_tensor = numpy.random.random(self.shape).astype(self.dtype)

            elif api_config.api_name in ["paddle.nn.functional.max_unpool1d", "paddle.nn.functional.max_unpool2d", "paddle.nn.functional.max_unpool3d"] and self.check_arg(api_config, 0, "x"):
                # use max_pool to generate legal max_unpool input
                kernel_size = self.get_initialized_value(api_config, 2, "kernel_size")
                stride = self.get_initialized_value(api_config, 3, "stride")
                padding = self.get_initialized_value(api_config, 4, "padding")
                padding = 0 if padding is None else padding
                stride = kernel_size if stride is None else stride
                unpool_output_size = self.get_initialized_value(api_config, 5, "output_size")
                pool_input_size = unpool_output_size
                
                ndim = 1
                if "max_unpool2d" in api_config.api_name:
                    ndim = 2
                elif "max_unpool3d" in api_config.api_name:
                    ndim = 3
                if isinstance(kernel_size, int): 
                    kernel_size = [kernel_size] * ndim
                if isinstance(stride, int):
                    stride = [stride] * ndim
                if isinstance(padding, int):
                    padding = [padding] * ndim
                    
                # if max_unpool output_size (max_pool input_size) is not set, calculate manually
                unpool_input_size = self.get_arg(api_config, 0, "x").shape
                pool_output_size = unpool_input_size
                if pool_input_size is None:
                    if ndim == 1:
                        w_in = pool_output_size[-1]
                        w_out = (w_in - 1) * stride[0] - 2 * padding[0] + kernel_size[0]
                        pool_input_size = [*pool_output_size[:-1], w_out]
                    elif ndim == 2:
                        h_in, w_in = pool_output_size[-2], pool_output_size[-1]
                        h_out = (h_in - 1) * stride[0] - 2 * padding[0] + kernel_size[0]
                        w_out = (w_in - 1) * stride[1] - 2 * padding[1] + kernel_size[1]
                        pool_input_size = [*pool_output_size[:-2], h_out, w_out]
                    else:
                        d_in, h_in, w_in = pool_output_size[-3], pool_output_size[-2], pool_output_size[-1]
                        d_out = (d_in - 1) * stride[0] - 2 * padding[0] + kernel_size[0]
                        h_out = (h_in - 1) * stride[1] - 2 * padding[1] + kernel_size[1]
                        w_out = (w_in - 1) * stride[2] - 2 * padding[2] + kernel_size[2]
                        pool_input_size = [*pool_output_size[:-3], d_out, h_out, w_out]
                elif len(pool_input_size) == ndim:
                    # fill the lost dimensions since unpool_output_size has only last ndim dims
                    pool_input_size = [*pool_output_size[:-ndim], *pool_input_size[-ndim:]]
                elif len(pool_input_size) != len(pool_output_size):
                    raise ValueError(f"invalid argument output_size {pool_input_size} for {api_config.api_name}, len(output_size) should be {ndim} or {len(pool_output_size)} or output_size == None, got len(output_size)={len(pool_input_size)} and output_size={unpool_output_size}")
                    
                x = paddle.to_tensor(self.get_random_numpy_tensor(shape=pool_input_size, data_type=self.dtype))
                max_poolxd_func = eval(api_config.api_name.replace("max_unpool", "max_pool"))
                x, indices = max_poolxd_func(x, kernel_size, stride, padding, return_mask=True)
                self.numpy_tensor = x.numpy()
                self.set_tensor_arg_value(api_config, 1, "indices", indices)
                return self.numpy_tensor
                
            # n
            elif api_config.api_name in ["paddle.nn.functional.adaptive_avg_pool2d", "paddle.nn.functional.adaptive_avg_pool3d"]:
                if index==1:
                    s=self.get_arg(api_config,0)
                    s=s.shape
                    self.numpy_tensor = numpy.random.randint(1,2*max(s), size=self.shape).astype(self.dtype)

            elif api_config.api_name in ["paddle.nn.functional.adaptive_avg_pool2d",'paddle.nn.functional.adaptive_avg_pool3d']:
                if key == "output_size" or index == 1:
                    s = self.get_arg(api_config, 0, "x")
                    s=s.shape
                    self.numpy_tensor = numpy.random.randint(1,2*numpy.max(s), size=self.shape).astype(self.dtype)

            elif api_config.api_name in ['paddle.nn.functional.affine_grid']:
                if key == "out_shape" or index == 1:
                    s = self.get_arg(api_config, 0, "theta")
                    s = s.shape
                    self.numpy_tensor = numpy.random.randint(1,128, size=self.shape).astype(self.dtype)
                    self.numpy_tensor[0]=s[0]
            
            elif api_config.api_name in ['paddle.nn.functional.alpha_dropout']:
                if key == "x" or index == 0:
                    if self.dtype=='bfloat16':
                        self.dtype='float32'
                    self.numpy_tensor = numpy.random.random(self.shape).astype(self.dtype)

            elif api_config.api_name in ['paddle.nn.functional.interpolate']:
                if key == "size" or index == 1 or key == "scale_factor" or index == 2:
                    self.numpy_tensor = numpy.random.randint(1,128, size=self.shape).astype(self.dtype)
            
            elif api_config.api_name in ['paddle.nn.functional.grid_sample']:
                if self.dtype=='float16':
                    self.dtype='float32'
                    self.numpy_tensor = numpy.random.random(self.shape).astype(self.dtype)

            elif api_config.api_name in ['paddle.nn.functional.hsigmoid_loss']:
                nclass = self.get_arg(api_config, 2, "num_classes")
                weight = self.get_arg(api_config, 3, "weight")
                if key == "label" or index == 1:
                    self.numpy_tensor = numpy.random.randint(0,nclass, size=self.shape).astype(self.dtype)
                elif key == "path_table" or index == 5:
                    self.numpy_tensor = numpy.random.randint(0,weight.shape[0], size=self.shape).astype(self.dtype)
                elif key == "path_code" or index == 6:
                    self.numpy_tensor = numpy.random.randint(0,2, size=self.shape).astype(self.dtype)

            elif api_config.api_name in ['paddle.nn.functional.upsample']:
<<<<<<< HEAD
                if self.get_arg(api_config, 1, 'size') and not (key == "x" or index == 0):
                    self.numpy_tensor = numpy.random.randint(0,128, size=self.shape).astype(self.dtype)
                if key == "scale_factor" or index == 2:
                    self.numpy_tensor = 0.5*numpy.ones(self.shape).astype(self.dtype)+numpy.abs(numpy.random.random(self.shape)).astype(self.dtype)
 
            elif api_config.api_name in ["paddle.nn.functional.cross_entropy"]:
                if self.check_arg(api_config, 1, "label"):
                    num_classes = self.get_arg(api_config, 0, "input").shape[-1]
                    soft_label = self.get_arg(api_config, 5, "soft_label")
                    if soft_label is None:
                        soft_label = False
                    if soft_label:
                        soft_labels = numpy.random.randn(*self.shape)
                        soft_labels = soft_labels / soft_labels.sum(axis=1, keepdims=True)
                        self.numpy_tensor = soft_labels.astype(self.dtype)
                    else:
                        self.numpy_tensor = numpy.random.randint(0, num_classes, size=self.shape).astype(self.dtype)

            elif api_config.api_name in ["paddle.nn.functional.ctc_loss"]:
                if self.check_arg(api_config, 1, "labels"):
                    num_classes = self.get_arg(api_config, 0, "log_probs").shape[2] - 1
                    blank = self.get_arg(api_config, 4, "blank")
                    if blank is None:
                        blank = 0
                    valid_label_indices = [i for i in range(num_classes + 1) if i != blank]
                    if not valid_label_indices:
                        self.numpy_tensor = numpy.zeros(self.shape, dtype=self.dtype)
                    else:
                        self.numpy_tensor = numpy.random.choice(valid_label_indices, size=self.shape, replace=True).astype(self.dtype)
                elif self.check_arg(api_config, 2, "input_lengths"):
                    max_logit_length = self.get_arg(api_config, 0, "log_probs").shape[0]
                    self.numpy_tensor = numpy.random.randint(1, max_logit_length + 1, size=self.shape, dtype=self.dtype)
                elif self.check_arg(api_config, 3, "label_lengths"):
                    max_label_length = self.get_arg(api_config, 1, "labels").shape[1]
                    max_logit_length = self.get_arg(api_config, 0, "log_probs").shape[0]
                    cand_label_lengths = numpy.random.randint(1, max_label_length + 1, size=self.shape, dtype=self.dtype)
                    compatible_input_lengths = numpy.random.randint(1, max_logit_length + 1, size=self.shape, dtype=self.dtype)
                    final_label_lengths = numpy.minimum(cand_label_lengths, compatible_input_lengths)
                    final_label_lengths = numpy.maximum(final_label_lengths, 1)
                    self.numpy_tensor = final_label_lengths

            elif api_config.api_name in ["paddle.nn.functional.dice_loss"]:
                if self.check_arg(api_config, 1, "label"):
                    num_classes = self.get_arg(api_config, 0, "input").shape[-1]
                    self.numpy_tensor = numpy.random.randint(0, num_classes, size=self.shape, dtype=self.dtype)
=======
                if self.get_arg(api_config, 1, 'size'):
                    self.numpy_tensor = numpy.random.randint(1,128, size=self.shape).astype(self.dtype)
                if self.get_arg(api_config, 2, 'scale_factor'):
                    self.numpy_tensor = numpy.ones(self.shape).astype(self.dtype)+numpy.abs(numpy.random.random(self.shape)).astype(self.dtype)
            
            elif api_config.api_name in ['paddle.nn.functional.binary_cross_entropy']:
                if index==0 or key=='input':
                    self.numpy_tensor = numpy.random.rand(*self.shape).astype(self.dtype)
                elif index==1 or key=='label':
                    self.numpy_tensor = numpy.random.randint(0,2,size=self.shape).astype(self.dtype)

            elif api_config.api_name in ['paddle.nn.functional.margin_cross_entropy']:
                if index==1 or key=='label':
                    s=self.get_arg(api_config,0,'logits')
                    self.numpy_tensor = numpy.random.randint(0,s.shape[1], size=self.shape).astype(self.dtype)

            elif api_config.api_name in ['paddle.nn.functional.multi_margin_loss']:
                if index==1 or key=='label':
                    s=self.get_arg(api_config,0,'input')
                    self.numpy_tensor = numpy.random.randint(0,s.shape[1], size=self.shape).astype(self.dtype)
>>>>>>> fb6f9125

            # o
            elif api_config.api_name in ["paddle.ones"]:
                if len(self.shape) == 0:
                    self.numpy_tensor = numpy.array(random.randint(1, 2048), dtype=self.dtype)
                else:
                    self.numpy_tensor = numpy.random.randint(1, 65535, size=self.shape).astype(self.dtype)
            # p
            elif api_config.api_name in ["paddle.prod"]:
                if self.check_arg(api_config, 1, "axis"):
                    self.numpy_tensor = self.generate_random_axes(api_config)
            elif api_config.api_name in ["paddle.put_along_axis", "paddle.Tensor.put_along_axis"]:
                if self.check_arg(api_config, 1, "indices"):
                    x_tensor = self.get_arg(api_config, 0, "x")
                    x_dims = len(x_tensor.shape) if x_tensor.shape else 0
                    if len(self.shape) != x_dims:
                        new_shape = []
                        for i, dim in enumerate(x_tensor.shape):
                            if i < len(self.shape):
                                new_shape.append(self.shape[i])
                            else:
                                new_shape.append(1) 
                        indices = numpy.zeros(new_shape, dtype="int64")
                        for axis in range(x_dims):
                            if axis < len(self.shape):
                                dim_size = x_tensor.shape[axis]
                                if dim_size > 0:
                                    axis_indices = numpy.random.randint(0, dim_size, size=new_shape[axis])
                                    if new_shape[axis] > 1:
                                        axis_indices[0] = 0
                                        axis_indices[-1] = dim_size - 1
                                    idx_tuple = tuple([slice(None)] * axis + [slice(None, new_shape[axis])] + [slice(None)] * (x_dims - axis - 1))
                                    indices[idx_tuple] = axis_indices.reshape([-1] + [1] * (x_dims - axis - 1))
                        self.numpy_tensor = indices
                        self.shape = new_shape  
                    else:
                        axis = self.get_arg(api_config, 3, "axis")
                        axis = axis if isinstance(axis, int) else 0
                        axis = axis if axis >= 0 else axis + x_dims
                        if 0 <= axis < x_dims:
                            dim_size = x_tensor.shape[axis]
                            indices = numpy.random.randint(0, dim_size, size=self.shape).astype("int64")
                            if numpy.prod(self.shape) > 1:
                                flat_indices = indices.flatten()
                                flat_indices[0] = 0
                                flat_indices[-1] = dim_size - 1
                                indices = flat_indices.reshape(self.shape)
                            self.numpy_tensor = indices
                    self.dtype = "int64"
                elif self.check_arg(api_config, 2, "values"):
                    x_tensor = self.get_arg(api_config, 0, "x")
                    indices = self.get_arg(api_config, 1, "indices")
                    if hasattr(indices, 'shape'):
                        if indices.shape != self.shape:
                            if numpy.prod(self.shape) == 1:
                                self.numpy_tensor = numpy.full(indices.shape, self.get_random_numpy_tensor(shape=[], data_type=self.dtype)[()], dtype=self.dtype)
                            else:
                                random_values = self.get_random_numpy_tensor(shape=numpy.prod(indices.shape), data_type=self.dtype)
                                self.numpy_tensor = random_values.reshape(indices.shape)
                        else:
                            self.numpy_tensor = self.get_random_numpy_tensor(shape=self.shape, data_type=self.dtype)
            # q
            elif api_config.api_name in ["paddle.quantile"]:
                if not (key == "x" or index == 0):
                    self.numpy_tensor = numpy.random.rand(1).astype(self.dtype)

            # r                
            elif api_config.api_name in ["paddle.Tensor.reshape","paddle.reshape"]:
                if index == 0 or key == "x":
                    if not hasattr(api_config, "shape"):
                        api_config.shape = self.shape
                    if not hasattr(api_config, "maxvalue"):
                        api_config.maxvalue = self.numel()
                    if not hasattr(api_config, "tensornum"):
                        api_config.tensornum = 0
                    for arg in api_config.args:
                        if isinstance(arg, list) or isinstance(arg, tuple):
                            i = 0
                            for item in arg:
                                if "int" in str(type(item)):
                                    if item == 0:
                                        api_config.maxvalue = api_config.maxvalue // self.shape[i]
                                    elif not item == -1:
                                        api_config.maxvalue = api_config.maxvalue // item
                                if "Tensor" in str(type(item)):
                                    api_config.tensornum += 1
                                i += 1
                    for thekey, thevalue in api_config.kwargs.items():
                        if isinstance(thevalue, list) or isinstance(thevalue, tuple):
                            i = 0
                            for item in thevalue:
                                if "int" in str(type(item)):
                                    if item == 0:
                                        api_config.maxvalue = api_config.maxvalue // self.shape[i]
                                    elif not item == -1:
                                        api_config.maxvalue = api_config.maxvalue // item
                                if "Tensor" in str(type(item)):
                                    api_config.tensornum += 1
                                i += 1
                else:
                    self.dtype = "int32"
                    if self.shape != [] and self.shape != [1]:
                        self.numpy_tensor = numpy.zeros(self.shape).astype(self.dtype)
                        for i in range(self.shape[0]):
                            if i < self.shape[0]-1:
                                self.numpy_tensor[i] = numpy.random.randint(1, api_config.maxvalue+1)
                                while api_config.maxvalue % self.numpy_tensor[i]:
                                    self.numpy_tensor[i] = numpy.random.randint(1, api_config.maxvalue+1)
                                api_config.maxvalue = api_config.maxvalue // self.numpy_tensor[i] 
                            else:
                                self.numpy_tensor[i] = api_config.maxvalue
                    else:
                        if api_config.tensornum == 1:
                            self.numpy_tensor = numpy.random.randint(api_config.maxvalue, api_config.maxvalue+1, size=self.shape).astype(self.dtype)
                        else:
                            api_config.tensornum -= 1
                            self.numpy_tensor = numpy.random.randint(1, api_config.maxvalue+1, size=self.shape).astype(self.dtype)
                            while api_config.maxvalue % self.numpy_tensor:
                                self.numpy_tensor = numpy.random.randint(1, api_config.maxvalue+1, size=self.shape).astype(self.dtype)
                            api_config.maxvalue = api_config.maxvalue // self.numpy_tensor

                
            # s
            elif api_config.api_name in ["paddle.slice"]:
                # if not hasattr(api_config, "element1"):
                #     if "axes" in api_config.kwargs:
                #         lens = len(api_config.kwargs["axes"])
                #     else:
                #         lens = len(api_config.args[1])
                #     api_config.element1 = lens + 1
                # if not hasattr(api_config, "element2"):
                #     if "starts" in api_config.kwargs:
                #         item = api_config.kwargs["starts"]
                #     else:
                #         item = api_config.args[2]
                #     if isinstance(item, list):
                #         api_config.element2 = api_config.element1 + len(item)
                #     else:
                #         api_config.element2 = api_config.element1 + 1
                if len(api_config.args) > 1:
                    axis = api_config.args[1]
                else:
                    axis = api_config.kwargs["axes"]
                if (index is not None and index == 0) or key == "input":
                    if not hasattr(api_config, "shape"):
                        api_config.shape = self.shape
                elif (index is not None and index == 2) or key == "starts":
                    num = []
                    for i in axis:
                        num.append(api_config.shape[i])
                    if not hasattr(api_config,"indice"):
                        api_config.indice = 0
                    if not hasattr(api_config,"start"):
                        api_config.start = []
                    if self.shape == []:
                        x = numpy.random.randint(0, 2)
                        if x == 0:
                            self.numpy_tensor = numpy.random.randint(0, num[api_config.indice]-1, self.shape)
                        else:
                            self.numpy_tensor = numpy.random.randint(-65535, -1, self.shape)
                        api_config.start.append(self.numpy_tensor)
                        api_config.indice += 1
                    else:
                        self.numpy_tensor = numpy.zeros(self.shape).astype(self.dtype)
                        for i in range(self.numel()):
                            x = numpy.random.randint(0, 2)
                            if x == 0:
                                self.numpy_tensor[i] = numpy.random.randint(0, num[api_config.indice]-1)
                            else:
                                self.numpy_tensor[i] = numpy.random.randint(-65535,-1)
                            api_config.start.append(self.numpy_tensor[i])
                            api_config.indice += 1
                else:
                    if not hasattr(api_config,"start"):
                        if len(api_config.args) > 2:
                            api_config.start = api_config.args[2]
                        else:
                            api_config.start = api_config.kwargs["starts"]
                    num = []
                    for i in axis:
                        num.append(api_config.shape[i])
                    start = api_config.start
                    for i in range(len(start)):
                        if start[i] < 0:
                            start[i] = start[i] if start[i] > -1*num[i] else -1*num[i] 
                            start[i] += num[i]
                    if not hasattr(api_config,"index"):
                        api_config.index = 0                    
                    if self.shape == []:
                        x = numpy.random.randint(0, 2)
                        if x == 0:
                            self.numpy_tensor = numpy.random.randint(start[api_config.index]+1, 65535, self.shape)
                        else:
                            if start[api_config.index]-num[i] == 0:
                                start[api_config.inex] -= 1
                            self.numpy_tensor = numpy.random.randint(start[api_config.index]-num[i]+1, 0, self.shape)
                        api_config.index += 1                       
                    else:
                        self.numpy_tensor = numpy.zeros(self.shape).astype(self.dtype)
                        for i in range(self.numel()):
                            x = numpy.random.randint(0, 2)
                            if x == 0:
                                self.numpy_tensor[i] = numpy.random.randint(start[api_config.index]+1, 65535)
                            else:
                                if start[api_config.index]-num[i] == 0:
                                    start[api_config.inex] -= 1
                                self.numpy_tensor[i] = numpy.random.randint(start[api_config.index]-num[api_config.index]+1, 0)
                            api_config.index += 1

            elif api_config.api_name in ["paddle.scatter"]:
                if key == "index" or index == 1:
                    d=self.get_arg(api_config, 0, "x")
                    s=d.shape[0]
                    self.numpy_tensor = numpy.random.randint(0, s, size=self.shape).astype(self.dtype)

            elif api_config.api_name in ["paddle.scatter_nd"]:
                future_data=self.get_arg(api_config, 2, "shape")     
                if (key == "index" or index == 0) and future_data and len(future_data):
                    self.numpy_tensor=numpy.zeros(self.shape)
                    s=self.shape
                    for ii in range(len(future_data)):  
                        if ii>=s[-1]:
                            break
                        self.numpy_tensor[...,ii] = numpy.random.randint(-future_data[ii], future_data[ii], size=self.numpy_tensor[...,ii].shape).astype(self.dtype)

            elif api_config.api_name in ["paddle.scatter_nd_add"]:
                if key == "index" or index == 1:
                    org=self.get_arg(api_config, 0, "x")
                    org=org.shape
                    self.numpy_tensor=numpy.zeros(self.shape)
                    ind=self.get_arg(api_config, 1, "index")
                    s=ind.shape
                    for ii in range(s[-1]):  
                        self.numpy_tensor[...,ii] = numpy.random.randint(-org[ii], org[ii], size=self.numpy_tensor[...,ii].shape).astype(self.dtype)

            elif api_config.api_name in ["paddle.sum", "paddle.squeeze"]:
                if self.check_arg(api_config, 1, "axis"):
                    self.numpy_tensor = self.generate_random_axes(api_config)
            elif api_config.api_name in ["paddle.split"]:
                if self.check_arg(api_config, 2, "axis"):
                    x_shape = self.get_arg(api_config, 0, "x").shape
                    num_or_sections = self.get_arg(api_config, 1, "num_or_sections")
                    if isinstance(num_or_sections, (list, tuple)):
                        neg_one_count = sum(1 for x in num_or_sections if x == -1)
                        if neg_one_count > 1:
                            raise ValueError(
                                f"num_or_sections can contain at most one -1, but got {num_or_sections}"
                            )
                        num_splits = len(num_or_sections)
                        known_size = sum(num_or_sections) + neg_one_count
                    elif isinstance(num_or_sections, int):
                        num_splits = num_or_sections
                        known_size = None
                    else:
                        raise ValueError(
                            f"num_or_sections must be an int, list, or tuple, but got {type(num_or_sections)}"
                        )

                    target_dim = None
                    max_dim = len(x_shape)
                    if max_dim == 0:
                        target_dim = numpy.random.randint(-1, 0)
                    else:
                        for dim in range(max_dim):
                            dim_size = x_shape[dim]
                            if isinstance(num_or_sections, int) and dim_size % num_splits == 0:
                                target_dim = dim
                            elif isinstance(num_or_sections, (list, tuple)):
                                if neg_one_count == 0 and dim_size == known_size:
                                    target_dim = dim
                                elif neg_one_count == 1 and dim_size > known_size:
                                    target_dim = dim
                    if target_dim is None:
                        raise ValueError(
                            f"No valid axis found for paddle.split with x.shape={x_shape} and num_or_sections={num_or_sections}"
                        )

                    shape_len = len(self.shape)
                    if shape_len == 0:
                        self.numpy_tensor = numpy.array(target_dim, dtype=self.dtype)
                    elif shape_len == 1 and self.shape[0] == 1:
                        self.numpy_tensor = numpy.array([target_dim], dtype=self.dtype)
                    else:
                        raise ValueError(
                            f"Invalid shape for 'axis' Tensor in paddle.split. "
                            f"Expected a 0-D or 1-D Tensor, but got shape {self.shape}."
                        )
            
            elif api_config.api_name in ["paddle.standard_normal"]:
                if index==0 or key=='shape': 
                    self.numpy_tensor =numpy.random.randint(1, 128, size=self.shape).astype(self.dtype)


            elif api_config.api_name in ["paddle.strided_slice"]:
                s=self.get_arg(api_config,0,'x')
                if self.check_arg(api_config,1,'axes'):
                    self.numpy_tensor =numpy.random.randint(0,len(s.shape), size=self.shape).astype(self.dtype)
                elif index:
                    axes=self.get_arg(api_config,1,'axes')
                    for i in range(len(axes)):
                        if isinstance(axes[i],TensorConfig):
                            axes[i]=int(axes[i].numpy_tensor)
                    if self.check_arg(api_config,2,'starts'):
                        axes=self.get_arg(api_config,1,'axes')
                        if not isinstance(axes,list):
                            axes=axes.numpy_tensor
                        ind=kwargs['list_index'][0]
                        self.numpy_tensor =numpy.random.randint(0,s.shape[axes[ind]]-1, size=self.shape).astype(self.dtype)
                    elif self.check_arg(api_config,3,'ends'):
                        ind=kwargs['list_index'][0]
                        pre=self.get_arg(api_config,2,'starts')
                        self.numpy_tensor =numpy.random.randint(pre[ind].numpy_tensor+1,s.shape[axes[ind]], size=self.shape).astype(self.dtype)
                    elif self.check_arg(api_config,4,'strides'):
                        ind=kwargs['list_index'][0]
                        self.numpy_tensor =numpy.random.randint(1,s.shape[axes[ind]], size=self.shape).astype(self.dtype)

            # t
            elif api_config.api_name in ["paddle.Tensor.take_along_axis", "paddle.take_along_axis"]:
                if self.check_arg(api_config, 1, "indices"):
                    arr = self.get_arg(api_config, 0, "arr")
                    min_dim = min(arr.shape)
                    indices = (numpy.random.randint(0, min_dim-1, size=self.numel())).astype("int64")
                    self.numpy_tensor = indices.reshape(self.shape)
                    self.dtype = "int64"
                    
            elif api_config.api_name in ["paddle.Tensor.clip"]:
                if index>0 and key!='x':
                    self.numpy_tensor=numpy.random.random()-0.5
                if key == "max" or index == 2:
                    pre=self.get_arg(api_config, 1, "min")
                    self.numpy_tensor=numpy.clip(self.numpy_tensor,pre.numpy_tensor,None)
            
            elif api_config.api_name in ['paddle.Tensor.gather',"paddle.gather"]:
                if key == "index" or index == 1:
                    s=self.get_arg(api_config, 0, "x")

                    if 'axis' in api_config.kwargs:
                        tmp=self.get_arg(api_config,arg_name='axis')
                        if isinstance(tmp,TensorConfig):
                            tmp=tmp.shape
                            tmp=tmp[0]
                    else:
                        tmp=0
                    self.numpy_tensor = (numpy.random.randint(0,s.shape[tmp], size=self.shape)).astype(self.dtype)
                elif key == "axis" or index == 2:
                    self.numpy_tensor = (numpy.random.randint(0,2, size=self.shape)).astype(self.dtype)

            elif api_config.api_name in ["paddle.Tensor.gather_nd","paddle.gather_nd"]:
                if key == "index" or index == 1:
                    if 'x' in api_config.kwargs:
                        org=self.get_arg(api_config,arg_name='x')
                    else:
                        org=self.get_arg(api_config,0)
                    org=org.shape
                    if 'index' in api_config.kwargs:
                        s=self.get_arg(api_config,arg_name='index')
                    else:
                        s=self.get_arg(api_config,1)
                    s=s.shape
                    self.numpy_tensor=numpy.zeros(s)
                    for i in range(s[-1]):
                        self.numpy_tensor[...,i]=(numpy.random.randint(0,org[i], size=self.numpy_tensor[...,i].shape)).astype(self.dtype)

            elif api_config.api_name in ["paddle.Tensor.index_select"]:
                if self.check_arg(api_config,1,'index'):
                    axis=self.get_arg(api_config, 2, 'axis')
                    if axis is None:
                        axis=0
                    inputs=self.get_arg(api_config, 0, "x")
                    self.numpy_tensor = numpy.random.randint(0,inputs.shape[axis], size=self.shape).astype(self.dtype)

            elif api_config.api_name in ["paddle.Tensor.tile"]:
                if index==1 or key=='repeat_times':
                    self.numpy_tensor = numpy.random.randint(1,128, size=self.shape).astype(self.dtype)

            # u
            elif api_config.api_name in ["paddle.Tensor.unflatten","paddle.unflatten"]:
                if key == "x" or index == 0:
                    if not hasattr(api_config,"first_shape"):
                        api_config.first_shape = self.shape
                elif key == "axis" or index == 1:
                    self.numpy_tensor = numpy.random.randint(0, len(api_config.first_shape), size=self.shape).astype(self.dtype)
                    if not hasattr(api_config, "axis"):
                        api_config.axis = self.numpy_tensor
                elif key == "shape" or index >= 2:
                    if not hasattr(api_config, "axis"):
                        if len(api_config.args) > 1:
                            api_config.axis = api_config.args[1]
                        else:
                            api_config.axis = api_config.kwargs["axis"]
                    if not hasattr(api_config, "maxvalue"):
                        maxvalue = api_config.first_shape[api_config.axis]
                        api_config.maxvalue = maxvalue
                    if len(api_config.args) > 2:
                        arg = api_config.args[2]
                    else:
                        arg = api_config.kwargs["shape"]
                    if isinstance(arg,TensorConfig):
                        self.numpy_tensor = numpy.zeros(self.shape).astype(self.dtype)
                        for i in range(self.numel()-1):
                            self.numpy_tensor[i] = numpy.random.randint(1, maxvalue+1)
                            while maxvalue % self.numpy_tensor.any():
                                self.numpy_tensor[i] = numpy.random.randint(1, maxvalue+1)
                            maxvalue = maxvalue // self.numpy_tensor[i]
                        self.numpy_tensor[self.numel()-1] = maxvalue
                    elif isinstance(arg, list) or isinstance(arg, tuple):
                        if not hasattr(api_config,"tensornum"):    
                            api_config.tensornum = 0
                            for item in arg:
                                if "int" in str(type(item)) and not item == -1:
                                    api_config.maxvalue = api_config.maxvalue // item
                                if "Tensor" in str(type(item)):
                                    api_config.tensornum += 1
                        if api_config.tensornum > 1:
                            self.numpy_tensor = numpy.random.randint(1, api_config.maxvalue+1, size=self.shape).astype(self.dtype)
                            while maxvalue % self.numpy_tensor:
                                self.numpy_tensor[i] = numpy.random.randint(1, api_config.maxvalue+1, size=self.shape).astype(self.dtype)
                            maxvalue = maxvalue // self.numpy_tensor[i]  
                            api_config.tensor_num -= 1
                        else:
                            self.numpy_tensor = numpy.random.randint(api_config.maxvalue, api_config.maxvalue+1, size=self.shape).astype(self.dtype)
            
            elif api_config.api_name in ["paddle.unsqueeze"]:
                if self.check_arg(api_config, 1, "axis"):
                    x_shape = self.get_arg(api_config, 0, "x").shape
                    max_dim = len(x_shape) + 1
                    if len(self.shape) == 0:
                        dim = numpy.random.randint(0, max_dim)
                        if numpy.random.rand() > 0.5:
                            dim -= max_dim
                        self.numpy_tensor = numpy.array(dim, dtype=self.dtype)
                    elif len(self.shape) == 1:
                        dims = numpy.random.choice(max_dim, size=self.shape[0], replace=False)
                        mask = numpy.random.rand(self.shape[0]) > 0.5
                        dims = numpy.where(mask, dims - max_dim, dims)
                        self.numpy_tensor = numpy.array(dims, dtype=self.dtype)
                    else:
                        raise ValueError(
                            f"Invalid shape for 'axis' Tensor in paddle.unsqueeze. "
                            f"Expected a 0-D or 1-D Tensor, but got shape {self.shape}."
                        )
            # v
            # w
            # x
            # y
            # z
            elif api_config.api_name in ["paddle.zeros"]:
                self.numpy_tensor = numpy.random.randint(0, 2048, size = self.shape)
            # _
            elif api_config.api_name in ["paddle.Tensor.__getitem__","paddle.Tensor.__setitem__"] and (len(api_config.args) > 1 and str(api_config.args[1]) == str(self) or str(api_config.args[0]) != str(self)):
                arr = self.get_arg(api_config, 0, "arr")
                min_dim = min(arr.shape)
                indices = (numpy.random.randint(0, min_dim, size=self.numel())).astype("int64")
                self.numpy_tensor = indices.reshape(self.shape)
            if self.numpy_tensor is None:
                if USE_CACHED_NUMPY:
                    dtype = "float32" if self.dtype == "bfloat16" else self.dtype
                    self.numpy_tensor = self.get_cached_numpy(dtype, self.shape)
                else:
                    if "int" in self.dtype:
                        self.numpy_tensor = (numpy.random.randint(-65535, 65535, size=self.shape)).astype(self.dtype)
                    else:
                        dtype = "float32" if self.dtype == "bfloat16" else self.dtype
                        self.numpy_tensor = (numpy.random.random(self.shape) - 0.5).astype(dtype)
        return self.numpy_tensor

    def get_paddle_tensor(self, api_config, index=None, key=None, **kwargs):
        if index is not None:
            self.index = index
        if key is not None:
            self.key = key

        if self.dtype in ["float8_e5m2", "float8_e4m3fn"]:
            print("Warning ", self.dtype, "not supported")
            return

        if self.paddle_tensor is None:
            self.paddle_tensor = paddle.to_tensor(
                self.get_numpy_tensor(api_config, index, key, **kwargs),
                dtype=self.dtype if self.dtype != 'bfloat16' else "float32",
            )
            self.paddle_tensor.stop_gradient = True
            if self.dtype in ['float32', 'float64', 'float16', 'complex64', 'complex128', 'bfloat16']:
                if self.dtype == "bfloat16":
                    self.paddle_tensor = paddle.cast(self.paddle_tensor, dtype="uint16")
                self.paddle_tensor.stop_gradient = False
        return self.paddle_tensor

    def get_torch_tensor(self, api_config):
        if self.dtype in ["float8_e5m2", "float8_e4m3fn"]:
            print("Warning ", self.dtype, "not supported")
            return

        device = torch.device("cuda:0")
        torch.set_default_device(device)
        if self.torch_tensor is None:
            self.torch_tensor = torch.tensor(
                self.get_numpy_tensor(api_config),
                dtype=self.convert_dtype_to_torch_type(self.dtype)
                if self.dtype != 'bfloat16'
                else torch.float32,
                requires_grad=True if self.dtype in ['float32', 'float64', 'float16', 'complex64', 'complex128', 'bfloat16'] else False,
            )
            if self.dtype == "bfloat16":
                self.torch_tensor = self.torch_tensor.to(dtype=torch.bfloat16)
        return self.torch_tensor

    def clear_tensor(self):
        self.torch_tensor = None
        self.paddle_tensor = None
        self.numpy_tensor = None
        torch.cuda.empty_cache()
        paddle.device.cuda.empty_cache()

    def clear_paddle_tensor(self):
        del self.paddle_tensor
        self.paddle_tensor = None
        paddle.device.cuda.empty_cache()

    def clear_numpy_tensors(self):
        del self.numpy_tensor
        self.numpy_tensor = None

    def clear_torch_tensor(self):
        del self.torch_tensor
        self.torch_tensor = None
        torch.cuda.empty_cache()

    def fill_numpy_tensor(self, full_value):
        self.numpy_tensor = numpy.full(shape=self.shape, fill_value=full_value, dtype=self.dtype)

    def check_arg(self, api_config, arg_pos=None, arg_name=None):
        """Checks if the argument in api_config matches this instance"""
        return (
            (arg_pos is not None and hasattr(self, "index") and self.index == arg_pos)
            or (arg_name is not None and hasattr(self, "key") and self.key == arg_name)
        )

    def get_arg(self, api_config, arg_pos=None, arg_name=None):
        """Get the argument value from the api_config"""
        if arg_pos is not None and 0 <= arg_pos < len(api_config.args):
            return api_config.args[arg_pos]
        if arg_name and arg_name in api_config.kwargs:
            return api_config.kwargs[arg_name]
        return None

    def get_initialized_value(self, api_config, arg_pos=None, arg_name=None):
        """Get the initialized numpy_tensor value from the api_config instead of the TensorConfig"""    
        # for uninitialized numpy_tensor, return None implicitly as numpy_tensor is None 
        if arg_pos is not None and 0 <= arg_pos < len(api_config.args):
            if isinstance(api_config.args[arg_pos], TensorConfig):
                return api_config.args[arg_pos].numpy_tensor
            else:
                return api_config.args[arg_pos]
        if arg_name and arg_name in api_config.kwargs:
            if isinstance(api_config.kwargs[arg_name], TensorConfig):
                return api_config.kwargs[arg_name].numpy_tensor
            else:
                return api_config.kwargs[arg_name]
        # for args that does not appear in api_config
        if arg_pos >= len(api_config.args) or arg_name not in api_config.kwargs:
            return None
        # error case 
        if arg_pos is None and arg_name is None:
            raise ValueError("either arg_pos or arg_name must be provided.")
        elif arg_pos:
            if arg_pos < 0:
                raise IndexError(f"argument position {arg_pos} is out of range for api_config with {len(api_config.args)} arguments.")
            else: 
                # case type(api_config.args[arg_pos]) != TensorConfig:
                raise TypeError(f"argument at position {arg_pos} is not of type TensorConfig.")
        else:
            # case type(api_config.kwargs[arg_name]) != TensorConfig:
            raise TypeError(f"argument '{arg_name}' is not of type TensorConfig.")
    
    def set_tensor_arg_value(self, api_config, arg_pos=None, arg_name=None, value=None):
        if arg_pos is not None and 0 <= arg_pos < len(api_config.args) and isinstance(api_config.args[arg_pos], TensorConfig):
            api_config.args[arg_pos].numpy_tensor = value
        elif arg_name and arg_name in api_config.kwargs and isinstance(api_config.kwargs[arg_name], TensorConfig):
            api_config.kwargs[arg_name].numpy_tensor = value
        else:
            raise ValueError(f"argument at position {arg_pos} or name '{arg_name}' is not of type TensorConfig.")
        
    def get_random_numpy_tensor(self, shape=None, data_type=None, min=None, max=None):
        # extract default init logic 
        if USE_CACHED_NUMPY:
            dtype = "float32" if data_type == "bfloat16" else data_type
            numpy_tensor = self.get_cached_numpy(dtype, shape)
        else:
            if "int" in data_type:
                min = min if min is not None else -65535
                max = max if max is not None else 65535
                numpy_tensor = (numpy.random.randint(min, max, size=shape)).astype(data_type)
            else:
                # TO DO: check boundary and cached numpy
                dtype = "float32" if data_type == "bfloat16" else data_type
                min = min if min is not None else numpy.finfo(dtype).min / 2
                max = max if max is not None else numpy.finfo(dtype).max / 2
                numpy_tensor = (numpy.random.uniform(min, max, size=shape)).astype(dtype)
        return numpy_tensor

class APIConfig:
    def __deepcopy__(self, memo):
        cls = self.__class__
        result = cls.__new__(cls)
        memo[id(self)] = result
        result.args = copy.deepcopy(self.args)
        result.kwargs = copy.deepcopy(self.kwargs)
        result.api_name = self.api_name
        return result

    def __init__(self, config):
        config = config.replace("\n", "")
        self.config = config
        self.args = []
        self.kwargs = collections.OrderedDict()
        config = config.replace("Tensor(", "TensorConfig(")

        self.api_name, offset = self.get_api(config)

        if self.api_name == "paddle.einsum":
            tmp = config[config.index("\"") + 1:]
            value = tmp[:tmp.index("\"")]
            offset = config.index("\"") + 1 + tmp.index("\"")
            if "equation" in config:
                self.append_kwargs("equation", value)
            else:
                self.append_args(value)

        while(True):
            tocken, offset = self.get_tocken(config, offset)
            if offset is None:
                return

            is_kwarg = config[offset] == '='
            if is_kwarg:
                key = tocken
                tocken, offset = self.get_tocken(config, offset+1)

            value, offset = self.get_one_arg(tocken, config, offset)
            
            if offset is None:
                return

            if is_kwarg:
                self.append_kwargs(key, value)
            else:
                self.append_args(value)

    def append_args(self, arg):
        self.args.append(arg)
        
    def append_kwargs(self, name, arg):
        self.kwargs[name] = arg

    def dump_item_str(self, item):
        type_mapping = {
            numpy.int16: int,
            numpy.int32: int,
            numpy.int64: int,
            numpy.float16: float,
            numpy.float32: float,
            numpy.float64: float,
            numpy.integer: int,
            numpy.floating: float,
            numpy.bool_: bool,
            numpy.complexfloating: complex,
            numpy.str_: str,
            numpy.bytes_: bytes,
            # numpy.unicode_: str,
        }
        for numpy_type, builtin_type in type_mapping.items():
            if isinstance(item, numpy_type):
                item = builtin_type(item)
                break

        if isinstance(item, TensorConfig):
            return str(item)
        elif isinstance(item, paddle.base.core.DataType):
            return "Dtype(" + str(item)[7:] + ")"
        elif isinstance(item, paddle.base.core.VarDesc.VarType):
            return "VarType(" + str(item)[7:] + ")"
        elif isinstance(item, list):
            result = "list["
            for sub_item in item:
                tmp = self.dump_item_str(sub_item)
                if tmp == "":
                    return ""
                result = result + tmp + ","
            result = result + "]"
            return result
        elif isinstance(item, tuple):
            result = "tuple("
            for sub_item in item:
                tmp = self.dump_item_str(sub_item)
                if tmp == "":
                    return ""
                result = result + tmp + ","
            result = result + ")"
            return result
        elif isinstance(item, slice):
            return (
                "slice("
                + str(item.start)
                + ","
                + str(item.stop)
                + ","
                + str(item.step)
                + ")"
            )
        elif isinstance(item, complex):
            return (
                "complex("
                + self.dump_item_str(item.real)
                + ","
                + self.dump_item_str(item.imag)
                + ")"
            )
        elif item is None:
            return "None"
        elif isinstance(
            item, (paddle.base.Variable, paddle.base.libpaddle.pir.Value)
        ):
            return ""
        elif item == math.inf:
            return "math.inf"
        elif item == -math.inf:
            return "-math.inf"
        elif item == math.nan:
            return "math.nan"
        elif item == -math.nan:
            return "-math.nan"
        elif isinstance(item, (bool, int, float)):
            return str(item)
        elif isinstance(item, str):
            return '"' + item + '"'
        elif isinstance(item, type):
            return (
                "type("
                + str(item)[str(item).index("'") + 1 : str(item).rindex("'")]
                + ")"
            )
        else:
            return str(item)


    def __str__(self):
        result = ""
        result = result + self.api_name + "("
        for arg in self.args:
            result = result + self.dump_item_str(arg) + ", "
        
        for key, value in self.kwargs.items():
            result = result + key + "=" + self.dump_item_str(value) + ", "

        result = result + ")"
        return result

    # def get_tocken(self, config, offset):
    #     def is_int(tocken):
    #         try:
    #             int(tocken)
    #             return True
    #         except Exception as err:
    #             return False
    #     pattern = r'\b[A-Za-z0-9._+-]+\b|-[A-Za-z0-9._+-]+\b'
    #     match = re.search(pattern, config[offset:])
    #     if match:
    #         if is_int(match.group()) and config[offset + match.start() + len(match.group())] == ".":
    #             return match.group()+".", offset + match.start() + len(match.group()) + 1
    #         return match.group(), offset + match.start() + len(match.group())
    #     return None, None

    def get_tocken(self,config, offset):
        def is_int(token):
            try:
                int(token)
                return True
            except Exception as err:
                return False

        # Modified pattern to handle decimal numbers starting with dot
        pattern = r'\b[A-Za-z0-9._+-]+\b|-[A-Za-z0-9._+-]+\b|\.[0-9]+'
        match = re.search(pattern, config[offset:])
        if match:
            token = match.group()
            # Handle the case where token starts with dot followed by digits
            if token.startswith('.') and token[1:].isdigit():
                return token, offset + match.start() + len(token)

            if is_int(token) and offset + match.start() + len(token) < len(config) and config[
                offset + match.start() + len(token)] == ".":
                return token + ".", offset + match.start() + len(token) + 1
            return token, offset + match.start() + len(token)
        return None, None


    def get_api(self, config):
        return config[0:config.index("(")], len(config[0:config.index("(")])

    def get_tensor(self, config, offset):
        config = config[offset:]
        tensor_str = config[config.index("TensorConfig"):config.index(")")+1]
        return eval(tensor_str), offset + len(tensor_str)

    def get_dtype(self, config, offset):
        tocken, offset = self.get_tocken(config, offset)
        return paddle.pir.core.convert_np_dtype_to_dtype_(tocken), offset

    def get_vartype(self, config, offset):
        tocken, offset = self.get_tocken(config, offset)
        return paddle.base.framework.convert_np_dtype_to_proto_type(tocken), offset

    def get_list(self, config, offset):
        result = []
        tmp = 0
        last_index = offset
        for i in range(offset, len(config)):
            if config[i] == "[":
                tmp = tmp + 1
            if config[i] == "]":
                tmp = tmp - 1
            if tmp == 0:
                last_index = i
                break
        
        list_str = config[offset: last_index+1]
        if "TensorConfig" not in list_str:
            list_str = list_str.replace(",", " ")

        offset = 1
        while(True):
            tocken, offset = self.get_tocken(list_str, offset)
            if offset is None:
                break

            value, offset = self.get_one_arg(tocken, list_str, offset)

            if offset is None:
                break

            result.append(value)

        return result, last_index+1

    def get_tuple(self, config, offset):
        result = []
        tmp = 0
        last_index = offset
        for i in range(offset, len(config)):
            if config[i] == "(":
                tmp = tmp + 1
            if config[i] == ")":
                tmp = tmp - 1
            if tmp == 0:
                last_index = i
                break
        
        tuple_str = config[offset: last_index+1]

        tuple_str = tuple_str.replace(",", " , ")

        offset = 1
        while(True):
            tocken, offset = self.get_tocken(tuple_str, offset)
            if offset is None:
                break

            value, offset = self.get_one_arg(tocken, tuple_str, offset)

            if offset is None:
                break

            result.append(value)

        return tuple(result), last_index+1

    def get_slice(self, config, offset):
        config = config[offset:]
        slice_str = config[config.index("("):config.index(")")+1]
        return eval("slice"+slice_str), offset+len(slice_str)

    def get_complex(self, config, offset):
        config = config[offset:]
        complex_str = config[config.index("("):config.index(")")+1]
        if "nan" in complex_str and complex_str[complex_str.index('nan')-1] != ".":
            complex_str = complex_str.replace("nan", "float('nan')")
        return eval("complex"+complex_str), offset+len(complex_str)

    def get_numpy_type(self, config, offset):
        config = config[offset:]
        numpy_type_str = config[config.index("(")+1:config.index(")")]
        if numpy_type_str == "numpy.bool":
            return numpy.bool_, offset+len(numpy_type_str)+2
        return eval(numpy_type_str), offset+len(numpy_type_str)+2

    def get_one_arg(self, tocken, config, offset):
        if tocken == "TensorConfig":
            value, offset = self.get_tensor(config, offset-len(tocken))
        elif tocken == "Dtype":
            value, offset = self.get_dtype(config, offset)
        elif tocken == "VarType":
            value, offset = self.get_vartype(config, offset)
        elif tocken == "list":
            value, offset = self.get_list(config, offset)
        elif tocken == "tuple":
            value, offset = self.get_tuple(config, offset)
        elif tocken == "slice":
            value, offset = self.get_slice(config, offset)
        elif tocken == "complex":
            value, offset = self.get_complex(config, offset)
        elif tocken == "type":
            value, offset = self.get_numpy_type(config, offset)
        elif tocken == "nan":
            value = float('nan')
        elif tocken is not None and config[offset - len(tocken) - 1] == "\"":
            # fix tocken is not correct in str with spaces
            next_quote_idx  = config.index("\"", offset)
            value = config[offset - len(tocken):next_quote_idx]
            offset = next_quote_idx
        elif tocken is None:
            return None, None
        else:
            if tocken[0]=='.':
                tocken='0'+tocken
            value = eval(tocken)
        return value, offset


def analyse_configs(config_path):
    with open(config_path, "r") as f:
        configs = f.readlines()
        f.close()

    api_configs = []
    for config in configs:
        # print(config)
        api_config = APIConfig(config)
        api_configs.append(api_config)
    return api_configs<|MERGE_RESOLUTION|>--- conflicted
+++ resolved
@@ -646,11 +646,26 @@
                     self.numpy_tensor = numpy.random.randint(0,2, size=self.shape).astype(self.dtype)
 
             elif api_config.api_name in ['paddle.nn.functional.upsample']:
-<<<<<<< HEAD
-                if self.get_arg(api_config, 1, 'size') and not (key == "x" or index == 0):
-                    self.numpy_tensor = numpy.random.randint(0,128, size=self.shape).astype(self.dtype)
-                if key == "scale_factor" or index == 2:
-                    self.numpy_tensor = 0.5*numpy.ones(self.shape).astype(self.dtype)+numpy.abs(numpy.random.random(self.shape)).astype(self.dtype)
+                if self.get_arg(api_config, 1, 'size'):
+                    self.numpy_tensor = numpy.random.randint(1,128, size=self.shape).astype(self.dtype)
+                if self.get_arg(api_config, 2, 'scale_factor'):
+                    self.numpy_tensor = numpy.ones(self.shape).astype(self.dtype)+numpy.abs(numpy.random.random(self.shape)).astype(self.dtype)
+            
+            elif api_config.api_name in ['paddle.nn.functional.binary_cross_entropy']:
+                if index==0 or key=='input':
+                    self.numpy_tensor = numpy.random.rand(*self.shape).astype(self.dtype)
+                elif index==1 or key=='label':
+                    self.numpy_tensor = numpy.random.randint(0,2,size=self.shape).astype(self.dtype)
+
+            elif api_config.api_name in ['paddle.nn.functional.margin_cross_entropy']:
+                if index==1 or key=='label':
+                    s=self.get_arg(api_config,0,'logits')
+                    self.numpy_tensor = numpy.random.randint(0,s.shape[1], size=self.shape).astype(self.dtype)
+
+            elif api_config.api_name in ['paddle.nn.functional.multi_margin_loss']:
+                if index==1 or key=='label':
+                    s=self.get_arg(api_config,0,'input')
+                    self.numpy_tensor = numpy.random.randint(0,s.shape[1], size=self.shape).astype(self.dtype)
  
             elif api_config.api_name in ["paddle.nn.functional.cross_entropy"]:
                 if self.check_arg(api_config, 1, "label"):
@@ -692,28 +707,6 @@
                 if self.check_arg(api_config, 1, "label"):
                     num_classes = self.get_arg(api_config, 0, "input").shape[-1]
                     self.numpy_tensor = numpy.random.randint(0, num_classes, size=self.shape, dtype=self.dtype)
-=======
-                if self.get_arg(api_config, 1, 'size'):
-                    self.numpy_tensor = numpy.random.randint(1,128, size=self.shape).astype(self.dtype)
-                if self.get_arg(api_config, 2, 'scale_factor'):
-                    self.numpy_tensor = numpy.ones(self.shape).astype(self.dtype)+numpy.abs(numpy.random.random(self.shape)).astype(self.dtype)
-            
-            elif api_config.api_name in ['paddle.nn.functional.binary_cross_entropy']:
-                if index==0 or key=='input':
-                    self.numpy_tensor = numpy.random.rand(*self.shape).astype(self.dtype)
-                elif index==1 or key=='label':
-                    self.numpy_tensor = numpy.random.randint(0,2,size=self.shape).astype(self.dtype)
-
-            elif api_config.api_name in ['paddle.nn.functional.margin_cross_entropy']:
-                if index==1 or key=='label':
-                    s=self.get_arg(api_config,0,'logits')
-                    self.numpy_tensor = numpy.random.randint(0,s.shape[1], size=self.shape).astype(self.dtype)
-
-            elif api_config.api_name in ['paddle.nn.functional.multi_margin_loss']:
-                if index==1 or key=='label':
-                    s=self.get_arg(api_config,0,'input')
-                    self.numpy_tensor = numpy.random.randint(0,s.shape[1], size=self.shape).astype(self.dtype)
->>>>>>> fb6f9125
 
             # o
             elif api_config.api_name in ["paddle.ones"]:
