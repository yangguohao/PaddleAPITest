import collections
import copy
import math
import re

import numpy
import paddle
import torch

USE_CACHED_NUMPY = False
cached_numpy = {}

not_zero_apis = [
    "paddle.Tensor.__div__",
    "paddle.Tensor.__floordiv__",
    "paddle.Tensor.__rdiv__",
    "paddle.Tensor.__rfloordiv__",
    "paddle.Tensor.__rtruediv__",
    "paddle.Tensor.__truediv__",
    "paddle.Tensor.divide",
    "paddle.Tensor.floor_divide",
    "paddle.divide",
    "paddle.floor_divide",
    "paddle.nn.functional.kl_div",
    "paddle.sparse.divide",
    "paddle.Tensor.__mod__",
    "paddle.Tensor.__rmod__",
    "paddle.Tensor.floor_mod",
    "paddle.Tensor.mod",
    "paddle.floor_mod",
    "paddle.mod",
]

class TensorConfig:
    def __init__(self, shape, dtype, place=None):
        self.shape = shape
        self.dtype = dtype
        self.place = place
        self.numpy_tensor = None
        self.paddle_tensor = None
        self.torch_tensor = None
    def __deepcopy__(self, memo):
        cls = self.__class__
        result = cls.__new__(cls)
        memo[id(self)] = result
        result.shape = copy.deepcopy(self.shape)
        result.dtype = copy.deepcopy(self.dtype)
        result.place = copy.deepcopy(self.place)
        return result

    def __str__(self):
        return "Tensor("+str(self.shape)+",\""+self.dtype+"\")"
    def __repr__(self):
        return "Tensor("+str(self.shape)+",\""+self.dtype+"\")"

    def convert_dtype_to_torch_type(self, dtype):
        if dtype in ["float32", numpy.float32]:
            return torch.float32
        elif dtype in ['float16', numpy.float16]:
            return torch.float16
        elif dtype in ['float64', numpy.float64]:
            return torch.float64
        elif dtype in ['int16', numpy.int16]:
            return torch.int16
        elif dtype in ['int8', numpy.int8]:
            return torch.int8
        elif dtype in ['bool', numpy.bool_]:
            return torch.bool
        elif dtype in ['bfloat16', numpy.uint16]:
            return torch.bfloat16
        elif dtype in ['uint8', numpy.uint8]:
            return torch.uint8
        elif dtype in ['int32', numpy.int32]:
            return torch.int32
        elif dtype in ['int64', numpy.int64]:
            return torch.int64
        elif dtype in ['complex64', numpy.complex64]:
            return torch.complex64
        elif dtype in ['complex128', numpy.complex128]:
            return torch.complex128
        else:
            raise ValueError(f'Unsupport dtype: {dtype}')

    def numel(self):
        numel = 1
        for i in self.shape:
            numel = numel * i
        return numel

    def get_cached_numpy(self, dtype, shape):
        numel = 1
        for i in shape:
            numel = numel * i

        if dtype in cached_numpy:
            tensor = cached_numpy[dtype][:numel].reshape(shape)
        else:
            if "int" in dtype:
                cached_numpy[dtype] = numpy.random.randint(-65535, 65535, size=4300000000, dtype="int64").astype(dtype)
                tensor = cached_numpy[dtype][:numel].reshape(shape)
            else:
                cached_numpy[dtype] = (numpy.random.random([4300000000]) - 0.5).astype(dtype)
                tensor = cached_numpy[dtype][:numel].reshape(shape)
        return tensor

    def generate_random_axes(self, api_config):
        x_shape = self.get_arg(api_config, 0, "x").shape
        max_dim = max(len(x_shape), 1) # scalar

        if len(self.shape) == 0:
            dim = numpy.random.randint(0, max_dim)
            if numpy.random.rand() > 0.5:
                dim -= max_dim
            return numpy.array(dim, dtype=self.dtype)

        if len(self.shape) == 1:
            dims = numpy.random.choice(max_dim, size=self.shape[0], replace=False)
            mask = numpy.random.rand(self.shape[0]) > 0.5
            dims = numpy.where(mask, dims - max_dim, dims)
            return numpy.array(dims, dtype=self.dtype)

        raise ValueError(
            f"Invalid shape for 'axis' Tensor in {api_config.api_name}. "
            f"Expected a 0-D or 1-D Tensor, but got shape {self.shape}."
        )

    def generate_random_index(self, api_config, allow_none=False):
        axis = self.get_arg(api_config, 2, "axis")
        if axis is None and not allow_none:
            raise ValueError("Axis is None")
        else:
            axis = 0
        x_shape = self.get_arg(api_config, 0, "x").shape
        axis = axis if axis >= 0 else axis + len(x_shape)
        if not (0 <= axis < len(x_shape)):
            raise ValueError(f"Invalid axis {axis} for shape {x_shape}")

        if len(self.shape) >= 1:
            return numpy.random.randint(0, x_shape[axis], size=self.shape, dtype=self.dtype)

        raise ValueError(
            f"Invalid shape for 'index' Tensor in {api_config.api_name}. "
            f"Expected a 0-D or 1-D Tensor, but got shape {self.shape}."
        )

    def get_numpy_tensor(self, api_config, index=None, key=None, **kwargs):
        if index is not None:
            self.index = index
        if key is not None:
            self.key = key

        if self.dtype in ["float8_e5m2", "float8_e4m3fn"]:
            print("Warning ", self.dtype, "not supported")
            return
        if self.numpy_tensor is None:
            if api_config.api_name in not_zero_apis:
                if "int" in self.dtype:
                    self.numpy_tensor = (numpy.random.randint(1, 65535, size=self.shape)).astype(self.dtype)
                else:
                    dtype = "float32" if self.dtype == "bfloat16" else self.dtype
                    self.numpy_tensor = (numpy.random.random(self.shape) + 0.5).astype(dtype)
            elif api_config.api_name == "paddle.arange":
                tensor_num = 0
                for arg in api_config.args:
                    if "Tensor" in str(arg):
                        tensor_num += 1
                if tensor_num == 3 or "step" in api_config.kwargs:
                    if self.check_arg(api_config,2,"step"):
                        if "int" in self.dtype:
                            x = numpy.random.random()
                            if x > 0.5:
                                self.numpy_tensor = (numpy.random.randint(1, 65535, size=self.shape)).astype(self.dtype)
                            else:
                                self.numpy_tensor = (numpy.random.randint(-65536, -1, size=self.shape)).astype(self.dtype)
                        else:
                            dtype = "float32" if self.dtype == "bfloat16" else self.dtype
                            x = numpy.random.random()
                            if x > 0.5:
                                self.numpy_tensor = (numpy.random.random(self.shape) + 1.0).astype(dtype)
                            else:
                                self.numpy_tensor = (numpy.random.random(self.shape) - 2.0).astype(dtype) 

            elif api_config.api_name in {"paddle.argmax","paddle.argmin"}:
                if  self.check_arg(api_config, 1, "axis"):
                    arr=self.get_arg(api_config,0,'x')                
                    min_dim = numpy.min(arr.shape)
                    indices = (numpy.random.randint(0, min_dim-1, size=self.numel())).astype("int64")
                    self.numpy_tensor = indices.reshape(self.shape)
                    self.dtype = "int64"

            elif api_config.api_name == "paddle.atan2":
                if self.check_arg(api_config,0,'x'):
                    s1=self.get_arg(api_config,0,'x')
                    s1=s1.shape
                    self.numpy_tensor=numpy.random.random(s1).astype(self.dtype)
                elif self.check_arg(api_config,1,'y'):
                    s2=self.get_arg(api_config,1,'y')
                    s2=s2.shape
                    self.numpy_tensor=numpy.random.random(s2).astype(self.dtype)
                

            elif api_config.api_name == "paddle.bernoulli":
                if self.check_arg(api_config, 0, "x"):
                    dtype = "float32" if self.dtype == "bfloat16" else self.dtype
                    self.numpy_tensor = numpy.random.random(self.shape).astype(dtype)
            elif api_config.api_name == "paddle.bincount":
                if self.check_arg(api_config, 0, "x"):
                    if "int" in self.dtype:
                        self.numpy_tensor = numpy.random.randint(0, 65535, size=self.shape).astype(self.dtype)
                    else:
                        raise ValueError(f"The input of paddle.bincount must be of integer type, but the current type is {self.dtype}")
                elif self.check_arg(api_config, 2, "minlength") or self.check_arg(api_config, None, "minlength"):
                    if "int" in self.dtype:
                        self.numpy_tensor = numpy.random.randint(0, 65535, size=self.shape).astype(self.dtype)
                    else:
                        dtype = "int64"
                        self.numpy_tensor = numpy.random.randint(0, 65535, size=self.shape).astype(dtype)
                        self.dtype = dtype
            elif api_config.api_name == "paddle.incubate.nn.functional.block_multihead_attention":
                qkv_shape = self.get_arg(api_config, 0, "qkv").shape # [token_num, 3 * num_head * head_size].
                bs = self.get_arg(api_config, 3, "seq_lens_encoder").shape[0]
                seq_len = qkv_shape[0] // bs
                
                if self.check_arg(api_config, 1, "key_cache") or self.check_arg(api_config, 2, "value_cache") \
                    or self.check_arg(api_config, 4, "seq_lens_decoder") or self.check_arg(api_config, 10, "block_tables"):
                    self.numpy_tensor = numpy.zeros(self.shape).astype(self.dtype)
                elif self.check_arg(api_config, 3, "seq_lens_encoder"):
                    self.numpy_tensor = numpy.array([seq_len] * bs, dtype=self.dtype)
                elif self.check_arg(api_config, 5, "seq_lens_this_time"):
                    self.numpy_tensor = self.get_initialized_value(api_config, 3, "seq_lens_encoder")
                elif self.check_arg(api_config, 6, "padding_offsets"):
                    padding_offsets_dtype = self.get_arg(api_config, 6, "padding_offsets").dtype
                    cum_offsets_dtype = self.get_arg(api_config, 7, "cum_offsets").dtype
                    cu_seqlens_q_dtype = self.get_arg(api_config, 8, "cu_seqlens_q").dtype
                    cu_seqlens_k_dtype = self.get_arg(api_config, 9, "cu_seqlens_k").dtype
                    seq_lens_this_time = self.get_initialized_value(api_config, 5, "seq_lens_this_time")
                    
                    def get_padding_offset(bsz, max_seq_len, seq_lens_this_time):
                        cum_offsets_now = numpy.cumsum(max_seq_len - seq_lens_this_time)
                        cum_offsets = numpy.zeros(shape=(bsz + 1), dtype=cum_offsets_dtype)
                        cum_offsets[1:] = cum_offsets_now
                        token_num = numpy.sum(seq_lens_this_time)
                        padding_offsets = numpy.zeros(shape=(token_num), dtype=padding_offsets_dtype)
                        cu_seqlens_q = numpy.zeros(shape=(bsz + 1), dtype=cu_seqlens_q_dtype)
                        cu_seqlens_k = numpy.zeros(shape=(bsz + 1), dtype=cu_seqlens_k_dtype)
                        for i in range(bsz):
                            seq_len_now = seq_lens_this_time[i]
                            cum_offset = cum_offsets[i]
                            for j in range(seq_len_now):
                                padding_offsets[i * max_seq_len - cum_offset + j] = cum_offset
                            cum_seq_len = (i + 1) * max_seq_len - cum_offsets[i + 1]
                            cu_seqlens_q[i + 1] = cum_seq_len
                            cu_seqlens_k[i + 1] = cum_seq_len
                        return padding_offsets, cum_offsets[:-1], cu_seqlens_q, cu_seqlens_k
                
                    padding_offset, cum_offset, cu_seqlens_q, cu_seqlens_k = get_padding_offset(bs, seq_len, seq_lens_this_time)
                    self.numpy_tensor = padding_offset
                    self.set_tensor_arg_value(api_config, 7, "cum_offsets", cum_offset)
                    self.set_tensor_arg_value(api_config, 8, "cu_seqlens_q", cu_seqlens_q)
                    self.set_tensor_arg_value(api_config, 9, "cu_seqlens_k", cu_seqlens_k)
                elif self.check_arg(api_config, 13, "cache_k_quant_scales") or self.check_arg(api_config, 14, "cache_v_quant_scales") \
                        or self.check_arg(api_config, 15, "cache_k_dequant_scales") or self.check_arg(api_config, 16, "cache_v_dequant_scales") or \
                        self.check_arg(api_config, 17, "qkv_out_scale") or self.check_arg(api_config, 20, "out_smooth"):
                    self.numpy_tensor = self.get_random_numpy_tensor(self.shape, self.dtype, min=0)
                elif self.check_arg(api_config, 22, "max_dec_len_this_time") or self.check_arg(api_config, 21, "max_enc_len_this_time"):
                    self.place = "cpu"
                    if self.check_arg(api_config, 22, "max_dec_len_this_time"):
                        self.numpy_tensor = numpy.zeros(self.shape).astype(self.dtype)
                    else: # 21, "max_enc_len_this_time"
                        self.numpy_tensor = numpy.array([seq_len] * bs, dtype=self.dtype)
                elif self.check_arg(api_config, 23, "rope_emb") and self.place == "cpu":
                    self.place = "gpu"
                elif self.check_arg(api_config, 24, "mask") or self.check_arg(api_config, 25, "tgt_mask"):
                    eps = numpy.finfo(self.dtype).eps
                    self.numpy_tensor = self.get_random_numpy_tensor(self.shape, self.dtype, max = 0 + eps)
            
            # c
            elif api_config.api_name == "paddle.chunk":
                if self.check_arg(api_config, 2, "axis"):
                    x_tensor = self.get_arg(api_config, 0, "x")
                    chunks = self.get_arg(api_config, 1, "chunks")
                    valid_axes = []
                    for i, dim_size in enumerate(x_tensor.shape):
                        if dim_size % chunks == 0:
                            valid_axes.append(i)
                    if not valid_axes:
                        valid_axes = [0]
                    chosen_axis = random.choice(valid_axes)
                    if len(self.shape) == 0:  
                        self.numpy_tensor = numpy.array(chosen_axis, dtype=self.dtype)
                    elif len(self.shape) == 1:  
                        if self.shape[0] == 1:
                            self.numpy_tensor = numpy.array([chosen_axis], dtype=self.dtype)
                        else:
                            raise ValueError(
                                f"Invalid shape for 'axis' Tensor in paddle.chunk. "
                                f"Expected a 0-D or 1-D Tensor with 1 element, but got shape {self.shape}."
                            )
                    else:
                        raise ValueError(
                            f"Invalid shape for 'axis' Tensor in paddle.chunk. "
                            f"Expected a 0-D or 1-D Tensor, but got shape {self.shape}."
                        )

            elif api_config.api_name == "paddle.nn.functional.conv2d_transpose":
                if index is not None and index == 0 or key == "x":
                    if not hasattr(api_config, "x"):
                        if "int" in self.dtype:
                            self.numpy_tensor = (numpy.random.randint(-65535, 65535, size=self.shape)).astype(self.dtype)
                        else:
                            dtype = "float32" if self.dtype == "bfloat16" else self.dtype
                            self.numpy_tensor = (numpy.random.random(self.shape) - 0.5).astype(dtype)
                        api_config.x = self.numpy_tensor
                elif index is not None and index == 1 or key =="weight":
                    if not hasattr(api_config, "weight"):
                        if "int" in self.dtype:
                            self.numpy_tensor = (numpy.random.randint(-65535, 65535, size=self.shape)).astype(self.dtype)
                        else:
                            dtype = "float32" if self.dtype == "bfloat16" else self.dtype
                            self.numpy_tensor = (numpy.random.random(self.shape) - 0.5).astype(dtype)
                        api_config.weight = self.numpy_tensor     
                elif index is not None and index == 2 or key =="bias":
                    if not hasattr(api_config, "bias"):
                        if "int" in self.dtype:
                            self.numpy_tensor = (numpy.random.randint(-65535, 65535, size=self.shape)).astype(self.dtype)
                        else:
                            dtype = "float32" if self.dtype == "bfloat16" else self.dtype
                            self.numpy_tensor = (numpy.random.random(self.shape) - 0.5).astype(dtype)
                        api_config.bias = self.numpy_tensor
                elif key == "output_size":
                    if not hasattr(api_config,"bias"):
                        bias = None
                    else:
                        bias = paddle.to_tensor(api_config.bias)
                    if "stride" in api_config.kwargs:
                        stride = api_config.kwargs["stride"]
                    else:
                        stride = 1
                    if "padding" in api_config.kwargs:
                        padding = api_config.kwargs["padding"]
                    else:
                        padding = 0
                    if "dilation" in api_config.kwargs:
                        dilation = api_config.kwargs["dilation"]
                    else:
                        dilation = 1
                    if "groups" in api_config.kwargs:
                        groups = api_config.kwargs["groups"]
                    else:
                        groups = 1
                    if "output_padding" in api_config.kwargs:
                        output_padding = api_config.kwargs["output_padding"]
                    else:
                        output_padding = 0
                    if "data_format" in api_config.kwargs:
                        data_format = api_config.kwargs["data_format"]
                    else:
                        data_format = "NCHW"
                        
                    output_size = paddle.nn.functional.conv2d_transpose(paddle.to_tensor(api_config.x),paddle.to_tensor(api_config.weight),bias = bias, \
                                                                        stride = stride, padding = padding, output_padding = output_padding, \
                                                                        groups = groups, dilation = dilation, data_format = data_format)
                    
                    
                    last = [0,0]
                    last[0] = output_size.shape[data_format.find('H')]
                    last[1] = output_size.shape[data_format.find('W')] 
                    s = [1,1]
                    if isinstance(stride,int):
                        s[0] = stride
                        s[1] = stride
                    else:
                        s = stride
                    self.numpy_tensor = numpy.zeros(self.shape).astype(self.dtype)
                    self.numpy_tensor[0] = numpy.random.randint(last[0],last[0]+s[0])
                    self.numpy_tensor[1] = numpy.random.randint(last[1],last[1]+s[1])
                    return self.numpy_tensor
                
            elif api_config.api_name == "paddle.cumsum" and self.check_arg(api_config, 1, "axis"):
                # special args[1] tensor init, for the rest reuse default initialization logic
                x_tensor_config = self.get_arg(api_config, 0, "x")
                len_shape = len(x_tensor_config.shape)
                self.numpy_tensor = numpy.random.randint(-len_shape, len_shape, size=self.shape)
                return self.numpy_tensor
            elif api_config.api_name == "paddle.clip" and self.check_arg(api_config, 0, "x"):
                # init input tensor x randomly (index == 0 indicates we are init TensorConfig(x).numpy_tensor)
                self.numpy_tensor = self.get_random_numpy_tensor(shape=self.shape, data_type=self.dtype)
                
                # if both min and max need a Tensor instead of None, init min and max at the same TensorConfig numpy tensor init process
                min_config = self.get_arg(api_config, 1, "min")
                max_config = self.get_arg(api_config, 2, "max")
                if (isinstance(min_config, TensorConfig) and isinstance(max_config, TensorConfig)):
                    min_shape = min_config.shape
                    min_dtype = min_config.dtype
                    min_numpy_tensor = self.get_random_numpy_tensor(shape=min_shape, data_type=min_dtype)

                    max_shape = max_config.shape
                    max_dtype = max_config.dtype
                    max_numpy_tensor = self.get_random_numpy_tensor(shape=max_shape, data_type=max_dtype, min=min_numpy_tensor)
                    
                    self.set_tensor_arg_value(api_config, 1, "min", min_numpy_tensor)
                    self.set_tensor_arg_value(api_config, 2, "max", max_numpy_tensor)
                elif min_config is not None and max_config is not None:
                    # min and max args are specified but at least one of them is scalar (not a TensorConfig)
                    # according to API DOC, min and max is float|int|Tensor
                    if isinstance(min_config, TensorConfig) and (isinstance(max_config, int) or isinstance(max_config, float)):
                        min_shape = min_config.shape
                        min_dtype = min_config.dtype
                        min_numpy_tensor = self.get_random_numpy_tensor(shape=min_shape, data_type=min_dtype, max=max_config)
                        self.set_tensor_arg_value(api_config, 1, "min", min_numpy_tensor)
                    elif (isinstance(max_config, TensorConfig) and (isinstance(min_config, int) or isinstance(min_config, float))):
                        max_shape = max_config.shape
                        max_dtype = max_config.dtype
                        max_numpy_tensor = self.get_random_numpy_tensor(shape=max_shape, data_type=max_dtype, min=min_config)
                        self.set_tensor_arg_value(api_config, 2, "max", max_numpy_tensor)
                    # for both min and max are scalar, there is no need to init numpy tensor

                return self.numpy_tensor
<<<<<<< HEAD
            elif api_config.api_name == "paddle.vision.ops.distribute_fpn_proposals":
                if "int" in self.dtype:
                    self.numpy_tensor = (numpy.random.randint(1, 128, size=self.shape)).astype(self.dtype)
                else:
                    dtype = "float32" if self.dtype == "bfloat16" else self.dtype
                    self.numpy_tensor = numpy.random.random(self.shape).astype(dtype)
            elif api_config.api_name == "paddle.empty":
=======
            elif api_config.api_name in ["paddle.vision.ops.distribute_fpn_proposals"]:
                if (index is not None and index == 0) or  (key is not None and key == "fpn_rois"):
                    self.numpy_tensor = numpy.zeros(self.shape)
                    for i in range(self.shape[0]):
                        self.numpy_tensor[i][0] = numpy.random.randint(1,1024) + numpy.random.random()
                        self.numpy_tensor[i][1] = numpy.random.randint(1,1024) + numpy.random.random()
                        self.numpy_tensor[i][2] = self.numpy_tensor[i][0] + numpy.random.randint(1,1024) + numpy.random.random()
                        self.numpy_tensor[i][3] = self.numpy_tensor[i][1] + numpy.random.randint(1,1024) + numpy.random.random()
                    if not hasattr(api_config, "num"):
                        api_config.num = self.shape[0]
                elif (index is not None and index == 6 ) or (key is not None and key == "rois_num"):
                    num = api_config.num
                    re = self.shape[0]
                    self.numpy_tensor =  numpy.zeros(self.shape)
                    for i in range(self.shape[0]-1):
                        self.numpy_tensor[i] = numpy.random.randint(1, num - re + 2)
                        num = num - self.numpy_tensor[i]
                        re -= 1
                    self.numpy_tensor[self.shape[0]-1] = num
            elif api_config.api_name in ["paddle.empty"]:
>>>>>>> a360ace2
                is_shape_param = False
                if len(api_config.args) > 0:
                    if self.check_arg(api_config, 0, "shape"):
                        is_shape_param = True
                    elif isinstance(api_config.args[0], list):
                        for item in api_config.args[0]:
                            if str(item) == str(self):
                                is_shape_param = True
                                break
                if "shape" in api_config.kwargs:
                    if str(api_config.kwargs["shape"]) == str(self):
                        is_shape_param = True
                    elif isinstance(api_config.kwargs["shape"], list):
                        for item in api_config.kwargs["shape"]:
                            if str(item) == str(self):
                                is_shape_param = True
                                break
                if is_shape_param:
                    if "int" in self.dtype:
                        self.numpy_tensor = numpy.random.randint(1, 10, size=self.shape).astype(self.dtype)
                    else:
                        dtype = "int32"
                        self.numpy_tensor = numpy.random.randint(1, 10, size=self.shape).astype(dtype)
                        self.dtype = dtype 
            elif api_config.api_name == "paddle.eye":
                self.numpy_tensor = numpy.random.randint(0, 2048, size = self.shape)

            elif api_config.api_name in {"paddle.expand","paddle.Tensor.expand"}:
                if key == None and index == None:
                    return 
                if key == "shape" or index == 1:
                    d=self.get_arg(api_config, 0, "x")
                    s=d.shape
                    if 'list_index' in kwargs:
                        ind=kwargs['list_index'][0]
                    else:
                        ind=0
                    if len(s) == 0 or ind > len(s)-1 or s[ind] == 1:
                        self.numpy_tensor = (numpy.random.randint(1, 127, size=self.shape)).astype(self.dtype)
                    else:
                        if len(self.shape)==0 or self.shape[0]==1:
                            self.numpy_tensor = numpy.array(s[ind])
                        else:
                            self.numpy_tensor = (numpy.random.randint(1, 127, size=self.shape)).astype(self.dtype)
                            dis=self.shape[0]-len(s)
                            for i in range(self.shape[0]):
                                if i>=dis and s[i-dis]!=1:
                                    self.numpy_tensor[i]=s[i-dis]

            elif api_config.api_name == "paddle.expand_as":
                if self.dtype=='float16':
                    self.dtype='float32'
            elif api_config.api_name == "paddle.full":
                if self.check_arg(api_config, 1, "fill_value"):
                    if "int" in self.dtype:
                        self.numpy_tensor = (numpy.random.randint(1, 65535, size=self.shape)).astype(self.dtype)
                    else:
                        dtype = "float32" if self.dtype == "bfloat16" else self.dtype
                        self.numpy_tensor = (numpy.random.random(self.shape) + 0.5).astype(dtype)
                else:
                    self.numpy_tensor = (numpy.random.randint(0, 2048, size=self.shape)).astype(self.dtype)
            elif api_config.api_name in {"paddle.gammainc", "paddle.gammaincc"}:
                if "int" in self.dtype:
                    self.numpy_tensor = numpy.random.randint(0, 65535, size=self.shape).astype(self.dtype)
                else:
                    dtype = "float32" if self.dtype == "bfloat16" else self.dtype
                    self.numpy_tensor = numpy.abs(numpy.random.random(self.shape)).astype(dtype)
            elif api_config.api_name == "paddle.vision.ops.generate_proposals":
                if (index is not None and index == 0) or key == "scores":
                    self.numpy_tensor = numpy.random.random(self.shape).astype(self.dtype)
                elif (index is not None and index == 1)  or key == "bbox_deltas":
                    self.numpy_tensor = numpy.random.random(self.shape).astype(self.dtype)
                elif (index is not None and index == 2)  or key == "img_size":
                    self.numpy_tensor = numpy.random.randint(0, 1024, size=self.shape).astype(self.dtype)
                elif (index is not None and index == 3)  or key == "anchors":
                    self.numpy_tensor = numpy.zeros(self.shape).astype(self.dtype)
                    w = self.shape[0]
                    h = self.shape[1]
                    for i in range(self.shape[0]):
                        self.numpy_tensor[i][0] = numpy.random.random() * w
                        self.numpy_tensor[i][1] = numpy.random.random() * h
                        self.numpy_tensor[i][2] = numpy.random.random() * (w - self.numpy_tensor[i][0]+1) + self.numpy_tensor[i][0]+1
                        self.numpy_tensor[i][3] = numpy.random.random() * (h- self.numpy_tensor[i][1]+1) + self.numpy_tensor[i][1]+1
                    
            elif api_config.api_name.startswith("paddle.geometric.segment_"):
                if self.check_arg(api_config, 1, "segment_ids"):
                    batch_size = self.get_arg(api_config, 0, "x").shape[0]
                    max_segments = numpy.random.randint(1, batch_size + 1)
                    self.numpy_tensor = numpy.sort(
                        numpy.random.randint(0, max_segments, size=self.shape).astype(self.dtype)
                    )
            elif api_config.api_name == "paddle.geometric.sample_neighbors":
                if self.check_arg(api_config, 0, "row"):
                    colptr_shape = self.get_arg(api_config, 1, "colptr").shape
                    num_nodes = colptr_shape[0] - 1
                    self.numpy_tensor = numpy.random.randint(0, num_nodes, size=self.shape, dtype=self.dtype)
                elif self.check_arg(api_config, 1, "colptr"):
                    num_edges = self.get_arg(api_config, 0, "row").shape[0]
                    num_nodes = self.shape[0] - 1
                    colptr = numpy.zeros(self.shape, dtype=self.dtype)
                    if num_nodes > 0 and num_edges > 0 :
                        splits = numpy.random.choice(numpy.arange(num_edges + 1), num_nodes - 1, replace=True)
                        splits.sort()
                        colptr[1:num_nodes] = splits
                        colptr[num_nodes] = num_edges
                    self.numpy_tensor = colptr
                elif self.check_arg(api_config, 2, "input_nodes"):
                    num_nodes = self.shape[0] - 1
                    self.numpy_tensor = numpy.random.randint(0, num_nodes, size=self.shape, dtype=self.dtype)
                elif self.check_arg(api_config, 4, "eids"):
                    num_edges = self.get_arg(api_config, 0, "row").shape[0]
                    self.numpy_tensor = numpy.arange(num_edges, dtype=self.dtype).reshape(self.shape)
                elif self.check_arg(api_config, 6, "perm_buffer"):
                    num_edges = self.get_arg(api_config, 0, "row").shape[0]
                    self.numpy_tensor = numpy.arange(num_edges, dtype=self.dtype).reshape(self.shape)

            elif api_config.api_name.startswith("paddle.geometric.send_"):
                if api_config.api_name.endswith("u_recv"):
                    if self.check_arg(api_config, 1, "src_index") or self.check_arg(api_config, 2, "dst_index"):
                        num_nodes = self.get_arg(api_config, 0, "x").shape[0]
                        self.numpy_tensor = numpy.random.randint(0, num_nodes, size=self.shape).astype(self.dtype)
                elif self.check_arg(api_config, 2, "src_index"):
                    num_nodes = self.get_arg(api_config, 0, "x").shape[0]
                    self.numpy_tensor = numpy.random.randint(0, num_nodes, size=self.shape).astype(self.dtype)
                elif self.check_arg(api_config, 3, "dst_index"):
                    num_nodes = self.get_arg(api_config, 1, "y").shape[0]
                    self.numpy_tensor = numpy.random.randint(0, num_nodes, size=self.shape).astype(self.dtype)
            elif api_config.api_name in {"paddle.index_add", "paddle.index_fill"}:
                if self.check_arg(api_config, 1, "index"):
                    self.numpy_tensor = self.generate_random_index(api_config)
            elif api_config.api_name == "paddle.index_sample":
                if self.check_arg(api_config, 1, "index"):
                    x_dim = self.get_arg(api_config, 0, "x").shape[1]
                    self.numpy_tensor = numpy.random.randint(0, x_dim, size=self.shape)
            elif api_config.api_name == "paddle.incubate.nn.functional.fused_rotary_position_embedding":
                q_shape = None
                k_shape = None
                v_shape = None
                q_config = self.get_arg(api_config, 0, "q")
                if isinstance(q_config, TensorConfig):
                    q_shape = q_config.shape
                k_config = self.get_arg(api_config, 1, "k")
                if isinstance(k_config, TensorConfig):
                    k_shape = k_config.shape
                elif k_config is None:
                    if q_shape:
                        k_shape = q_shape.copy()
                        if len(k_shape) >= 3:
                            k_shape[-2] = 2 
                    else:
                        k_shape = [2, 8, 2, 8] 
                    new_k = TensorConfig(k_shape, "float32")
                    if len(api_config.args) > 1:
                        api_config.args[1] = new_k
                    elif "k" in api_config.kwargs:
                        api_config.kwargs["k"] = new_k
                v_config = self.get_arg(api_config, 2, "v")
                if isinstance(v_config, TensorConfig):
                    v_shape = v_config.shape
                elif v_config is None:
                    if k_shape:
                        v_shape = k_shape.copy() 
                    elif q_shape:
                        v_shape = q_shape.copy() 
                        if len(v_shape) >= 3:
                            v_shape[-2] = 2 
                    else:
                        v_shape = [2, 8, 2, 8]  
                    new_v = TensorConfig(v_shape, "float32")
                    if len(api_config.args) > 2:
                        api_config.args[2] = new_v
                    elif "v" in api_config.kwargs:
                        api_config.kwargs["v"] = new_v
                cos_config = self.get_arg(api_config, 3, "cos_embed")
                sin_config = self.get_arg(api_config, 4, "sin_embed")
                cos_shape = cos_config.shape if isinstance(cos_config, TensorConfig) else None
                sin_shape = sin_config.shape if isinstance(sin_config, TensorConfig) else None
                if self.check_arg(api_config, 0, "q"):
                    self.numpy_tensor = numpy.random.random(self.shape).astype(self.dtype)
                elif self.check_arg(api_config, 1, "k"):
                    if v_shape and len(v_shape) > 1:
                        self.shape[1] = v_shape[1]
                    self.numpy_tensor = numpy.random.random(self.shape).astype(self.dtype)
                elif self.check_arg(api_config, 2, "v"):
                    if k_shape and len(k_shape) > 1:
                        self.shape = k_shape.copy()
                    self.numpy_tensor = numpy.random.random(self.shape).astype(self.dtype)
                elif self.check_arg(api_config, 3, "cos_embed") or self.check_arg(api_config, 4, "sin_embed"):
                    batch_size = 1
                    num_heads = 8
                    head_dim = 8
                    if q_shape and len(q_shape) >= 4:
                        batch_size = q_shape[0]
                        num_heads = q_shape[1]
                        head_dim = q_shape[3]
                    embed_shape = [batch_size, num_heads, 1, head_dim]
                    if self.shape is None or len(self.shape) != 4:
                        self.shape = embed_shape
                    self.numpy_tensor = numpy.random.random(self.shape).astype(self.dtype)
                elif self.check_arg(api_config, 5, "position_ids"):
                    batch_size = 1
                    seq_len = 8
                    if q_shape and len(q_shape) >= 3:
                        batch_size = q_shape[0]
                        seq_len = q_shape[2]
                    if self.shape is None or len(self.shape) != 2:
                        self.shape = [batch_size, seq_len]
                    positions = numpy.zeros(self.shape, dtype=numpy.int64)
                    for i in range(self.shape[0]):
                        positions[i] = numpy.arange(self.shape[1])
                    self.numpy_tensor = positions.astype(self.dtype)
            elif api_config.api_name.startswith("paddle.incubate.segment_"):
                if self.check_arg(api_config, 1, "segment_ids"):
                    batch_size = self.get_arg(api_config, 0, "x").shape[0]
                    max_segments = numpy.random.randint(1, batch_size + 1)
                    self.numpy_tensor = numpy.sort(
                        numpy.random.randint(0, max_segments, size=self.shape).astype(self.dtype)
                    )
            elif api_config.api_name == "paddle.logspace":
                if self.check_arg(api_config, 2, "num"):
                    self.numpy_tensor = numpy.random.randint(1, 65535, size=self.shape)
            elif api_config.api_name.startswith("paddle.linalg."):
                if api_config.api_name.endswith("cholesky"):
                    if self.check_arg(api_config, 0, "x"):
                        if len(self.shape) < 2 or self.shape[-1] != self.shape[-2]:
                            raise ValueError("Shape must have at least 2 dimensions and last two dimensions must be equal")
                        batch_dims = self.shape[:-2]
                        matrix_dim = self.shape[-1]
                        A = numpy.random.random(batch_dims + [matrix_dim, matrix_dim]).astype(self.dtype)
                        if len(batch_dims) > 0:
                            tensor = numpy.einsum('...ij,...kj->...ik', A, A)
                        else:
                            tensor = numpy.dot(A, A.T)
                        tensor += numpy.eye(matrix_dim, dtype=self.dtype) * 1e-6
                        print("cholesky tensor", tensor)
                        self.numpy_tensor = tensor
                elif api_config.api_name.endswith("cov"):
                    if self.check_arg(api_config, 0, "x"):
                        if len(self.shape) < 1 or len(self.shape) > 2:
                            raise ValueError("Shape must have 1 or 2 dimensions for covariance input")
                        tensor = numpy.random.random(self.shape).astype(self.dtype)
                        tensor += numpy.random.random(self.shape).astype(self.dtype) * 1e-6
                        self.numpy_tensor = tensor
                    elif self.check_arg(api_config, 3, "fweights"):
                        x_shape = self.get_arg(api_config, 0, "x").shape
                        rowvar = self.get_arg(api_config, 1, "rowvar")
                        if rowvar is None:
                            rowvar = True
                        n_observations = (x_shape[1] if rowvar else x_shape[0]) if len(x_shape) > 1 else x_shape[0]
                        self.numpy_tensor = numpy.random.randint(1, 11, size=(n_observations,)).astype(self.dtype)
                    elif self.check_arg(api_config, 4, "aweights"):
                        x_shape = self.get_arg(api_config, 0, "x").shape
                        rowvar = self.get_arg(api_config, 1, "rowvar")
                        if rowvar is None:
                            rowvar = True
                        n_observations = (x_shape[1] if rowvar else x_shape[0]) if len(x_shape) > 1 else x_shape[0]
                        if self.dtype in ["float32", "float64"]:
                            self.numpy_tensor = numpy.random.uniform(0.1, 1.0, size=(n_observations,)).astype(self.dtype)
                        else:
                            self.numpy_tensor = numpy.random.randint(1, 11, size=(n_observations,)).astype(self.dtype)
                elif api_config.api_name.endswith("eigh"):
                    if self.check_arg(api_config, 0, "x"):
                        if len(self.shape) < 2 or self.shape[-1] != self.shape[-2]:
                            raise ValueError("Shape must have at least 2 dimensions and last two dimensions must be equal")
                        batch_dims = self.shape[:-2]
                        matrix_dim = self.shape[-1]
                        A = numpy.random.random(batch_dims + [matrix_dim, matrix_dim]).astype(self.dtype)
                        if self.dtype in ['complex64', 'complex128']:
                            A = A + 1j * numpy.random.random(batch_dims + [matrix_dim, matrix_dim]).astype(self.dtype)
                            tensor = A + A.swapaxes(-1, -2).conj()  # A + A^H
                        else:
                            if len(batch_dims) > 0:
                                tensor = numpy.einsum('...ij,...kj->...ik', A, A)
                            else:
                                tensor = numpy.dot(A, A.T)
                        tensor += numpy.eye(matrix_dim, dtype=self.dtype) * 1e-6
                        self.numpy_tensor = tensor
                elif api_config.api_name.endswith("lstsq"):
                    if self.check_arg(api_config, 0, "x") or self.check_arg(api_config, 1, "y"):
                        if len(self.shape) < 2:
                            raise ValueError("Shape must have at least 2 dimensions for lstsq x")
                        batch_dims = self.shape[:-2]
                        M, N = self.shape[-2], self.shape[-1]
                        self.numpy_tensor = numpy.random.random(batch_dims + [M, N]).astype(self.dtype)
                elif api_config.api_name.endswith("lu_unpack"):
                    if self.check_arg(api_config, 0, "x"):
                        if len(self.shape) < 2:
                            raise ValueError("Shape must have at least 2 dimensions for LU matrix")
                        batch_dims = self.shape[:-2]
                        LU_tensor = numpy.random.random(self.shape).astype(self.dtype)
                        K = min(self.shape[-2], self.shape[-1])
                        LU_tensor[..., range(K), range(K)] += 1e-6
                        self.numpy_tensor = LU_tensor
                    if self.check_arg(api_config, 1, "pivot"):
                        M = self.get_arg(api_config, 0, "x").shape[-2]
                        self.numpy_tensor = numpy.random.randint(1, M + 1, size=self.shape).astype(self.dtype)
                elif api_config.api_name.endswith("pca_lowrank"):
                    self.numpy_tensor = numpy.random.randn(*self.shape).astype(self.dtype)
                    
            elif api_config.api_name == "paddle.linspace":
                if "int" in self.dtype:
                    self.numpy_tensor = (numpy.random.randint(0, 65535, size=self.shape)).astype(self.dtype)
                else:
                    dtype = "float32" if self.dtype == "bfloat16" else self.dtype
                    self.numpy_tensor = (numpy.random.random(self.shape)).astype(dtype)
            # m
            elif api_config.api_name == "paddle.incubate.nn.functional.masked_multihead_attention":
                if self.check_arg(api_config, 4, "sequence_lengths"):
                    self.numpy_tensor = self.get_random_numpy_tensor(self.shape, self.dtype, min=1)
                elif self.check_arg(api_config, 5, "rotary_tensor"):
                    self.numpy_tensor = self.get_random_numpy_tensor(self.shape, self.dtype, min=0, max=1000)
                    
            elif api_config.api_name == "paddle.matrix_transpose":
                if self.check_arg(api_config, 0, "x"):
                    if len(self.shape) < 2:
                        matrix_shape = [2, 2]
                        if "int" in self.dtype:
                            self.numpy_tensor = numpy.random.randint(-65535, 65535, size=matrix_shape).astype(self.dtype)
                        else:
                            dtype = "float32" if self.dtype == "bfloat16" else self.dtype
                            self.numpy_tensor = (numpy.random.random(matrix_shape) - 0.5).astype(dtype)
                    else:
                        if "int" in self.dtype:
                            self.numpy_tensor = (numpy.random.randint(-65535, 65535, size=self.shape)).astype(self.dtype)
                        else:
                            dtype = "float32" if self.dtype == "bfloat16" else self.dtype
                            self.numpy_tensor = (numpy.random.random(self.shape) - 0.5).astype(dtype)
            elif api_config.api_name in {"paddle.mean", "paddle.max", "paddle.min"}:
                if self.check_arg(api_config, 1, "axis"):
                    self.numpy_tensor = self.generate_random_axes(api_config)

            elif api_config.api_name == "paddle.multinomial":
                if self.check_arg(api_config, 0, 'x'):
                    self.numpy_tensor = numpy.abs(numpy.random.random(self.shape)).astype(self.dtype)
                
                if key == "num_samples" or index == 1:
                    if 'replacement' in api_config.kwargs and self.get_arg(api_config,2,'replacement')==True:
                        max_allow=1024
                    else:
                        inputs=self.get_arg(api_config,0,'x')
                        inputs=inputs.numpy_tensor
                        max_allow=(inputs > 0).sum().item()
                    self.numpy_tensor=numpy.random.randint(1,max_allow+1, size=self.shape).astype(self.dtype)
                    
            elif api_config.api_name == "paddle.multiplex":
                s = self.get_arg(api_config, 0, 'inputs')
                if key == "index" or index == 1:
                    self.numpy_tensor = (numpy.random.randint(0,len(s), size=self.shape)).astype(self.dtype)

            elif api_config.api_name == "paddle.multiply":
                if self.dtype=='bfloat16':
                    self.dtype='float32'    
                self.numpy_tensor = numpy.random.random(self.shape).astype(self.dtype)

            elif api_config.api_name in {"paddle.nn.functional.max_unpool1d", "paddle.nn.functional.max_unpool2d", "paddle.nn.functional.max_unpool3d"} and self.check_arg(api_config, 0, "x"):
                # use max_pool to generate legal max_unpool input
                kernel_size = self.get_initialized_value(api_config, 2, "kernel_size")
                stride = self.get_initialized_value(api_config, 3, "stride")
                padding = self.get_initialized_value(api_config, 4, "padding")
                padding = 0 if padding is None else padding
                stride = kernel_size if stride is None else stride
                unpool_output_size = self.get_initialized_value(api_config, 5, "output_size")
                pool_input_size = unpool_output_size
                
                ndim = 1
                if "max_unpool2d" in api_config.api_name:
                    ndim = 2
                elif "max_unpool3d" in api_config.api_name:
                    ndim = 3
                if isinstance(kernel_size, int): 
                    kernel_size = [kernel_size] * ndim
                if isinstance(stride, int):
                    stride = [stride] * ndim
                if isinstance(padding, int):
                    padding = [padding] * ndim
                    
                # if max_unpool output_size (max_pool input_size) is not set, calculate manually
                unpool_input_size = self.get_arg(api_config, 0, "x").shape
                pool_output_size = unpool_input_size
                if pool_input_size is None:
                    if ndim == 1:
                        w_in = pool_output_size[-1]
                        w_out = (w_in - 1) * stride[0] - 2 * padding[0] + kernel_size[0]
                        pool_input_size = [*pool_output_size[:-1], w_out]
                    elif ndim == 2:
                        h_in, w_in = pool_output_size[-2], pool_output_size[-1]
                        h_out = (h_in - 1) * stride[0] - 2 * padding[0] + kernel_size[0]
                        w_out = (w_in - 1) * stride[1] - 2 * padding[1] + kernel_size[1]
                        pool_input_size = [*pool_output_size[:-2], h_out, w_out]
                    else:
                        d_in, h_in, w_in = pool_output_size[-3], pool_output_size[-2], pool_output_size[-1]
                        d_out = (d_in - 1) * stride[0] - 2 * padding[0] + kernel_size[0]
                        h_out = (h_in - 1) * stride[1] - 2 * padding[1] + kernel_size[1]
                        w_out = (w_in - 1) * stride[2] - 2 * padding[2] + kernel_size[2]
                        pool_input_size = [*pool_output_size[:-3], d_out, h_out, w_out]
                elif len(pool_input_size) == ndim:
                    # fill the lost dimensions since unpool_output_size has only last ndim dims
                    pool_input_size = [*pool_output_size[:-ndim], *pool_input_size[-ndim:]]
                elif len(pool_input_size) != len(pool_output_size):
                    raise ValueError(f"invalid argument output_size {pool_input_size} for {api_config.api_name}, len(output_size) should be {ndim} or {len(pool_output_size)} or output_size == None, got len(output_size)={len(pool_input_size)} and output_size={unpool_output_size}")
                
                # int64 handle
                data_type = "float64" if self.dtype == "int64" else self.dtype
                x = paddle.to_tensor(self.get_random_numpy_tensor(shape=pool_input_size, data_type=data_type))
                max_poolxd_func = eval(api_config.api_name.replace("max_unpool", "max_pool"))
                x, indices = max_poolxd_func(x, kernel_size, stride, padding, return_mask=True)
                self.numpy_tensor = x.numpy()
                self.set_tensor_arg_value(api_config, 1, "indices", indices)
                return self.numpy_tensor
            elif api_config.api_name == "paddle.vision.ops.nms":
                if index == 0 or key == "boxes":
                    self.numpy_tensor = numpy.zeros(self.shape).astype(self.dtype)
                    for i in range(self.shape[0]):
                        self.numpy_tensor[i][0] = numpy.random.random() * 1023
                        self.numpy_tensor[i][1] = numpy.random.random() * 1023
                        self.numpy_tensor[i][2] = numpy.random.random() * (1024 - self.numpy_tensor[i][0]+1) + self.numpy_tensor[i][0]+1
                        self.numpy_tensor[i][3] = numpy.random.random() * (1024 - self.numpy_tensor[i][1]+1) + self.numpy_tensor[i][1]+1
                elif index == 3 or key == "scores":
                    self.numpy_tensor = numpy.random.random(self.shape).astype(self.dtype)
                else:
                    self.numpy_tensor = numpy.random.randint(0,1024,self.shape).astype(self.dtype)    
                              
            elif api_config.api_name in {"paddle.nn.functional.adaptive_avg_pool2d",'paddle.nn.functional.adaptive_avg_pool3d'}:
                if key == "output_size" or index == 1:
                    s = self.get_arg(api_config, 0, "x")
                    s=s.shape
                    self.numpy_tensor = numpy.random.randint(1,2*numpy.max(s), size=self.shape).astype(self.dtype)
            elif api_config.api_name == "paddle.nn.functional.adaptive_log_softmax_with_loss":
                if self.check_arg(api_config, 1, "label"):
                    cutoffs = self.get_arg(api_config, 4, "cutoffs")
                    n_classes = cutoffs[-1] 
                    generation_size = self.shape
                    if isinstance(self.shape, (list, tuple)) and len(self.shape) == 0:
                        generation_size = 1 
                    if n_classes == 1:
                        self.numpy_tensor = numpy.zeros(generation_size, dtype=self.dtype)
                    else:
                        self.numpy_tensor = numpy.random.randint(low=0, high=n_classes, size=generation_size, dtype=self.dtype)
            elif api_config.api_name == 'paddle.nn.functional.affine_grid':
                if key == "out_shape" or index == 1:
                    s = self.get_arg(api_config, 0, "theta")
                    s = s.shape
                    self.numpy_tensor = numpy.random.randint(1,128, size=self.shape).astype(self.dtype)
                    self.numpy_tensor[0]=s[0]
            elif api_config.api_name == 'paddle.nn.functional.alpha_dropout':
                if key == "x" or index == 0:
                    if self.dtype=='bfloat16':
                        self.dtype='float32'
                    self.numpy_tensor = numpy.random.random(self.shape).astype(self.dtype)
            
            elif api_config.api_name == 'paddle.nn.functional.interpolate':
                if key == "size" or index == 1 or key == "scale_factor" or index == 2:
                    self.numpy_tensor = numpy.random.randint(1,128, size=self.shape).astype(self.dtype)
            
            elif api_config.api_name == "paddle.nn.functional.gather_tree":
                if self.check_arg(api_config, 1, "parents"):
                    sequences = self.get_arg(api_config, 0, "sequences")
                    if hasattr(sequences, 'shape') and len(sequences.shape) >= 3:
                        beam_size = sequences.shape[2]
                    else:
                        beam_size = self.shape[2] if len(self.shape) >= 3 else 4
                    beam_size = 1 if beam_size < 1 else beam_size 
                    parents = numpy.zeros(self.shape, dtype=self.dtype)
                    for t in range(self.shape[0]):  
                        for b in range(self.shape[1]):  
                            for i in range(self.shape[2]): 
                                parents[t, b, i] = numpy.random.randint(0, beam_size)
                    self.numpy_tensor = parents
            
            elif api_config.api_name == "paddle.nn.functional.gaussian_nll_loss":
                if self.check_arg(api_config, 2, "var"):
                    dtype = "float32" if self.dtype == "bfloat16" else self.dtype
                    self.numpy_tensor = (numpy.random.random(self.shape) + 1.0).astype(dtype)

            elif api_config.api_name == 'paddle.nn.functional.grid_sample':
                if self.dtype=='float16':
                    self.dtype='float32'
                    self.numpy_tensor = numpy.random.random(self.shape).astype(self.dtype)

            elif api_config.api_name == 'paddle.nn.functional.hsigmoid_loss':
                nclass = self.get_arg(api_config, 2, "num_classes")
                weight = self.get_arg(api_config, 3, "weight")
                if key == "label" or index == 1:
                    self.numpy_tensor = numpy.random.randint(0,nclass, size=self.shape).astype(self.dtype)
                elif key == "path_table" or index == 5:
                    self.numpy_tensor = numpy.random.randint(0,weight.shape[0], size=self.shape).astype(self.dtype)
                elif key == "path_code" or index == 6:
                    self.numpy_tensor = numpy.random.randint(0,2, size=self.shape).astype(self.dtype)

            elif api_config.api_name == 'paddle.nn.functional.upsample':
                if self.get_arg(api_config, 1, 'size'):
                    self.numpy_tensor = numpy.random.randint(1,128, size=self.shape).astype(self.dtype)
                if self.get_arg(api_config, 2, 'scale_factor'):
                    self.numpy_tensor = numpy.ones(self.shape).astype(self.dtype)+numpy.abs(numpy.random.random(self.shape)).astype(self.dtype)
            
            elif api_config.api_name == 'paddle.nn.functional.binary_cross_entropy':
                if index==0 or key=='input':
                    self.numpy_tensor = numpy.random.rand(*self.shape).astype(self.dtype)
                elif index==1 or key=='label':
                    self.numpy_tensor = numpy.random.randint(0,2,size=self.shape).astype(self.dtype)
            
            elif api_config.api_name == "paddle.nn.functional.embedding":
                if self.check_arg(api_config, 0, "x") or self.check_arg(api_config, 0, "ids"):
                    weight_config = self.get_arg(api_config, 1, "weight")
                    if not weight_config:
                        weight_config = self.get_arg(api_config, None, "weight")
                    vocab_size = numpy.random.randint(10, 1000)
                    if isinstance(weight_config, TensorConfig) and weight_config.shape:
                        vocab_size = weight_config.shape[0]
                    self.numpy_tensor = numpy.random.randint(0, vocab_size, size=self.shape).astype(self.dtype)
                elif self.check_arg(api_config, 1, "weight"):
                    dtype = "float32" if self.dtype == "bfloat16" else self.dtype
                    self.numpy_tensor = numpy.random.random(self.shape).astype(dtype)

            elif api_config.api_name == 'paddle.nn.functional.margin_cross_entropy':
                if index==1 or key=='label':
                    s=self.get_arg(api_config,0,'logits')
                    self.numpy_tensor = numpy.random.randint(0,s.shape[1], size=self.shape).astype(self.dtype)

            elif api_config.api_name == 'paddle.nn.functional.multi_margin_loss':
                if index==1 or key=='label':
                    s=self.get_arg(api_config,0,'input')
                    self.numpy_tensor = numpy.random.randint(0,s.shape[1], size=self.shape).astype(self.dtype)
 
            elif api_config.api_name == "paddle.nn.functional.cross_entropy":
                if self.check_arg(api_config, 1, "label"):
                    input_shape = self.get_arg(api_config, 0, "input").shape
                    axis = self.get_arg(api_config, 7, "axis", -1)
                    num_classes = self.get_arg(api_config, 0, "input").shape[axis]
                    soft_label = self.get_arg(api_config, 5, "soft_label", False)
                    label_smoothing = self.get_arg(api_config, 6, "label_smoothing", 0.0)
                    if (label_smoothing > 0 and self.shape == input_shape) or (label_smoothing == 0 and soft_label):
                        soft_labels = numpy.random.random(size=self.shape)
                        soft_labels = soft_labels / soft_labels.sum(axis=1, keepdims=True)
                        self.numpy_tensor = soft_labels.astype(self.dtype)
                    else:
                        self.numpy_tensor = numpy.random.randint(0, num_classes, size=self.shape).astype(self.dtype)

            elif api_config.api_name == "paddle.nn.functional.ctc_loss":
                if self.check_arg(api_config, 1, "labels"):
                    num_classes = self.get_arg(api_config, 0, "log_probs").shape[2] - 1
                    blank = self.get_arg(api_config, 4, "blank", 0)
                    valid_label_indices = [i for i in range(num_classes + 1) if i != blank]
                    if not valid_label_indices:
                        self.numpy_tensor = numpy.zeros(self.shape, dtype=self.dtype)
                    else:
                        self.numpy_tensor = numpy.random.choice(valid_label_indices, size=self.shape, replace=True).astype(self.dtype)
                elif self.check_arg(api_config, 2, "input_lengths"):
                    max_logit_length = self.get_arg(api_config, 0, "log_probs").shape[0]
                    self.numpy_tensor = numpy.random.randint(1, max_logit_length + 1, size=self.shape, dtype=self.dtype)
                elif self.check_arg(api_config, 3, "label_lengths"):
                    max_label_length = self.get_arg(api_config, 1, "labels").shape[1]
                    max_logit_length = self.get_arg(api_config, 0, "log_probs").shape[0]
                    cand_label_lengths = numpy.random.randint(1, max_label_length + 1, size=self.shape, dtype=self.dtype)
                    compatible_input_lengths = numpy.random.randint(1, max_logit_length + 1, size=self.shape, dtype=self.dtype)
                    final_label_lengths = numpy.minimum(cand_label_lengths, compatible_input_lengths)
                    final_label_lengths = numpy.maximum(final_label_lengths, 1)
                    self.numpy_tensor = final_label_lengths

            elif api_config.api_name == "paddle.nn.functional.dice_loss":
                if self.check_arg(api_config, 1, "label"):
                    num_classes = self.get_arg(api_config, 0, "input").shape[-1]
                    self.numpy_tensor = numpy.random.randint(0, num_classes, size=self.shape, dtype=self.dtype)

            elif api_config.api_name == "paddle.nn.functional.nll_loss":
                if self.check_arg(api_config, 1, "label"):
                    input_config = self.get_arg(api_config, 0, "input")
                    n_classes = numpy.random.randint(5, 50) if not isinstance(input_config, TensorConfig) else input_config.shape[1]
                    self.numpy_tensor = numpy.random.randint(0, n_classes, size=self.shape).astype(self.dtype)  
            
            elif api_config.api_name == "paddle.nn.functional.one_hot":
                num_classes_config = self.get_arg(api_config, 1, "num_classes")
                determined_num_classes = None
                default_random_num_classes = numpy.random.randint(1, 65535)
                if isinstance(num_classes_config, int):
                    determined_num_classes = num_classes_config
                elif isinstance(num_classes_config, TensorConfig):
                    if num_classes_config.numpy_tensor is None:
                        if num_classes_config.numel() == 0 or num_classes_config.numel() == 1:
                            num_classes_config.numpy_tensor = numpy.array([default_random_num_classes], dtype="int64")
                    determined_num_classes = num_classes_config.numpy_tensor.item()
                if self.check_arg(api_config, 0, "x"):
                    self.numpy_tensor = numpy.random.randint(0, determined_num_classes, size=self.shape, dtype=self.dtype)

            elif api_config.api_name == "paddle.nn.functional.rnnt_loss":
                if self.check_arg(api_config, 0, "logits"):
                    if len(self.shape) != 4:
                        self.shape = [3, 4, 3, 5]  
                    self.numpy_tensor = numpy.random.random(self.shape).astype(self.dtype)
                elif self.check_arg(api_config, 1, "labels"):
                    batch_size = 3
                    max_label_len = 2
                    if len(self.shape) != 2:
                        self.shape = [batch_size, max_label_len]
                    vocab_size = 5
                    self.numpy_tensor = numpy.random.randint(1, vocab_size-1, size=self.shape).astype(self.dtype)
                elif self.check_arg(api_config, 2, "input_lengths") or self.check_arg(api_config, 3, "label_lengths"):
                    batch_size = 3
                    if len(self.shape) != 1:
                        self.shape = [batch_size]
                    if self.check_arg(api_config, 2, "input_lengths"):
                        max_possible_length = 4 
                        self.numpy_tensor = numpy.ones(self.shape, dtype=self.dtype) * max_possible_length
                    else:  
                        max_possible_length = 2  
                        self.numpy_tensor = numpy.ones(self.shape, dtype=self.dtype) * max_possible_length
            
            elif api_config.api_name == "paddle.nn.functional.sequence_mask":
                if self.check_arg(api_config, 0, "x"): 
                    maxlen_config = self.get_arg(api_config, 1, "maxlen")
                    provided_maxlen = None
                    if isinstance(maxlen_config, int):
                        provided_maxlen = max(1, maxlen_config)
                    if provided_maxlen is not None:
                        self.numpy_tensor = numpy.random.randint(0, provided_maxlen + 1, size=self.shape).astype(self.dtype)
                    else:
                        high_val = numpy.random.randint(1, 2048)
                        self.numpy_tensor = numpy.random.randint(0, high_val, size=self.shape).astype(self.dtype)
                        if self.numpy_tensor.size > 0 and numpy.max(self.numpy_tensor) == 0:
                            fix_value = numpy.random.randint(1, max(2, high_val)) 
                            first_element_index = numpy.unravel_index(0, self.shape)
                            self.numpy_tensor[first_element_index] = fix_value

            elif api_config.api_name == "paddle.nn.functional.softmax_with_cross_entropy":
                if self.check_arg(api_config, 1, "label"):
                    logits = None
                    if len(api_config.args) > 0 and isinstance(api_config.args[0], TensorConfig):
                        logits = api_config.args[0]
                    elif "logits" in api_config.kwargs and isinstance(api_config.kwargs["logits"], TensorConfig):
                        logits = api_config.kwargs["logits"]
                    num_classes = 10  
                    if logits is not None:
                        axis = api_config.kwargs.get("axis", -1) 
                        axis = axis if axis >= 0 else len(logits.shape) + axis
                        if 0 <= axis < len(logits.shape):
                            num_classes = logits.shape[axis]
                    else:
                        num_classes = numpy.random.randint(5, 20)
                    self.numpy_tensor = numpy.random.randint(0, num_classes, size=self.shape).astype(self.dtype)

            elif api_config.api_name == "paddle.ones":
                if len(self.shape) == 0:
                    self.numpy_tensor = numpy.array(random.randint(1, 2048), dtype=self.dtype)
                else:
                    self.numpy_tensor = numpy.random.randint(1, 65535, size=self.shape).astype(self.dtype)
            elif api_config.api_name == "paddle.nn.functional.pad":
                if self.check_arg(api_config, 1, "pad"):
                    x_shape = self.get_arg(api_config, 0, "x").shape
                    min_dim_len = min(x_shape)
                    self.numpy_tensor = self.get_random_numpy_tensor(shape=self.shape, data_type=self.dtype, \
                        min=0, max=min_dim_len)
<<<<<<< HEAD
                    
            elif api_config.api_name == "paddle.prod":
=======
            elif api_config.api_name in ["paddle.nn.functional.class_center_sample"]:
                if self.check_arg(api_config, 0, "label"):
                    num_classes = self.get_arg(api_config, 1, "num_classes")
                    self.numpy_tensor = numpy.random.randint(0, num_classes, size=self.shape).astype(self.dtype)
            elif api_config.api_name in ["paddle.prod"]:
>>>>>>> a360ace2
                if self.check_arg(api_config, 1, "axis"):
                    self.numpy_tensor = self.generate_random_axes(api_config)

            elif api_config.api_name == "paddle.vision.ops.psroi_pool":
                if (index is not None and index == 0) or key == "x":
                    self.numpy_tensor = ((numpy.random.random(self.shape)) * 255).astype(self.dtype)
                    if not hasattr(api_config, "x"):
                        api_config.x = self.shape
                elif index == 1 or key == "boxes":
                    if not hasattr(api_config,"boxes"):
                        api_config.boxes = self.shape
                    self.numpy_tensor = numpy.zeros(self.shape).astype(self.dtype)
                    for i in range(self.shape[0]):
                        self.numpy_tensor[i][0] = numpy.random.random() * (api_config.x[2]-2)
                        self.numpy_tensor[i][1] = numpy.random.random() * (api_config.x[3]-2)
                        self.numpy_tensor[i][2] = numpy.random.random() * (api_config.x[2]-1 - self.numpy_tensor[i][0]+1) + self.numpy_tensor[i][0]+1
                        self.numpy_tensor[i][3] = numpy.random.random() * (api_config.x[3]-1 - self.numpy_tensor[i][1]+1) + self.numpy_tensor[i][1]+1

                elif index == 2 or key =="boxes_num":
                    self.numpy_tensor = numpy.zeros(self.shape).astype(self.dtype)
                    all = api_config.boxes[0]
                    for i in range(self.numel()-1):
                        if all < self.numel():
                            self.numpy_tensor[i] = 0
                        else:
                            self.numpy_tensor[i] = numpy.random.randint(1, all-(self.numel()-1-i)+1)
                            all = all - self.numpy_tensor[i]
                    self.numpy_tensor[self.numel()-1] = all
                else:
                    self.numpy_tensor = numpy.random.randint(0,1024,self.shape).astype(self.dtype)
                
            elif api_config.api_name in {"paddle.put_along_axis", "paddle.Tensor.put_along_axis"}:
                if self.check_arg(api_config, 1, "indices"):
                    x_tensor = self.get_arg(api_config, 0, "x")
                    x_dims = len(x_tensor.shape) if x_tensor.shape else 0
                    if len(self.shape) != x_dims:
                        new_shape = []
                        for i, dim in enumerate(x_tensor.shape):
                            if i < len(self.shape):
                                new_shape.append(self.shape[i])
                            else:
                                new_shape.append(1) 
                        indices = numpy.zeros(new_shape, dtype="int64")
                        for axis in range(x_dims):
                            if axis < len(self.shape):
                                dim_size = x_tensor.shape[axis]
                                if dim_size > 0:
                                    axis_indices = numpy.random.randint(0, dim_size, size=new_shape[axis])
                                    if new_shape[axis] > 1:
                                        axis_indices[0] = 0
                                        axis_indices[-1] = dim_size - 1
                                    idx_tuple = tuple([slice(None)] * axis + [slice(None, new_shape[axis])] + [slice(None)] * (x_dims - axis - 1))
                                    indices[idx_tuple] = axis_indices.reshape([-1] + [1] * (x_dims - axis - 1))
                        self.numpy_tensor = indices
                        self.shape = new_shape  
                    else:
                        axis = self.get_arg(api_config, 3, "axis")
                        axis = axis if isinstance(axis, int) else 0
                        axis = axis if axis >= 0 else axis + x_dims
                        if 0 <= axis < x_dims:
                            dim_size = x_tensor.shape[axis]
                            indices = numpy.random.randint(0, dim_size, size=self.shape).astype("int64")
                            if numpy.prod(self.shape) > 1:
                                flat_indices = indices.flatten()
                                flat_indices[0] = 0
                                flat_indices[-1] = dim_size - 1
                                indices = flat_indices.reshape(self.shape)
                            self.numpy_tensor = indices
                    self.dtype = "int64"
                elif self.check_arg(api_config, 2, "values"):
                    x_tensor = self.get_arg(api_config, 0, "x")
                    indices = self.get_arg(api_config, 1, "indices")
                    if hasattr(indices, 'shape'):
                        if indices.shape != self.shape:
                            if numpy.prod(self.shape) == 1:
                                self.numpy_tensor = numpy.full(indices.shape, self.get_random_numpy_tensor(shape=[], data_type=self.dtype)[()], dtype=self.dtype)
                            else:
                                random_values = self.get_random_numpy_tensor(shape=numpy.prod(indices.shape), data_type=self.dtype)
                                self.numpy_tensor = random_values.reshape(indices.shape)
                        else:
                            self.numpy_tensor = self.get_random_numpy_tensor(shape=self.shape, data_type=self.dtype)
            elif api_config.api_name == "paddle.quantile":
                if not (key == "x" or index == 0):
                    self.numpy_tensor = numpy.random.rand(1).astype(self.dtype)
            elif api_config.api_name in {"paddle.Tensor.reshape","paddle.reshape"}:
                if (index == 0 or key == "x"):
                    if not 0 in self.shape:
                        if not hasattr(api_config, "shape"):
                            api_config.shape = self.shape
                        if not hasattr(api_config, "maxvalue"):
                            api_config.maxvalue = self.numel()
                        if not hasattr(api_config, "tensornum"):
                            api_config.tensornum = 0
                        for arg in api_config.args:
                            if isinstance(arg, list) or isinstance(arg, tuple):
                                i = 0
                                for item in arg:
                                    if "int" in str(type(item)):
                                        if item == 0:
                                            api_config.maxvalue = api_config.maxvalue // self.shape[i]
                                        elif not item == -1:
                                            api_config.maxvalue = api_config.maxvalue // item
                                    if "Tensor" in str(type(item)):
                                        api_config.tensornum += 1
                                    i += 1
                        for thekey, thevalue in api_config.kwargs.items():
                            if isinstance(thevalue, list) or isinstance(thevalue, tuple):
                                i = 0
                                for item in thevalue:
                                    if "int" in str(type(item)):
                                        if item == 0:
                                            api_config.maxvalue = api_config.maxvalue // self.shape[i]
                                        elif not item == -1:
                                            api_config.maxvalue = api_config.maxvalue // item
                                    if "Tensor" in str(type(item)):
                                        api_config.tensornum += 1
                                    i += 1
                else:
                    if api_config.tensornum == 0:
                        api_config.tensornum = 1
                    self.dtype = "int32"
                    if self.shape != [] and self.shape != [1]:
                        self.numpy_tensor = numpy.zeros(self.shape).astype(self.dtype)
                        for i in range(self.shape[0]):
                            if i < self.shape[0]-1:
                                self.numpy_tensor[i] = numpy.random.randint(1, api_config.maxvalue+1)
                                while api_config.maxvalue % self.numpy_tensor[i]:
                                    self.numpy_tensor[i] = numpy.random.randint(1, api_config.maxvalue+1)
                                api_config.maxvalue = api_config.maxvalue // self.numpy_tensor[i] 
                            else:
                                self.numpy_tensor[i] = api_config.maxvalue
                    else:
                        if api_config.tensornum == 1:
                            self.numpy_tensor = numpy.random.randint(api_config.maxvalue, api_config.maxvalue+1, size=self.shape).astype(self.dtype)
                        else:
                            api_config.tensornum -= 1
                            self.numpy_tensor = numpy.random.randint(1, api_config.maxvalue+1, size=self.shape).astype(self.dtype)
                            while api_config.maxvalue % self.numpy_tensor:
                                self.numpy_tensor = numpy.random.randint(1, api_config.maxvalue+1, size=self.shape).astype(self.dtype)
                            api_config.maxvalue = api_config.maxvalue // self.numpy_tensor
                            
            elif api_config.api_name in {"paddle.vision.ops.roi_align", "paddle.vision.ops.roi_pool"}:
                if (index is not None and index == 0)or key == "x":
                    self.numpy_tensor = ((numpy.random.random(self.shape)) * 255).astype(self.dtype)
                    if not hasattr(api_config, "x"):
                        api_config.x = self.shape
                elif (index is not None and index == 1)or key == "boxes":
                    if not hasattr(api_config,"boxes"):
                        api_config.boxes = self.shape
                    self.numpy_tensor = numpy.zeros(self.shape).astype(self.dtype)
                    for i in range(self.shape[0]):
                        self.numpy_tensor[i][0] = numpy.random.random() * (api_config.x[2]-2)
                        self.numpy_tensor[i][1] = numpy.random.random() * (api_config.x[3]-2)
                        self.numpy_tensor[i][2] = numpy.random.random() * (api_config.x[2]-1 - self.numpy_tensor[i][0]+1) + self.numpy_tensor[i][0]+1
                        self.numpy_tensor[i][3] = numpy.random.random() * (api_config.x[3]-1 - self.numpy_tensor[i][1]+1) + self.numpy_tensor[i][1]+1
                elif index == 2 or key =="boxes_num":
                    self.numpy_tensor = numpy.zeros(self.shape).astype(self.dtype)
                    all = api_config.boxes[0]
                    for i in range(self.numel()-1):
                        if all < self.numel():
                            self.numpy_tensor[i] = 0
                        else:
                            self.numpy_tensor[i] = numpy.random.randint(1, all-(self.numel()-1-i)+1)
                            all = all - self.numpy_tensor[i]
                    self.numpy_tensor[self.numel()-1] = all
        
            elif api_config.api_name == "paddle.repeat_interleave":
                if self.check_arg(api_config, 0, "x"):
                    if self.dtype=='bfloat16':
                        self.dtype='float32'
                elif self.check_arg(api_config, 1, "repeats"):
                    self.numpy_tensor = numpy.random.randint(1, 2048, size=self.shape).astype(self.dtype)
                elif self.check_arg(api_config, 2, "axis"):
                    x_tensor = self.get_arg(api_config, 0, "x")
                    input_dims = len(x_tensor.shape)
                    if len(self.shape) == 0:  
                        self.numpy_tensor = numpy.array(numpy.random.randint(-input_dims, input_dims), dtype=self.dtype)
                    else: 
                        self.numpy_tensor = numpy.random.randint(-input_dims, input_dims, size=self.shape).astype(self.dtype)
            elif api_config.api_name == "paddle.slice":
                # if not hasattr(api_config, "element1"):
                #     if "axes" in api_config.kwargs:
                #         lens = len(api_config.kwargs["axes"])
                #     else:
                #         lens = len(api_config.args[1])
                #     api_config.element1 = lens + 1
                # if not hasattr(api_config, "element2"):
                #     if "starts" in api_config.kwargs:
                #         item = api_config.kwargs["starts"]
                #     else:
                #         item = api_config.args[2]
                #     if isinstance(item, list):
                #         api_config.element2 = api_config.element1 + len(item)
                #     else:
                #         api_config.element2 = api_config.element1 + 1
                if len(api_config.args) > 1:
                    axis = api_config.args[1]
                else:
                    axis = api_config.kwargs["axes"]
                if (index is not None and index == 0) or key == "input":
                    if not hasattr(api_config, "shape"):
                        api_config.shape = self.shape
                elif (index is not None and index == 2) or key == "starts":
                    num = []
                    for i in axis:
                        num.append(api_config.shape[i])
                    if not hasattr(api_config,"indice"):
                        api_config.indice = 0
                    if not hasattr(api_config,"start"):
                        api_config.start = []
                    if self.shape == []:
                        x = numpy.random.randint(0, 2)
                        if x == 0:
                            self.numpy_tensor = numpy.random.randint(0, num[api_config.indice]-1, self.shape)
                        else:
                            self.numpy_tensor = numpy.random.randint(-65535, -1, self.shape)
                        api_config.start.append(self.numpy_tensor)
                        api_config.indice += 1
                    else:
                        self.numpy_tensor = numpy.zeros(self.shape).astype(self.dtype)
                        for i in range(self.numel()):
                            x = numpy.random.randint(0, 2)
                            if x == 0:
                                self.numpy_tensor[i] = numpy.random.randint(0, num[api_config.indice]-1)
                            else:
                                self.numpy_tensor[i] = numpy.random.randint(-65535,-1)
                            api_config.start.append(self.numpy_tensor[i])
                            api_config.indice += 1
                else:
                    if not hasattr(api_config,"start"):
                        if len(api_config.args) > 2:
                            api_config.start = api_config.args[2]
                        else:
                            api_config.start = api_config.kwargs["starts"]
                    num = []
                    for i in axis:
                        num.append(api_config.shape[i])
                    start = api_config.start
                    for i in range(len(start)):
                        if start[i] < 0:
                            start[i] = start[i] if start[i] > -1*num[i] else -1*num[i] 
                            start[i] += num[i]
                    if not hasattr(api_config,"index"):
                        api_config.index = 0                    
                    if self.shape == []:
                        x = numpy.random.randint(0, 2)
                        if x == 0:
                            self.numpy_tensor = numpy.random.randint(start[api_config.index]+1, 65535, self.shape)
                        else:
                            if start[api_config.index]-num[i] == 0:
                                start[api_config.inex] -= 1
                            self.numpy_tensor = numpy.random.randint(start[api_config.index]-num[i]+1, 0, self.shape)
                        api_config.index += 1                       
                    else:
                        self.numpy_tensor = numpy.zeros(self.shape).astype(self.dtype)
                        for i in range(self.numel()):
                            x = numpy.random.randint(0, 2)
                            if x == 0:
                                self.numpy_tensor[i] = numpy.random.randint(start[api_config.index]+1, 65535)
                            else:
                                if start[api_config.index]-num[i] == 0:
                                    start[api_config.inex] -= 1
                                self.numpy_tensor[i] = numpy.random.randint(start[api_config.index]-num[api_config.index]+1, 0)
                            api_config.index += 1

            elif api_config.api_name == "paddle.scatter":
                if key == "index" or index == 1:
                    d=self.get_arg(api_config, 0, "x")
                    s=d.shape[0]
                    overwrite = self.get_arg(api_config, 3, "overwrite")
                    if ( overwrite == None or overwrite == True ) and ( self.shape == [] or self.shape[0] ) <=s :
                        self.numpy_tensor = numpy.random.choice(s, size=self.shape, replace=False).astype(self.dtype)
                    else:
                        self.numpy_tensor = numpy.random.randint(0, s, size=self.shape).astype(self.dtype)

            elif api_config.api_name == "paddle.scatter_nd":
                future_data=self.get_arg(api_config, 2, "shape")     
                if (key == "index" or index == 0) and future_data and len(future_data):
                    self.numpy_tensor=numpy.zeros(self.shape)
                    s=self.shape
                    for ii in range(len(future_data)):  
                        if ii>=s[-1]:
                            break
                        self.numpy_tensor[...,ii] = numpy.random.randint(-future_data[ii], future_data[ii], size=self.numpy_tensor[...,ii].shape).astype(self.dtype)

            elif api_config.api_name == "paddle.scatter_nd_add":
                if key == "index" or index == 1:
                    org=self.get_arg(api_config, 0, "x")
                    org=org.shape
                    self.numpy_tensor=numpy.zeros(self.shape)
                    ind=self.get_arg(api_config, 1, "index")
                    s=ind.shape
                    for ii in range(s[-1]):  
                        self.numpy_tensor[...,ii] = numpy.random.randint(-org[ii], org[ii], size=self.numpy_tensor[...,ii].shape).astype(self.dtype)
            elif api_config.api_name == "paddle.shard_index":
                if self.check_arg(api_config, 0, "input"):
                    index_num = self.get_arg(api_config, 1, "index_num")
                    if index_num is None:
                        index_num = numpy.random.randint(1, 1000)
                    self.numpy_tensor = numpy.random.randint(0, index_num, size=self.shape).astype(self.dtype)
            elif api_config.api_name in {"paddle.sum", "paddle.squeeze"}:
                if self.check_arg(api_config, 1, "axis"):
                    self.numpy_tensor = self.generate_random_axes(api_config)
            elif api_config.api_name == "paddle.split":
                if self.check_arg(api_config, 2, "axis"):
                    x_shape = self.get_arg(api_config, 0, "x").shape
                    num_or_sections = self.get_arg(api_config, 1, "num_or_sections")
                    if isinstance(num_or_sections, (list, tuple)):
                        neg_one_count = sum(1 for x in num_or_sections if x == -1)
                        if neg_one_count > 1:
                            raise ValueError(
                                f"num_or_sections can contain at most one -1, but got {num_or_sections}"
                            )
                        num_splits = len(num_or_sections)
                        known_size = sum(num_or_sections) + neg_one_count
                    elif isinstance(num_or_sections, int):
                        num_splits = num_or_sections
                        known_size = None
                    else:
                        raise ValueError(
                            f"num_or_sections must be an int, list, or tuple, but got {type(num_or_sections)}"
                        )

                    target_dim = None
                    max_dim = len(x_shape)
                    if max_dim == 0:
                        target_dim = numpy.random.randint(-1, 0)
                    else:
                        for dim in range(max_dim):
                            dim_size = x_shape[dim]
                            if isinstance(num_or_sections, int) and dim_size % num_splits == 0:
                                target_dim = dim
                            elif isinstance(num_or_sections, (list, tuple)):
                                if neg_one_count == 0 and dim_size == known_size:
                                    target_dim = dim
                                elif neg_one_count == 1 and dim_size > known_size:
                                    target_dim = dim
                    if target_dim is None:
                        raise ValueError(
                            f"No valid axis found for paddle.split with x.shape={x_shape} and num_or_sections={num_or_sections}"
                        )

                    shape_len = len(self.shape)
                    if shape_len == 0:
                        self.numpy_tensor = numpy.array(target_dim, dtype=self.dtype)
                    elif shape_len == 1 and self.shape[0] == 1:
                        self.numpy_tensor = numpy.array([target_dim], dtype=self.dtype)
                    else:
                        raise ValueError(
                            f"Invalid shape for 'axis' Tensor in paddle.split. "
                            f"Expected a 0-D or 1-D Tensor, but got shape {self.shape}."
                        )

            elif api_config.api_name == "paddle.nn.functional.softmax":
                # for TensorConfig axis
                x_tensor_config = self.get_arg(api_config, 0, "x")
                axis_config = self.get_arg(api_config, 1, "axis")
                
                if self.check_arg(api_config, 0, "x"):
                    self.numpy_tensor = self.get_random_numpy_tensor(self.shape, self.dtype)
                elif self.check_arg(api_config, 1, "axis"):
                    len_shape_x = len(x_tensor_config.shape)
                    # specify if axis is a scalar tensor, else is a int according to doc
                    if isinstance(axis_config, TensorConfig):
                        axis = self.get_random_numpy_tensor(axis_config.shape, axis_config.dtype, min=-len_shape_x, max=len_shape_x)
                        self.numpy_tensor = axis
                
                return self.numpy_tensor
            
            elif api_config.api_name == "paddle.standard_normal":
                if index==0 or key=='shape': 
                    self.numpy_tensor =numpy.random.randint(1, 128, size=self.shape).astype(self.dtype)

            elif api_config.api_name == "paddle.strided_slice":
                s=self.get_arg(api_config,0,'x')
                if self.check_arg(api_config,1,'axes'):
                    self.numpy_tensor =numpy.random.randint(0,len(s.shape), size=self.shape).astype(self.dtype)
                elif index:
                    axes=self.get_arg(api_config,1,'axes')
                    for i in range(len(axes)):
                        if isinstance(axes[i],TensorConfig):
                            axes[i]=int(axes[i].numpy_tensor)
                    if self.check_arg(api_config,2,'starts'):
                        axes=self.get_arg(api_config,1,'axes')
                        if not isinstance(axes,list):
                            axes=axes.numpy_tensor
                        ind=kwargs['list_index'][0]
                        self.numpy_tensor =numpy.random.randint(0,s.shape[axes[ind]]-1, size=self.shape).astype(self.dtype)
                    elif self.check_arg(api_config,3,'ends'):
                        ind=kwargs['list_index'][0]
                        pre=self.get_arg(api_config,2,'starts')
                        self.numpy_tensor =numpy.random.randint(pre[ind].numpy_tensor+1,s.shape[axes[ind]], size=self.shape).astype(self.dtype)
                    elif self.check_arg(api_config,4,'strides'):
                        ind=kwargs['list_index'][0]
                        self.numpy_tensor =numpy.random.randint(1,s.shape[axes[ind]], size=self.shape).astype(self.dtype)
            elif api_config.api_name == "paddle.tensordot":
                if index == 0 or key == "x":
                    if not hasattr(api_config, "shape1"):
                        api_config.shape1 = self.shape
                elif index == 1 or key == "y":
                    if not hasattr(api_config, "shape2"):
                        api_config.shape2 = self.shape
                else:
                    item = self.get_arg(api_config, 2, "axes")
                    num = len(api_config.shape1)                 
                    used = []       
                    if isinstance(item,list) or isinstance(item,tuple):
                        if not hasattr(api_config, "tensor1"):
                            self.numpy_tensor = numpy.zeros(self.shape).astype(self.dtype)
                            for i in range(self.numel()):
                                self.numpy_tensor[i] = numpy.random.randint(0, num)
                                while not api_config.shape1[self.numpy_tensor[i]] in api_config.shape2 or self.numpy_tensor[i] in used:
                                    self.numpy_tensor[i] = numpy.random.randint(0, num)
                                used.append(self.numpy_tensor[i])
                            api_config.tensor1 = self.numpy_tensor
                        else:
                            self.numpy_tensor = numpy.zeros(self.shape).astype(self.dtype)
                            for i in range(self.numel()):
                                self.numpy_tensor[i] = numpy.random.randint(0, num)
                                while not api_config.shape2[self.numpy_tensor[i]] == api_config.shape1[api_config.tensor1[i]] or self.numpy_tensor[i] in used:
                                    self.numpy_tensor[i] = numpy.random.randint(0, num)
                                used.append(self.numpy_tensor[i])
                        print(api_config.tensor1)
                        print(self.numpy_tensor)
                    elif isinstance(item,TensorConfig):
                        self.tensor = numpy.random.randint(0, 2, size=self.shape).astype(self.dtype)
                        if self.numel() == 1:
                            self.numpy_tensor = numpy.random.randint(0,num,self.shape).astype(self.dtype)
                            while api_config.shape2[self.numpy_tensor[0]] != \
                                  api_config.shape1[self.numpy_tensor[0]]:
                                self.numpy_tensor = numpy.random.randint(0,num,self.shape).astype(self.dtype)
                        else:
                            used1 = []
                            used2 = []
                            self.numpy_tensor = numpy.zeros(self.shape).astype(self.dtype)
                            for i in range(self.shape[0]):
                                self.numpy_tensor[0][i] = numpy.random.randint(0,num)
                                self.numpy_tensor[1][i] = numpy.random.randint(0,num)
                                while api_config.shape1[self.numpy_tensor[0][i]] != api_config.shape2[self.numpy_tensor[1][i]] \
                                        or self.numpy_tensor[0][i] in used1 or self.numpy_tensor[1][i] in used2:
                                    self.numpy_tensor[0][i] = numpy.random.randint(0,num)
                                    self.numpy_tensor[1][i] = numpy.random.randint(0,num)
                                used1.append(self.numpy_tensor[0][i])
                                used2.append(self.numpy_tensor[1][i])

            elif api_config.api_name in {"paddle.Tensor.take_along_axis", "paddle.take_along_axis"}:
                if self.check_arg(api_config, 1, "indices"):
                    arr_config = self.get_arg(api_config, 0, "arr")
                    axis = self.get_arg(api_config, 2, "axis")
                    arr_shape = arr_config.shape
                    arr_rank = len(arr_shape)
                    axis_val = axis if axis >= 0 else axis + arr_rank
                    dim_size = arr_shape[axis_val]
                    if self.dtype not in ["int32", "int64"]:
                        self.dtype = "int64" 
                    num_elements = self.numel()
                    if num_elements == 0:
                         indices = numpy.array([], dtype=self.dtype)
                    elif dim_size == 1:
                         indices = numpy.zeros(num_elements, dtype=self.dtype)
                    elif num_elements == 1:
                         indices = numpy.array([0], dtype=self.dtype)
                    else:
                         indices = numpy.random.randint(0, dim_size, size=num_elements).astype(self.dtype)
                         positions_to_replace = numpy.random.choice(num_elements, size=2, replace=False)
                         flat_indices = indices.flatten()
                         flat_indices[positions_to_replace[0]] = 0
                         flat_indices[positions_to_replace[1]] = dim_size - 1
                         indices = flat_indices
                    self.numpy_tensor = indices.reshape(self.shape)


            elif api_config.api_name == "paddle.Tensor.clip":
                if index>0 and key!='x':
                    self.numpy_tensor=numpy.random.random()-0.5
                if key == "max" or index == 2:
                    pre=self.get_arg(api_config, 1, "min")
                    self.numpy_tensor=numpy.clip(self.numpy_tensor,pre.numpy_tensor,None)
            
            elif api_config.api_name in {'paddle.Tensor.gather',"paddle.gather"}:
                if key == "index" or index == 1:
                    s=self.get_arg(api_config, 0, "x")
                    if 'axis' in api_config.kwargs:
                        tmp=self.get_arg(api_config,2,'axis')
                        if isinstance(tmp,TensorConfig):
                            tmp=tmp.shape
                            tmp=tmp[0]
                    else:
                        tmp=0
                    self.numpy_tensor = (numpy.random.randint(0,s.shape[tmp], size=self.shape)).astype(self.dtype)
                elif key == "axis" or index == 2:
                    self.numpy_tensor = (numpy.random.randint(0,2, size=self.shape)).astype(self.dtype)

            elif api_config.api_name in {"paddle.Tensor.gather_nd","paddle.gather_nd"}:
                if key == "index" or index == 1:
                    org=self.get_arg(api_config,0,'x')
                    org=org.shape
                    s=self.get_arg(api_config,1,'index')
                    s=s.shape
                    self.numpy_tensor=numpy.zeros(s)
                    for i in range(s[-1]):
                        self.numpy_tensor[...,i]=(numpy.random.randint(0,org[i], size=self.numpy_tensor[...,i].shape)).astype(self.dtype)

            elif api_config.api_name in {"paddle.Tensor.index_select", "paddle.index_select"}:
                if self.check_arg(api_config,1,'index'):
                    axis=self.get_arg(api_config, 2, 'axis')
                    if axis is None:
                        axis=0
                    inputs=self.get_arg(api_config, 0, "x")
                    self.numpy_tensor = numpy.random.randint(0,inputs.shape[axis], size=self.shape).astype(self.dtype)

            elif api_config.api_name == "paddle.Tensor.tile":
                if index==1 or key=='repeat_times':
                    self.numpy_tensor = numpy.random.randint(1,128, size=self.shape).astype(self.dtype)
            
            elif api_config.api_name == "paddle.tile":
                if self.check_arg(api_config, 1, "repeat_times"):
                    self.numpy_tensor = numpy.random.randint(1, 128, size=self.shape).astype(self.dtype)

            elif api_config.api_name == "paddle.topk":
                if self.check_arg(api_config, 1, "k"):
                    x_config = self.get_arg(api_config, 0, "x")
                    max_k_value = 1
                    if isinstance(x_config, TensorConfig) and x_config.shape:
                        if len(x_config.shape) > 0:
                            max_k_value = x_config.shape[-1]
                        else:
                            max_k_value = 1
                    if not self.shape:
                        self.numpy_tensor = numpy.array(numpy.random.randint(1, max_k_value + 1), dtype=self.dtype)
                    else:
                        self.numpy_tensor = numpy.random.randint(1, max_k_value + 1, size=self.shape).astype(self.dtype)
            elif api_config.api_name in {"paddle.Tensor.unflatten","paddle.unflatten"}:
                if key == "x" or index == 0:
                    if not hasattr(api_config,"first_shape"):
                        api_config.first_shape = self.shape
                elif key == "axis" or index == 1:
                    self.numpy_tensor = numpy.random.randint(0, len(api_config.first_shape), size=self.shape).astype(self.dtype)
                    if not hasattr(api_config, "axis"):
                        api_config.axis = self.numpy_tensor
                elif key == "shape" or index >= 2:
                    if not hasattr(api_config, "axis"):
                        if len(api_config.args) > 1:
                            api_config.axis = api_config.args[1]
                        else:
                            api_config.axis = api_config.kwargs["axis"]
                    if not hasattr(api_config, "maxvalue"):
                        maxvalue = api_config.first_shape[api_config.axis]
                        api_config.maxvalue = maxvalue
                    if len(api_config.args) > 2:
                        arg = api_config.args[2]
                    else:
                        arg = api_config.kwargs["shape"]
                    if isinstance(arg,TensorConfig):
                        self.numpy_tensor = numpy.zeros(self.shape).astype(self.dtype)
                        for i in range(self.numel()-1):
                            self.numpy_tensor[i] = numpy.random.randint(1, maxvalue+1)
                            while maxvalue % self.numpy_tensor.any():
                                self.numpy_tensor[i] = numpy.random.randint(1, maxvalue+1)
                            maxvalue = maxvalue // self.numpy_tensor[i]
                        self.numpy_tensor[self.numel()-1] = maxvalue
                    elif isinstance(arg, list) or isinstance(arg, tuple):
                        if not hasattr(api_config,"tensornum"):    
                            api_config.tensornum = 0
                            for item in arg:
                                if "int" in str(type(item)) and not item == -1:
                                    api_config.maxvalue = api_config.maxvalue // item
                                if "Tensor" in str(type(item)):
                                    api_config.tensornum += 1
                        if api_config.tensornum > 1:
                            self.numpy_tensor = numpy.random.randint(1, api_config.maxvalue+1, size=self.shape).astype(self.dtype)
                            while maxvalue % self.numpy_tensor:
                                self.numpy_tensor[i] = numpy.random.randint(1, api_config.maxvalue+1, size=self.shape).astype(self.dtype)
                            maxvalue = maxvalue // self.numpy_tensor[i]  
                            api_config.tensor_num -= 1
                        else:
                            self.numpy_tensor = numpy.random.randint(api_config.maxvalue, api_config.maxvalue+1, size=self.shape).astype(self.dtype)
            
            elif api_config.api_name == "paddle.unsqueeze":
                if self.check_arg(api_config, 1, "axis"):
                    x_shape = self.get_arg(api_config, 0, "x").shape
                    max_dim = len(x_shape) + 1
                    if len(self.shape) == 0:
                        dim = numpy.random.randint(0, max_dim)
                        if numpy.random.rand() > 0.5:
                            dim -= max_dim
                        self.numpy_tensor = numpy.array(dim, dtype=self.dtype)
                    elif len(self.shape) == 1:
                        dims = numpy.random.choice(max_dim, size=self.shape[0], replace=False)
                        mask = numpy.random.rand(self.shape[0]) > 0.5
                        dims = numpy.where(mask, dims - max_dim, dims)
                        self.numpy_tensor = numpy.array(dims, dtype=self.dtype)
                    else:
                        raise ValueError(
                            f"Invalid shape for 'axis' Tensor in paddle.unsqueeze. "
                            f"Expected a 0-D or 1-D Tensor, but got shape {self.shape}."
                        )
            elif api_config.api_name == "paddle.incubate.nn.functional.variable_length_memory_efficient_attention":
                if self.check_arg(api_config, 3, "seq_lens"):
                    q_seq_len = self.get_arg(api_config, 0, "query").shape[2]
                    self.numpy_tensor = self.get_random_numpy_tensor(shape=self.shape, data_type=self.dtype, min=1, max=q_seq_len)
                elif self.check_arg(api_config, 4, "kv_seq_lens"):
                    k_seq_len = self.get_arg(api_config, 1, "key").shape[2]
                    v_seq_len = self.get_arg(api_config, 2, "value").shape[2]
                    self.numpy_tensor = self.get_random_numpy_tensor(shape=self.shape, data_type=self.dtype, min=1, max=min(k_seq_len, v_seq_len))
                elif self.check_arg(api_config, 5, "mask"):
                    # mask should between -inf and 0 (0 is included)
                    eps = numpy.finfo(self.dtype).eps
                    self.numpy_tensor = self.get_random_numpy_tensor(shape=self.shape, data_type=self.dtype, max=0 + eps)
            elif api_config.api_name == "paddle.zeros":
                self.numpy_tensor = numpy.random.randint(0, 2048, size = self.shape)
                
            elif api_config.api_name == "paddle.nn.functional.zeropad2d":
                if self.check_arg(api_config, 0, "x"):
                    self.numpy_tensor = self.get_random_numpy_tensor(self.shape, self.dtype)
                elif self.check_arg(api_config, 1, "padding"):
                    # padding value should not be too large 
                    self.numpy_tensor = self.get_random_numpy_tensor(self.shape, self.dtype, min=0, max=10)
                    
            elif api_config.api_name in {"paddle.Tensor.__getitem__","paddle.Tensor.__setitem__"} and (len(api_config.args) > 1 and str(api_config.args[1]) == str(self) or str(api_config.args[0]) != str(self)):
                arr = self.get_arg(api_config, 0, "arr")
                min_dim = min(arr.shape)
                indices = (numpy.random.randint(0, min_dim, size=self.numel())).astype("int64")
                self.numpy_tensor = indices.reshape(self.shape)
            
            elif api_config.api_name == "paddle.Tensor.__pow__":
                # paddle.Tensor.__pow__(a, b) => a ^ b, where a is self and b is other
                if self.check_arg(api_config, 0, "self"):
                    self.numpy_tensor = self.get_random_numpy_tensor(self.shape, self.dtype, min=-10, max=10)
                else:
                    # self.check_arg(api_config, 1, "other"): 
                    self.numpy_tensor = self.get_random_numpy_tensor(self.shape, self.dtype, min=-5, max=5)
                    
            elif api_config.api_name == "paddle.Tensor.__rpow__":
                # paddle.Tensor.__rpow__(a, b) => b ^ a, where a is self and b is other
                if self.check_arg(api_config, 0, "self"):
                    self.numpy_tensor = self.get_random_numpy_tensor(self.shape, self.dtype, min=-5, max=5)
                else:
                    # self.check_arg(api_config, 1, "other"): 
                    self.numpy_tensor = self.get_random_numpy_tensor(self.shape, self.dtype, min=-10, max=10)
                
            if self.numpy_tensor is None:
                if USE_CACHED_NUMPY:
                    dtype = "float32" if self.dtype == "bfloat16" else self.dtype
                    self.numpy_tensor = self.get_cached_numpy(dtype, self.shape)
                else:
                    if "int" in self.dtype:
                        self.numpy_tensor = (numpy.random.randint(-65535, 65535, size=self.shape)).astype(self.dtype)
                    else:
                        dtype = "float32" if self.dtype == "bfloat16" else self.dtype
                        self.numpy_tensor = (numpy.random.random(self.shape) - 0.5).astype(dtype)
        return self.numpy_tensor

    def get_paddle_tensor(self, api_config):
        if self.dtype in ["float8_e5m2", "float8_e4m3fn"]:
            print("Warning ", self.dtype, "not supported")
            return

        if self.paddle_tensor is None:
            self.paddle_tensor = paddle.to_tensor(
                self.get_numpy_tensor(api_config),
                dtype=self.dtype if self.dtype != 'bfloat16' else "float32",
                place=self.place
            )
            self.paddle_tensor.stop_gradient = False
            if self.dtype in ['float32', 'float64', 'float16', 'complex64', 'complex128', 'bfloat16']:
                if self.dtype == "bfloat16":
                    self.paddle_tensor = paddle.cast(self.paddle_tensor, dtype="uint16")
        return self.paddle_tensor

    def get_torch_tensor(self, api_config):
        if self.dtype in ["float8_e5m2", "float8_e4m3fn"]:
            print("Warning ", self.dtype, "not supported")
            return

        device = torch.device("cuda:0")
        torch.set_default_device(device)
        if self.torch_tensor is None:
            self.torch_tensor = torch.tensor(
                self.get_numpy_tensor(api_config),
                dtype=self.convert_dtype_to_torch_type(self.dtype)
                if self.dtype != 'bfloat16'
                else torch.float32,
                requires_grad=True if self.dtype in ['float32', 'float64', 'float16', 'complex64', 'complex128', 'bfloat16'] else False,
            )
            if self.dtype == "bfloat16":
                self.torch_tensor = self.torch_tensor.to(dtype=torch.bfloat16)
        return self.torch_tensor

    def clear_tensor(self):
        self.torch_tensor = None
        self.paddle_tensor = None
        self.numpy_tensor = None
        torch.cuda.empty_cache()
        paddle.device.cuda.empty_cache()

    def clear_paddle_tensor(self):
        del self.paddle_tensor
        self.paddle_tensor = None
        paddle.device.cuda.empty_cache()

    def clear_numpy_tensors(self):
        del self.numpy_tensor
        self.numpy_tensor = None

    def clear_torch_tensor(self):
        del self.torch_tensor
        self.torch_tensor = None
        torch.cuda.empty_cache()

    def fill_numpy_tensor(self, full_value):
        self.numpy_tensor = numpy.full(shape=self.shape, fill_value=full_value, dtype=self.dtype)

    def check_arg(self, api_config, arg_pos, arg_name):
        """
        检查api_config中的参数是否与当前实例匹配。
        必须同时提供参数位置与参数名称, 具体请查看API文档。

        Args:
            api_config (ApiConfig): API配置对象, 包含args和kwargs。
            arg_pos (int): 参数的位置索引。
            arg_name (str): 参数的名称。

        Returns:
            bool: 如果参数匹配当前实例，则返回 True; 否则返回 False。

        """
        return (
            (hasattr(self, "index") and self.index == arg_pos)
            or (hasattr(self, "key") and self.key == arg_name)
        )

    def get_arg(self, api_config, arg_pos, arg_name, default=None):
        """
        从api_config中获取参数值。
        必须同时提供参数位置与参数名称, 具体请查看API文档。

        Args:
            api_config (ApiConfig): API配置对象, 包含args和kwargs。
            arg_pos (int): 参数的位置索引。
            arg_name (str): 参数的名称。
            default (Any, optional): 参数的默认值。默认为None。

        Returns:
            Any: 参数的值。如果参数位置索引有效, 则返回args列表中对应位置的值;
                    如果参数名称在kwargs字典中存在, 则返回对应名称的值;
                    否则返回默认值。

        """
        if 0 <= arg_pos < len(api_config.args):
            return api_config.args[arg_pos]
        if arg_name in api_config.kwargs:
            return api_config.kwargs[arg_name]
        return default

    def get_initialized_value(self, api_config, arg_pos=None, arg_name=None):
        """Get the initialized numpy_tensor value from the api_config instead of the TensorConfig"""    
        # for uninitialized numpy_tensor, return None implicitly as numpy_tensor is None 
        if arg_pos is not None and 0 <= arg_pos < len(api_config.args):
            if isinstance(api_config.args[arg_pos], TensorConfig):
                return api_config.args[arg_pos].numpy_tensor
            else:
                return api_config.args[arg_pos]
        if arg_name and arg_name in api_config.kwargs:
            if isinstance(api_config.kwargs[arg_name], TensorConfig):
                return api_config.kwargs[arg_name].numpy_tensor
            else:
                return api_config.kwargs[arg_name]
        # for args that does not appear in api_config
        if arg_pos >= len(api_config.args) or arg_name not in api_config.kwargs:
            return None
        # error case 
        if arg_pos is None and arg_name is None:
            raise ValueError("either arg_pos or arg_name must be provided.")
        elif arg_pos:
            if arg_pos < 0:
                raise IndexError(f"argument position {arg_pos} is out of range for api_config with {len(api_config.args)} arguments.")
            else: 
                # case type(api_config.args[arg_pos]) != TensorConfig:
                raise TypeError(f"argument at position {arg_pos} is not of type TensorConfig.")
        else:
            # case type(api_config.kwargs[arg_name]) != TensorConfig:
            raise TypeError(f"argument '{arg_name}' is not of type TensorConfig.")
    
    def set_tensor_arg_value(self, api_config, arg_pos=None, arg_name=None, value=None):
        if arg_pos is not None and 0 <= arg_pos < len(api_config.args) and isinstance(api_config.args[arg_pos], TensorConfig):
            api_config.args[arg_pos].numpy_tensor = value
        elif arg_name and arg_name in api_config.kwargs and isinstance(api_config.kwargs[arg_name], TensorConfig):
            api_config.kwargs[arg_name].numpy_tensor = value
        else:
            raise ValueError(f"argument at position {arg_pos} or name '{arg_name}' is not of type TensorConfig.")
        
    def get_random_numpy_tensor(self, shape=None, data_type=None, min=None, max=None):
        # extract default init logic 
        if USE_CACHED_NUMPY:
            dtype = "float32" if data_type == "bfloat16" else data_type
            numpy_tensor = self.get_cached_numpy(dtype, shape)
        else:
            if "int" in data_type:
                min = min if min is not None else -65535
                max = max if max is not None else 65535
                numpy_tensor = (numpy.random.randint(min, max, size=shape)).astype(data_type)
            else:
                # TO DO: check boundary and cached numpy
                dtype = "float32" if data_type == "bfloat16" else data_type
                min = min if min is not None else numpy.finfo(dtype).min / 2
                max = max if max is not None else numpy.finfo(dtype).max / 2
                numpy_tensor = (numpy.random.uniform(min, max, size=shape)).astype(dtype)
        return numpy_tensor

class APIConfig:
    def __deepcopy__(self, memo):
        cls = self.__class__
        result = cls.__new__(cls)
        memo[id(self)] = result
        result.args = copy.deepcopy(self.args)
        result.kwargs = copy.deepcopy(self.kwargs)
        result.api_name = self.api_name
        return result

    def __init__(self, config):
        config = config.replace("\n", "")
        self.config = config
        self.args = []
        self.kwargs = collections.OrderedDict()
        config = config.replace("Tensor(", "TensorConfig(")

        self.api_name, offset = self.get_api(config)

        if self.api_name == "paddle.einsum":
            tmp = config[config.index("\"") + 1:]
            value = tmp[:tmp.index("\"")]
            offset = config.index("\"") + 1 + tmp.index("\"")
            if "equation" in config:
                self.append_kwargs("equation", value)
            else:
                self.append_args(value)

        while(True):
            tocken, offset = self.get_tocken(config, offset)
            if offset is None:
                return

            is_kwarg = config[offset] == '='
            if is_kwarg:
                key = tocken
                tocken, offset = self.get_tocken(config, offset+1)

            value, offset = self.get_one_arg(tocken, config, offset)
            
            if offset is None:
                return

            if is_kwarg:
                self.append_kwargs(key, value)
            else:
                self.append_args(value)

    def append_args(self, arg):
        self.args.append(arg)
        
    def append_kwargs(self, name, arg):
        self.kwargs[name] = arg

    def dump_item_str(self, item):
        type_mapping = {
            numpy.int16: int,
            numpy.int32: int,
            numpy.int64: int,
            numpy.float16: float,
            numpy.float32: float,
            numpy.float64: float,
            numpy.integer: int,
            numpy.floating: float,
            numpy.bool_: bool,
            numpy.complexfloating: complex,
            numpy.str_: str,
            numpy.bytes_: bytes,
            # numpy.unicode_: str,
        }
        for numpy_type, builtin_type in type_mapping.items():
            if isinstance(item, numpy_type):
                item = builtin_type(item)
                break

        if isinstance(item, TensorConfig):
            return str(item)
        elif isinstance(item, paddle.base.core.DataType):
            return "Dtype(" + str(item)[7:] + ")"
        elif isinstance(item, paddle.base.core.VarDesc.VarType):
            return "VarType(" + str(item)[7:] + ")"
        elif isinstance(item, list):
            result = "list["
            for sub_item in item:
                tmp = self.dump_item_str(sub_item)
                if tmp == "":
                    return ""
                result = result + tmp + ","
            result = result + "]"
            return result
        elif isinstance(item, tuple):
            result = "tuple("
            for sub_item in item:
                tmp = self.dump_item_str(sub_item)
                if tmp == "":
                    return ""
                result = result + tmp + ","
            result = result + ")"
            return result
        elif isinstance(item, slice):
            return (
                "slice("
                + str(item.start)
                + ","
                + str(item.stop)
                + ","
                + str(item.step)
                + ")"
            )
        elif isinstance(item, complex):
            return (
                "complex("
                + self.dump_item_str(item.real)
                + ","
                + self.dump_item_str(item.imag)
                + ")"
            )
        elif item is None:
            return "None"
        elif isinstance(
            item, (paddle.base.Variable, paddle.base.libpaddle.pir.Value)
        ):
            return ""
        elif item == math.inf:
            return "math.inf"
        elif item == -math.inf:
            return "-math.inf"
        elif item == math.nan:
            return "math.nan"
        elif item == -math.nan:
            return "-math.nan"
        elif isinstance(item, (bool, int, float)):
            return str(item)
        elif isinstance(item, str):
            return '"' + item + '"'
        elif isinstance(item, type):
            return (
                "type("
                + str(item)[str(item).index("'") + 1 : str(item).rindex("'")]
                + ")"
            )
        else:
            return str(item)


    def __str__(self):
        result = ""
        result = result + self.api_name + "("
        for arg in self.args:
            result = result + self.dump_item_str(arg) + ", "
        
        for key, value in self.kwargs.items():
            result = result + key + "=" + self.dump_item_str(value) + ", "

        result = result + ")"
        return result

    # def get_tocken(self, config, offset):
    #     def is_int(tocken):
    #         try:
    #             int(tocken)
    #             return True
    #         except Exception as err:
    #             return False
    #     pattern = r'\b[A-Za-z0-9._+-]+\b|-[A-Za-z0-9._+-]+\b'
    #     match = re.search(pattern, config[offset:])
    #     if match:
    #         if is_int(match.group()) and config[offset + match.start() + len(match.group())] == ".":
    #             return match.group()+".", offset + match.start() + len(match.group()) + 1
    #         return match.group(), offset + match.start() + len(match.group())
    #     return None, None

    def get_tocken(self,config, offset):
        def is_int(token):
            try:
                int(token)
                return True
            except Exception as err:
                return False

        # Modified pattern to handle decimal numbers starting with dot
        pattern = r'\b[A-Za-z0-9._+-]+\b|-[A-Za-z0-9._+-]+\b|\.[0-9]+'
        match = re.search(pattern, config[offset:])
        if match:
            token = match.group()
            # Handle the case where token starts with dot followed by digits
            if token.startswith('.') and token[1:].isdigit():
                return token, offset + match.start() + len(token)

            if is_int(token) and offset + match.start() + len(token) < len(config) and config[
                offset + match.start() + len(token)] == ".":
                return token + ".", offset + match.start() + len(token) + 1
            return token, offset + match.start() + len(token)
        return None, None


    def get_api(self, config):
        return config[0:config.index("(")], len(config[0:config.index("(")])

    def get_tensor(self, config, offset):
        config = config[offset:]
        tensor_str = config[config.index("TensorConfig"):config.index(")")+1]
        return eval(tensor_str), offset + len(tensor_str)

    def get_dtype(self, config, offset):
        tocken, offset = self.get_tocken(config, offset)
        return paddle.pir.core.convert_np_dtype_to_dtype_(tocken), offset

    def get_vartype(self, config, offset):
        tocken, offset = self.get_tocken(config, offset)
        return paddle.base.framework.convert_np_dtype_to_proto_type(tocken), offset

    def get_list(self, config, offset):
        result = []
        tmp = 0
        last_index = offset
        for i in range(offset, len(config)):
            if config[i] == "[":
                tmp = tmp + 1
            if config[i] == "]":
                tmp = tmp - 1
            if tmp == 0:
                last_index = i
                break
        
        list_str = config[offset: last_index+1]
        if "TensorConfig" not in list_str:
            list_str = list_str.replace(",", " ")

        offset = 1
        while(True):
            tocken, offset = self.get_tocken(list_str, offset)
            if offset is None:
                break

            value, offset = self.get_one_arg(tocken, list_str, offset)

            if offset is None:
                break

            result.append(value)

        return result, last_index+1

    def get_tuple(self, config, offset):
        result = []
        tmp = 0
        last_index = offset
        for i in range(offset, len(config)):
            if config[i] == "(":
                tmp = tmp + 1
            if config[i] == ")":
                tmp = tmp - 1
            if tmp == 0:
                last_index = i
                break
        
        tuple_str = config[offset: last_index+1]

        tuple_str = tuple_str.replace(",", " , ")

        offset = 1
        while(True):
            tocken, offset = self.get_tocken(tuple_str, offset)
            if offset is None:
                break

            value, offset = self.get_one_arg(tocken, tuple_str, offset)

            if offset is None:
                break

            result.append(value)

        return tuple(result), last_index+1

    def get_slice(self, config, offset):
        config = config[offset:]
        slice_str = config[config.index("("):config.index(")")+1]
        return eval("slice"+slice_str), offset+len(slice_str)

    def get_complex(self, config, offset):
        config = config[offset:]
        complex_str = config[config.index("("):config.index(")")+1]
        if "nan" in complex_str and complex_str[complex_str.index('nan')-1] != ".":
            complex_str = complex_str.replace("nan", "float('nan')")
        return eval("complex"+complex_str), offset+len(complex_str)

    def get_numpy_type(self, config, offset):
        config = config[offset:]
        numpy_type_str = config[config.index("(")+1:config.index(")")]
        if numpy_type_str == "numpy.bool":
            return numpy.bool_, offset+len(numpy_type_str)+2
        return eval(numpy_type_str), offset+len(numpy_type_str)+2

    def get_one_arg(self, tocken, config, offset):
        if tocken == "TensorConfig":
            value, offset = self.get_tensor(config, offset-len(tocken))
        elif tocken == "Dtype":
            value, offset = self.get_dtype(config, offset)
        elif tocken == "VarType":
            value, offset = self.get_vartype(config, offset)
        elif tocken == "list":
            value, offset = self.get_list(config, offset)
        elif tocken == "tuple":
            value, offset = self.get_tuple(config, offset)
        elif tocken == "slice":
            value, offset = self.get_slice(config, offset)
        elif tocken == "complex":
            value, offset = self.get_complex(config, offset)
        elif tocken == "type":
            value, offset = self.get_numpy_type(config, offset)
        elif tocken == "nan":
            value = float('nan')
        elif tocken is not None and config[offset - len(tocken) - 1] == "\"":
            # fix tocken is not correct in str with spaces
            next_quote_idx  = config.index("\"", offset)
            value = config[offset - len(tocken):next_quote_idx]
            offset = next_quote_idx
        elif tocken is None:
            return None, None
        else:
            if tocken[0]=='.':
                tocken='0'+tocken
            value = eval(tocken)
        return value, offset


def analyse_configs(config_path):
    with open(config_path, "r") as f:
        configs = f.readlines()
        f.close()

    api_configs = []
    for config in configs:
        # print(config)
        api_config = APIConfig(config)
        api_configs.append(api_config)
    return api_configs<|MERGE_RESOLUTION|>--- conflicted
+++ resolved
@@ -416,16 +416,7 @@
                     # for both min and max are scalar, there is no need to init numpy tensor
 
                 return self.numpy_tensor
-<<<<<<< HEAD
             elif api_config.api_name == "paddle.vision.ops.distribute_fpn_proposals":
-                if "int" in self.dtype:
-                    self.numpy_tensor = (numpy.random.randint(1, 128, size=self.shape)).astype(self.dtype)
-                else:
-                    dtype = "float32" if self.dtype == "bfloat16" else self.dtype
-                    self.numpy_tensor = numpy.random.random(self.shape).astype(dtype)
-            elif api_config.api_name == "paddle.empty":
-=======
-            elif api_config.api_name in ["paddle.vision.ops.distribute_fpn_proposals"]:
                 if (index is not None and index == 0) or  (key is not None and key == "fpn_rois"):
                     self.numpy_tensor = numpy.zeros(self.shape)
                     for i in range(self.shape[0]):
@@ -444,8 +435,7 @@
                         num = num - self.numpy_tensor[i]
                         re -= 1
                     self.numpy_tensor[self.shape[0]-1] = num
-            elif api_config.api_name in ["paddle.empty"]:
->>>>>>> a360ace2
+            elif api_config.api_name == "paddle.empty":
                 is_shape_param = False
                 if len(api_config.args) > 0:
                     if self.check_arg(api_config, 0, "shape"):
@@ -1097,16 +1087,11 @@
                     min_dim_len = min(x_shape)
                     self.numpy_tensor = self.get_random_numpy_tensor(shape=self.shape, data_type=self.dtype, \
                         min=0, max=min_dim_len)
-<<<<<<< HEAD
-                    
-            elif api_config.api_name == "paddle.prod":
-=======
-            elif api_config.api_name in ["paddle.nn.functional.class_center_sample"]:
+            elif api_config.api_name == "paddle.nn.functional.class_center_sample":
                 if self.check_arg(api_config, 0, "label"):
                     num_classes = self.get_arg(api_config, 1, "num_classes")
                     self.numpy_tensor = numpy.random.randint(0, num_classes, size=self.shape).astype(self.dtype)
-            elif api_config.api_name in ["paddle.prod"]:
->>>>>>> a360ace2
+            elif api_config.api_name == "paddle.prod":
                 if self.check_arg(api_config, 1, "axis"):
                     self.numpy_tensor = self.generate_random_axes(api_config)
 
