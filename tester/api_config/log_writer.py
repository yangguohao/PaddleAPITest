import csv
import os
import re
import shutil
from pathlib import Path

import pandas as pd

# 日志文件路径
DIR_PATH = Path(__file__).resolve()
DIR_PATH = DIR_PATH.parent.parent.parent
TEST_LOG_PATH = DIR_PATH / "tester/api_config/test_log"
TEST_LOG_PATH.mkdir(parents=True, exist_ok=True)
TMP_LOG_PATH = TEST_LOG_PATH / ".tmp"

# 日志类型和对应的文件
LOG_PREFIXES = {
    "checkpoint": "checkpoint",
    "pass": "api_config_pass",
    "numpy_error": "api_config_numpy_error",
    "paddle_error": "api_config_paddle_error",
    "torch_error": "api_config_torch_error",
    "paddle_to_torch_failed": "api_config_paddle_to_torch_failed",
    "accuracy_error": "api_config_accuracy_error",
    "timeout": "api_config_timeout",
    "crash": "api_config_crash",
    "oom": "api_config_oom",
}

_is_engineV2 = False

_process_file_handlers = {}

# Command line arguments configuration
# Used in engine.py
CMD_CONFIG = None


def get_cfg():
    global CMD_CONFIG
    return CMD_CONFIG


def set_cfg(cfg):
    global CMD_CONFIG
    if cfg.id != "":
        cfg.id = "_" + cfg.id
    CMD_CONFIG = cfg


def set_test_log_path(log_dir):
    global TEST_LOG_PATH, TMP_LOG_PATH
    TEST_LOG_PATH = DIR_PATH / log_dir
    TEST_LOG_PATH.mkdir(parents=True, exist_ok=True)
    TMP_LOG_PATH = TEST_LOG_PATH / ".tmp"


def set_engineV2():
    global _is_engineV2
    _is_engineV2 = True
    TMP_LOG_PATH.mkdir(exist_ok=True)


def close_process_files():
    """关闭本进程持有的所有文件句柄"""
    global _process_file_handlers
    for handler in _process_file_handlers.values():
        try:
            handler.close()
        except Exception as err:
            print(f"Error closing process file: {err}", flush=True)
    _process_file_handlers = {}


def get_log_file(log_type: str):
    """获取指定日志类型和PID对应的日志文件路径"""
    if log_type not in LOG_PREFIXES:
        raise ValueError(f"Invalid log type: {log_type}")
    prefix = LOG_PREFIXES[log_type]
    if not _is_engineV2:
        cfg = get_cfg()
        filename = f"{prefix}{cfg.id}.txt" if cfg else f"{prefix}.txt"
        return TEST_LOG_PATH / filename
    pid = os.getpid()
    return TMP_LOG_PATH / f"{prefix}_{pid}.txt"


def write_to_log(log_type, line):
    """添加单条日志到当前进程的日志文件"""
    line = line.strip()
    if not line:
        return
    file_path = get_log_file(log_type)
    try:
        if file_path not in _process_file_handlers:
            _process_file_handlers[file_path] = file_path.open("a", buffering=1)
        handler = _process_file_handlers[file_path]
        handler.write(line + "\n")
    except Exception as err:
        print(f"Error writing to {file_path}: {err}", flush=True)


def read_log(log_type):
    """读取文件所有行，返回集合"""
    if log_type not in LOG_PREFIXES:
        raise ValueError(f"Invalid log type: {log_type}")
    cfg = get_cfg()
    prefix = LOG_PREFIXES[log_type]
    filename = f"{prefix}{cfg.id}.txt" if cfg else f"{prefix}.txt"
    file_path = TEST_LOG_PATH / filename
    try:
        with file_path.open("r") as f:
            return set(line.strip() for line in f if line.strip())
    except FileNotFoundError:
        return set()
    except Exception as err:
        print(f"Error reading {file_path}: {err}", flush=True)
        return set()


def aggregate_logs(end=False):
    """聚合所有相同类型的日志文件"""
    if not TMP_LOG_PATH.exists() and not end:
        TMP_LOG_PATH.mkdir(exist_ok=True)
        return

    all_success = True
    for prefix in LOG_PREFIXES.values():
        log_files = list(TMP_LOG_PATH.glob(f"{prefix}_*.txt"))
        if not log_files:
            continue

        prefix_success = True
        all_lines = set()
        for file_path in log_files:
            try:
                with file_path.open("r") as f:
                    all_lines.update(line.strip() for line in f if line.strip())
            except Exception as err:
                print(f"Error reading {file_path}: {err}", flush=True)
                prefix_success = False
                break
        if not prefix_success:
            all_success = False
            continue

        aggregated_file = TEST_LOG_PATH / f"{prefix}.txt"
        try:
            with aggregated_file.open("a") as f:
                f.writelines(f"{line}\n" for line in sorted(all_lines))
        except Exception as err:
            print(f"Error writing to {aggregated_file}: {err}", flush=True)
            prefix_success = False

        if not prefix_success:
            aggregated_file.unlink(missing_ok=True)
            all_success = False
        else:
            for file_path in log_files:
                file_path.unlink()

    log_success = True
    log_file = TEST_LOG_PATH / f"log_inorder.log"
    tmp_log_files = sorted(TMP_LOG_PATH.glob(f"log_*.log"))
    BUFFER_SIZE = 4 * 1024 * 1024
    try:
        with log_file.open("ab") as out_f:
            for file_path in tmp_log_files:
                try:
                    with file_path.open("rb") as in_f:
                        while True:
                            lines = in_f.readlines(BUFFER_SIZE)
                            if not lines:
                                break
                            for line in lines:
                                if len(line) > 10000:  # 如果行长度超过10000字节，截断
                                    print(
                                        f"Truncating long line ({len(line)} bytes) in {file_path.name}"
                                    )
                                    out_f.write(line[:10000] + b"\n")
                                else:
                                    out_f.write(line)
                except Exception as err:
                    print(f"Error reading {file_path}: {err}", flush=True)
                    log_success = False
                    break
    except Exception as err:
        print(f"Error writing to {log_file}: {err}", flush=True)
        log_success = False

    if not log_success:
        log_file.unlink(missing_ok=True)
        all_success = False
    else:
        for file_path in tmp_log_files:
            if end:
                file_path.unlink()
            else:
                file_path.write_bytes(b"")

    tol_success = True
    tol_file = TEST_LOG_PATH / f"tol.csv"
    tmp_tol_files = sorted(TMP_LOG_PATH.glob(f"tol_*.csv"))
    if tmp_tol_files:
        try:
            with tol_file.open("a", newline="") as out_f:
                writer = csv.writer(out_f)
                if not tol_file.exists() or tol_file.stat().st_size == 0:
                    writer.writerow(
                        [
                            "API",
                            "config",
                            "dtype",
                            "mode",
                            "max_abs_diff",
                            "max_rel_diff",
                        ]
                    )
                for file_path in tmp_tol_files:
                    try:
                        with file_path.open("r") as in_f:
                            reader = csv.reader(in_f)
                            next(reader, None)
                            for row in reader:
                                if row:  # 确保行不为空
                                    writer.writerow(row)
                    except Exception as err:
                        print(f"Error reading {file_path}: {err}", flush=True)
                        tol_success = False
                        break
        except Exception as err:
            print(f"Error writing to {tol_file}: {err}", flush=True)
            tol_success = False

        if not tol_success:
            tol_file.unlink(missing_ok=True)
            all_success = False
        else:
            for file_path in tmp_tol_files:
                file_path.unlink()

    stable_success = True
    stable_file = TEST_LOG_PATH / f"stable.csv"
    tmp_stable_files = sorted(TMP_LOG_PATH.glob(f"stable_*.csv"))
    if tmp_stable_files:
        try:
            with stable_file.open("a", newline="") as out_f:
                writer = csv.writer(out_f)
                if not stable_file.exists() or stable_file.stat().st_size == 0:
                    writer.writerow(
                        [
                            "API",
                            "config",
                            "dtype",
                            "comp",
                            "max_abs_diff",
                            "max_rel_diff",
                        ]
                    )
                for file_path in tmp_stable_files:
                    try:
                        with file_path.open("r") as in_f:
                            reader = csv.reader(in_f)
                            next(reader, None)
                            for row in reader:
                                if row:  # 确保行不为空
                                    writer.writerow(row)
                    except Exception as err:
                        print(f"Error reading {file_path}: {err}", flush=True)
                        stable_success = False
                        break
        except Exception as err:
            print(f"Error writing to {tol_file}: {err}", flush=True)
            stable_success = False

        if not stable_success:
            stable_file.unlink(missing_ok=True)
            all_success = False
        else:
            for file_path in tmp_stable_files:
                file_path.unlink()

    if end:
        if all_success and not os.listdir(TMP_LOG_PATH):
            shutil.rmtree(TMP_LOG_PATH)

        if tol_file.exists():
            try:
                df = pd.read_csv(tol_file, on_bad_lines="warn")
                # df = df.drop_duplicates(subset=["config", "mode"], keep="last")
                df = df.sort_values(
                    by=["API", "dtype", "config", "mode"], ignore_index=True
                )
                df.to_csv(tol_file, index=False, na_rep="nan")
            except Exception as err:
                print(f"Error arranging {tol_file}: {err}", flush=True)

        if stable_file.exists():
            try:
                df = pd.read_csv(stable_file, on_bad_lines="warn")
                # df = df.drop_duplicates(subset=["config", "comp"], keep="last")
                df = df.sort_values(
                    by=["API", "dtype", "config", "comp"], ignore_index=True
                )
                df.to_csv(stable_file, index=False, na_rep="nan")
            except Exception as err:
                print(f"Error arranging {stable_file}: {err}", flush=True)

        log_counts = {}
        checkpoint_file = TEST_LOG_PATH / "checkpoint.txt"
        api_configs = set()
        try:
            with checkpoint_file.open("r") as f:
                api_configs = set(line.strip() for line in f if line.strip())
                log_counts["checkpoint"] = len(api_configs)
        except Exception as err:
            print(f"Error reading {checkpoint_file}: {err}", flush=True)

        for log_type, prefix in LOG_PREFIXES.items():
            if log_type == "checkpoint":
                continue
            log_file = TEST_LOG_PATH / f"{prefix}.txt"
            if not log_file.exists():
                continue
            try:
                with log_file.open("r") as f:
                    lines = set(line.strip() for line in f if line.strip())
                    api_configs -= lines
                    log_counts[log_type] = len(lines)
            except Exception as err:
                print(f"Error reading {log_file}: {err}", flush=True)

        if api_configs:
            log_counts["skip"] = len(api_configs)
            skip_file = TEST_LOG_PATH / "api_config_skip.txt"
            try:
                with skip_file.open("w") as f:
                    f.writelines(f"{line}\n" for line in sorted(api_configs))
            except Exception as err:
                print(f"Error writing to {skip_file}: {err}", flush=True)
        return log_counts


def print_log_info(all_case, log_counts={}):
    """打印日志统计信息"""
    test_case = log_counts.get("checkpoint", 0)
    fail_case = log_counts.get("crash", 0) + log_counts.get("timeout", 0)
    skip_case = log_counts.get("skip", 0)

    # 打印统计信息
    print("\n" + "=" * 50)
    print("Test Case Statistics".center(50))
    print("=" * 50)
    print(f"{'Total cases':<30}: {all_case}")
    print(f"{'Tested cases':<30}: {test_case}")
    print(f"{'Failed cases':<30}: {fail_case}")
    print(f"{'Skipped cases':<30}: {skip_case}")
    if log_counts:
        print("-" * 50)
        print("Log Type Breakdown:")
        for log_type, count in log_counts.items():
            print(f"  {log_type:<28}: {count}")
    print("=" * 50 + "\n")


stdout_fd = None
stderr_fd = None
orig_stdout_fd = None
orig_stderr_fd = None
log_file = None


def redirect_stdio():
    """执行 stdout 和 stderr 的重定向"""
    global stdout_fd, stderr_fd, orig_stdout_fd, orig_stderr_fd, log_file

    log_path = TMP_LOG_PATH / f"log_{os.getpid()}.log"
    log_file = log_path.open("a", encoding="utf-8")
    log_fd = log_file.fileno()

    import sys

    stdout_fd = sys.stdout.fileno()
    stderr_fd = sys.stderr.fileno()

    orig_stdout_fd = os.dup(stdout_fd)
    orig_stderr_fd = os.dup(stderr_fd)

    os.dup2(log_fd, stdout_fd)
    os.dup2(log_fd, stderr_fd)

    sys.stdout = os.fdopen(stdout_fd, "a", buffering=1)
    sys.stderr = os.fdopen(stderr_fd, "a", buffering=1)

    os.close(log_fd)


def restore_stdio():
    """恢复 stdout 和 stderr 的重定向"""
    global stdout_fd, stderr_fd, orig_stdout_fd, orig_stderr_fd, log_file
    if log_file is not None:
        log_file.close()
        log_file = None

    if orig_stdout_fd is not None and stdout_fd is not None:
        os.dup2(orig_stdout_fd, stdout_fd)
        os.close(orig_stdout_fd)
        orig_stdout_fd = None

    if orig_stderr_fd is not None and stderr_fd is not None:
        os.dup2(orig_stderr_fd, stderr_fd)
        os.close(orig_stderr_fd)
        orig_stderr_fd = None


def log_accuracy_tolerance(error_msg, api, config, dtype, is_backward=False):
    """
    从 torch.testing.assert_close 的异常消息中提取最大绝对误差和相对误差
    将误差数据记录到 CSV 文件
    """
    output_file = TMP_LOG_PATH / f"tol_{os.getpid()}.csv"
    mode = "backward" if is_backward else "forward"
    print(f"[{mode}] {config}\n{error_msg}", flush=True)

    if error_msg == "Identical":
        max_abs_diff = 0.0
        max_rel_diff = 0.0
    else:
        max_abs_diff = None
        max_rel_diff = None

        # 使用正则表达式提取误差值
        abs_pattern = r"(?:Absolute|Greatest absolute) difference: (\d+\.?\d*(?:[eE][+-]?\d+)?|nan|inf)\b"
        rel_pattern = r"(?:Relative|Greatest relative) difference: (\d+\.?\d*(?:[eE][+-]?\d+)?|nan|inf)\b"
        abs_match = re.search(abs_pattern, error_msg)
        rel_match = re.search(rel_pattern, error_msg)

        if abs_match and rel_match:
            try:
                max_abs_diff = float(abs_match.group(1))
                max_rel_diff = float(rel_match.group(1))
            except ValueError:
                pass

    row = [api, config, dtype, mode, str(max_abs_diff), str(max_rel_diff)]
    try:
        with open(output_file, mode="a", newline="") as f:
            writer = csv.writer(f)
            if not output_file.exists() or output_file.stat().st_size == 0:
                writer.writerow(
                    [
                        "API",
                        "config",
                        "dtype",
                        "mode",
                        "max_abs_diff",
                        "max_rel_diff",
                    ]
                )
            writer.writerow(row)
<<<<<<< HEAD
    except Exception as e:
        print(f"Error writing to {output_file}: {e}", flush=True)


def log_accuracy_stable(error_msg, api, config, dtype, comp):
    output_file = TMP_LOG_PATH / f"stable_{os.getpid()}.csv"
    print(f"[{comp}] {config}\n{error_msg}", flush=True)

    if error_msg == "Identical":
        max_abs_diff = 0.0
        max_rel_diff = 0.0
    else:
        max_abs_diff = None
        max_rel_diff = None

        # 使用正则表达式提取误差值
        abs_pattern = r"(?:Absolute|Greatest absolute|Max absolute) difference(?: among violations)?: (\d+\.?\d*(?:[eE][+-]?\d+)?|nan|inf)\b"
        rel_pattern = r"(?:Relative|Greatest relative|Max relative) difference(?: among violations)?: (\d+\.?\d*(?:[eE][+-]?\d+)?|nan|inf)\b"
        abs_match = re.search(abs_pattern, error_msg)
        rel_match = re.search(rel_pattern, error_msg)

        if abs_match and rel_match:
            try:
                max_abs_diff = float(abs_match.group(1))
                max_rel_diff = float(rel_match.group(1))
            except ValueError:
                pass

    row = [api, config, dtype, comp, str(max_abs_diff), str(max_rel_diff)]
    try:
        with open(output_file, mode="a", newline="") as f:
            writer = csv.writer(f)
            if not output_file.exists() or output_file.stat().st_size == 0:
                writer.writerow(
                    [
                        "API",
                        "config",
                        "dtype",
                        "comp",
                        "max_abs_diff",
                        "max_rel_diff",
                    ]
                )
            writer.writerow(row)
    except Exception as e:
        print(f"Error writing to {output_file}: {e}", flush=True)
=======
    except Exception as err:
        print(f"Error writing to {output_file}: {err}", flush=True)
>>>>>>> 7f22c0d8
<|MERGE_RESOLUTION|>--- conflicted
+++ resolved
@@ -458,9 +458,8 @@
                     ]
                 )
             writer.writerow(row)
-<<<<<<< HEAD
-    except Exception as e:
-        print(f"Error writing to {output_file}: {e}", flush=True)
+    except Exception as err:
+        print(f"Error writing to {output_file}: {err}", flush=True)
 
 
 def log_accuracy_stable(error_msg, api, config, dtype, comp):
@@ -503,9 +502,5 @@
                     ]
                 )
             writer.writerow(row)
-    except Exception as e:
-        print(f"Error writing to {output_file}: {e}", flush=True)
-=======
     except Exception as err:
-        print(f"Error writing to {output_file}: {err}", flush=True)
->>>>>>> 7f22c0d8
+        print(f"Error writing to {output_file}: {err}", flush=True)