--- conflicted
+++ resolved
@@ -1391,7 +1391,6 @@
             "groups": "groups"
         }
     },
-<<<<<<< HEAD
     "paddle.nn.functional.embedding": 
     {
         "Rule": "EembeddingRule"
@@ -1550,7 +1549,8 @@
             "x": "input",
             "axis": "dim",
             "dtype": "dtype"
-=======
+        }
+    },
     "paddle.nn.functional.grid_sample": {
         "torch_api": "torch.nn.functional.grid_sample",
         "set_defaults":{
@@ -1562,7 +1562,6 @@
             "mode": "mode",
             "padding_mode": "padding_mode",
             "align_corners": "align_corners"
->>>>>>> dee60735
         }
     },
     "paddle.nn.functional.max_pool1d": {
@@ -6264,28 +6263,6 @@
             "axis": "dim"
         },
         "min_input_args": 1
-    },
-<<<<<<< HEAD
-    "paddle.nn.functional.grid_sample": {
-        "torch_api": "torch.nn.functional.grid_sample",
-        "paddle_torch_args_map": {
-            "x": "input",
-            "grid": "grid",
-            "mode": "mode",
-            "padding_mode": "padding_mode",
-            "align_corners": "align_corners"
-=======
-    "paddle.nn.functional.group_norm": {
-        "torch_api": "torch.nn.functional.group_norm",
-        "paddle_torch_args_map": {
-            "x": "input",
-            "num_groups": "num_groups",
-            "weight": "weight",
-            "bias": "bias",
-            "epsilon": "eps"
->>>>>>> dee60735
-        },
-        "min_input_args": 2
     },
     "paddle.nn.functional.gumbel_softmax": {
         "torch_api": "torch.nn.functional.gumbel_softmax",
