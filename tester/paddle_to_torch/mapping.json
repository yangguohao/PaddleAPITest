{
    "paddle.Tensor.abs": {
        "torch_api": "torch.Tensor.abs",
        "description": "_tmp_tensor_ = args[0], result = _tmp_tensor_.abs()"
    },
    "paddle.Tensor.add": {
        "torch_api": "torch.Tensor.add",
        "paddle_torch_args_map": {
            "y": "other"
        },
        "description": "_tmp_tensor_ = args[0], result = _tmp_tensor_.add(other=y)"
    },
    "paddle.add": {
        "torch_api": "torch.add",
        "paddle_torch_args_map": {
            "x": "input",
            "y": "other"
        },
        "torch_args": [],
        "torch_kwargs": {
            "alpha": 1
        },
        "description": "result = torch.add(input=x, other=y, alpha=1)"
    },
    "paddle.Tensor.all": {
        "torch_api": "torch.Tensor.all",
        "paddle_torch_args_map": {
            "axis": "dim",
            "keepdim": "keepdim"
        },
        "description": "_tmp_tensor_ = args[0], result = _tmp_tensor_.all(dim=dim, keepdim=keepdim)"
    },
    "paddle.Tensor.any": {
        "torch_api": "torch.Tensor.any",
        "paddle_torch_args_map": {
            "keepdim": "keepdim"
        },
        "torch_kwargs": {
            "dim": "None if locals().get('axis') is None or locals().get('axis') == [] or locals().get('axis') == () else axis"
        },
        "description": "_tmp_tensor_ = args[0], result = _tmp_tensor_.any(dim=dim, keepdim=keepdim)"
    },
    "paddle.Tensor.astype": {
        "torch_api": "torch.Tensor.to",
        "paddle_torch_args_map": {
            "dtype": "dtype"
        },
        "description": "_tmp_tensor_ = args[0], result = _tmp_tensor_.to(dtype=dtype)"
    },
    "paddle.add_n": {
        "Rule": "AddNRule"
    },
    "paddle.allclose": {
        "Rule": "AllcloseRule",
        "torch_api": "torch.allclose",
        "set_defaults": {
            "rtol": 1e-05,
            "atol": 1e-08,
            "equal_nan": "False"
        },
        "paddle_torch_args_map": {
            "x": "input",
            "y": "other",
            "rtol": "rtol",
            "atol": "atol",
            "equal_nan": "equal_nan"
        }
    },
    "paddle.arange": {
        "torch_api": "torch.arange",
        "paddle_torch_args_map": {
            "dtype": "dtype"
        },
        "torch_kwargs": {
            "start": "0 if locals().get('start') is None else start.item() if isinstance(start, torch.Tensor) else start",
            "end": "end.item() if isinstance(end, torch.Tensor) else end",
            "step": "1 if locals().get('step') is None else step.item() if isinstance(step, torch.Tensor) else step"
        },
        "description": "result = torch.arange(start=start, end=end, step=step, dtype=dtype)"
    },
    "paddle.Tensor.argmax": {
        "Rule": "ArgmaxRule",
        "torch_api": "torch.Tensor.argmax",
        "torch_kwargs": {
            "dim": "None if locals().get('axis') is None else axis.item() if isinstance(axis, torch.Tensor) else axis",
            "keepdim": "False if locals().get('keepdim') is None else keepdim"
        },
        "description": "_tmp_tensor_ = args[0], result = _tmp_tensor_.argmax(dim=axis, keepdim=keepdim)"
    },
    "paddle.argmax": {
        "Rule": "ArgmaxRule",
        "torch_api": "torch.argmax",
        "paddle_torch_args_map": {
            "x": "input"
        },
        "torch_kwargs": {
            "dim": "None if locals().get('axis') is None else axis.item() if isinstance(axis, torch.Tensor) else axis",
            "keepdim": "False if locals().get('keepdim') is None else keepdim"
        },
        "description": "result = torch.argmax(input=x, dim=axis, keepdim=keepdim)"
    },
    "paddle.argmin": {
        "torch_api": "torch.argmin",
        "Rule": "ArgminRule",
        "paddle_torch_args_map": {
            "x": "input",
            "axis": "dim",
            "keepdim": "keepdim"
        },
        "set_defaults": {
            "axis": "None",
            "keepdim": false,
            "dtype": "torch.int64"
        }
    },
    "paddle.assign": {
        "torch_api": "torch.clone",
        "Rule": "AssignRule",
        "description": "result = torch.clone(input=x)"
    },
    "paddle.atleast_1d": {
        "torch_api": "torch.atleast_1d",
        "torch_args": [
            "*{inputs}"
        ]
    },
    "paddle.atleast_2d": {
        "torch_api": "torch.atleast_2d",
        "torch_args": [
            "*{inputs}"
        ]
    },
    "paddle.atleast_3d": {
        "torch_api": "torch.atleast_3d",
        "torch_args": [
            "*{inputs}"
        ]
    },
    "paddle.as_strided": {
        "torch_api": "torch.as_strided",
        "paddle_torch_args_map": {
            "x": "input",
            "shape": "size",
            "stride": "stride",
            "offset": "storage_offset"
        },
        "description": "result = torch.as_strided(input=x, size=shape, stride=stride, storage_offset=offset)"
    },
    "paddle.Tensor.atanh": {
        "torch_api": "torch.Tensor.atanh",
        "description": "_tmp_tensor_ = args[0], result = _tmp_tensor_.atanh()"
    },
    "paddle.autograd.hessian": {
        "Rule": "HessianRule"
    },
    "paddle.autograd.jacobian": {
        "Rule": "JacobianRule"
    },
    "paddle.bincount": {
        "torch_api": "torch.bincount",
        "set_defaults": {
            "weights": "None",
            "minlength": 0
        },
        "paddle_torch_args_map": {
            "x": "input",
            "weights": "weights"
        },
        "torch_kwargs": {
            "minlength": "{minlength}.item() if torch.is_tensor({minlength}) else {minlength}"
        }
    },
    "paddle.binomial": {
        "Rule": "BinomialRule",
        "description": "result = torch.distributions.binomial.Binomial(total_count=tcnt, probs=tprob).sample()"
    },
    "paddle.bitwise_invert": {
        "torch_api": "torch.bitwise_not",
        "paddle_torch_args_map": {
            "x": "input",
            "out": "out"
        }
    },
    "paddle.bitwise_right_shift": {
        "Rule": "__rshift__Rule"
    },
    "paddle.broadcast_shape": {
        "Rule": "BroadcastShapeRule"
    },
    "paddle.broadcast_tensors": {
        "Rule": "BroadcastTensorsRule"
    },
    "paddle.Tensor.bernoulli_": {
        "torch_api": "torch.Tensor.bernoulli_",
        "paddle_torch_args_map": {
            "p": "p"
        }
    },
    "paddle.cartesian_prod": {
        "torch_api": "torch.cartesian_prod",
        "torch_args": [
            "*{x}"
        ]
    },
    "paddle.cast": {
        "Rule": "CastRule"
    },
    "paddle.Tensor.cast": {
        "Rule": "CastRule"
    },
    "paddle.clip": {
        "Rule": "ClipRule",
        "torch_api": "torch.clamp",
        "paddle_torch_args_map": {
            "x": "input",
            "min": "min",
            "max": "max"
        }
    },
    "paddle.chunk": {
        "torch_api": "torch.chunk",
        "Rule": "ChunkRule",
        "paddle_torch_args_map": {
            "x": "input",
            "chunks": "chunks",
            "axis": "dim"
        },
        "set_defaults": {
            "axis": "0"
        }
    },
    "paddle.Tensor.coalesce": {
        "torch_api": "torch.Tensor.coalesce"
    },
    "paddle.crop": {
        "Rule": "CropRule"
    },
    "paddle.cummax": {
        "torch_api": "torch.cummax",
        "Rule": "CumRule"
    },
    "paddle.cummin": {
        "torch_api": "torch.cummin",
        "Rule": "CumRule"
    },
    "paddle.cumprod": {
        "torch_api": "torch.cumprod",
        "Rule": "CumprodRule"
    },
    "paddle.cumsum": {
        "torch_api": "torch.cumsum",
        "Rule": "CumsumRule",
        "paddle_torch_args_map": {
            "x": "input",
            "axis": "dim",
            "dtype": "dtype"
        },
        "set_defaults": {
            "axis": "None",
            "dtype": "None"
        }
    },
    "paddle.Tensor.cumsum": {
        "torch_api": "torch.Tensor.cumsum",
        "Rule": "CumsumRule",
        "paddle_torch_args_map": {
            "axis": "dim",
            "dtype": "dtype"
        },
        "set_defaults": {
            "axis": "None",
            "dtype": "None"
        }
    },
    "paddle.cumulative_trapezoid": {
        "Rule": "CumulativeTrapezoidRule",
        "torch_api": "torch.cumulative_trapezoid",
        "set_defaults": {
            "x": "None",
            "dx": "None",
            "axis": -1
        },
        "paddle_torch_args_map": {
            "y": "y",
            "x": "x",
            "dx": "dx",
            "axis": "dim"
        }
    },
    "paddle.Tensor.cauchy_": {
        "torch_api": "torch.Tensor.cauchy_",
        "paddle_torch_args_map": {
            "loc": "median",
            "scale": "sigma"
        }
    },
    "paddle.Tensor.ceil": {
        "torch_api": "torch.Tensor.ceil"
    },
    "paddle.Tensor.conj": {
        "torch_api": "torch.Tensor.conj"
    },
    "paddle.Tensor.cos": {
        "torch_api": "torch.Tensor.cos"
    },
    "paddle.Tensor.cumprod": {
        "torch_api": "torch.Tensor.cumprod",
        "paddle_torch_args_map": {
            "dim": "dim",
            "dtype": "dtype"
        }
    },
    "paddle.divide": {
        "torch_api": "torch.divide",
        "paddle_torch_args_map": {
            "x": "input",
            "y": "other"
        }
    },
    "paddle.Tensor.detach": {
        "torch_api": "torch.Tensor.detach"
    },
    "paddle.diag": {
        "torch_api": "torch.diag",
        "Rule": "DiagRule",
        "set_defaults": {
            "offset": "0",
            "padding_value": "0"
        }
    },
    "paddle.Tensor.digamma": {
        "torch_api": "torch.Tensor.digamma"
    },
    "paddle.Tensor.dim": {
        "torch_api": "torch.Tensor.dim"
    },
    "paddle.Tensor.divide": {
        "torch_api": "torch.Tensor.true_divide",
        "paddle_torch_args_map": {
            "y": "other"
        }
    },
    "paddle.nn.functional.dropout": {
        "Rule": "DropoutRule"
    },
    "paddle.nn.functional.dropout2d": {
        "Rule": "Dropout2dRule"
    },
    "paddle.nn.functional.dropout3d": {
        "Rule": "Dropout3dRule"
    },
    "paddle.nn.functional.hardtanh": {
        "Rule": "HardtanhRule",
        "torch_api": "torch.nn.functional.hardtanh",
        "paddle_torch_args_map": {
            "x": "input",
            "min": "min_val",
            "max": "max_val",
            "inplace": "inplace"
        },
        "set_defaults": {
            "min": "-1.0",
            "max": "1.0"
        },
        "min_input_args": 1
    },
    "paddle.dsplit": {
        "Rule": "SsplitRule",
        "torch_api": "torch.dsplit",
        "paddle_torch_args_map": {
            "x": "input"
        }
    },
    "paddle.dot": {
        "torch_api": "torch.dot",
        "Rule": "DotRule"
    },
    "paddle.Tensor.dot": {
        "torch_api": "torch.Tensor.dot",
        "Rule": "DotRule"
    },
    "paddle.einsum": {
        "Rule": "EinsumRule",
        "torch_api": "torch.einsum"
    },
    "paddle.equal_all": {
        "torch_api": "torch.equal",
        "paddle_torch_args_map": {
            "x": "input",
            "y": "other"
        }
    },
    "paddle.empty": {
        "Rule": "EmptyRule"
    },
    "paddle.empty_like": {
        "torch_api": "torch.empty_like",
        "paddle_torch_args_map": {
            "x": "input",
            "dtype": "dtype"
        }
    },
    "paddle.expand": {
        "Rule": "ExpandRule"
    },
    "paddle.Tensor.expand": {
        "Rule": "ExpandRule"
    },
    "paddle.expand_as": {
        "Rule": "ExpandasRule"
    },
    "paddle.Tensor.equal_all": {
        "torch_api": "torch.Tensor.equal",
        "paddle_torch_args_map": {
            "y": "other"
        }
    },
    "paddle.Tensor.erfinv": {
        "torch_api": "torch.Tensor.erfinv"
    },
    "paddle.Tensor.exp": {
        "torch_api": "torch.Tensor.exp"
    },
    "paddle.Tensor.exponential_": {
        "torch_api": "torch.Tensor.exponential_",
        "paddle_torch_args_map": {
            "lam": "lambd"
        },
        "torch_kwargs": {
            "generator": "None"
        }
    },
    "paddle.eye": {
        "torch_api": "torch.eye",
        "Rule": "EyeRule",
        "paddle_torch_args_map": {
            "dtype": "dtype",
            "num_columns": "m",
            "num_rows": "n"
        },
        "set_defaults": {
            "dtype": "None",
            "num_columns": "None"
        }
    },
    "paddle.flip": {
        "torch_api": "torch.flip",
        "paddle_torch_args_map": {
            "x": "input"
        },
        "torch_kwargs": {
            "dims": "[axis] if isinstance(axis, int) else axis"
        },
        "description": "no need to use locals().get('axis') sice axis is a positional argument without default value (must input)"
    },
    "paddle.floor_divide": {
        "torch_api": "torch.floor_divide",
        "paddle_torch_args_map": {
            "x": "input",
            "y": "other"
        }
    },
    "paddle.floor_mod": {
        "torch_api": "torch.fmod",
        "paddle_torch_args_map": {
            "x": "input",
            "y": "other"
        }
    },
    "paddle.frac": {
        "Rule": "FracRule",
        "description": "result = torch.frac(input=x) if x.dtype not in [float16, float32, float64] else result = torch.frac(input=x.to(torch.float64)).to(src_x_dtype), since torch.frac only support float16, float32, float64"
    },
    "paddle.frexp": {
        "torch_api": "torch.frexp",
        "paddle_torch_args_map": {
            "x": "input"
        }
    },
    "paddle.Tensor.fill_diagonal_tensor": {
        "Rule": "FillDiagonalTensorRule"
    },
    "paddle.Tensor.flip": {
        "torch_api": "torch.Tensor.flip",
        "torch_kwargs": {
            "dims": "tuple([axis]) if isinstance(axis, int) else tuple(axis)"
        }
    },
    "paddle.Tensor.floor": {
        "torch_api": "torch.Tensor.floor"
    },
    "paddle.Tensor.frexp": {
        "torch_api": "torch.Tensor.frexp"
    },
    "paddle.full": {
        "Rule": "FullRule",
        "torch_api": "torch.full",
        "paddle_torch_args_map": {
            "shape": "size",
            "fill_value": "fill_value",
            "dtype": "dtype"
        },
        "description": "result = torch.full(size=shape, fill_value=fill_value, dtype=dtype)"
    },
    "paddle.full_like": {
        "torch_api": "torch.full_like",
        "paddle_torch_args_map": {
            "x": "input",
            "dtype": "dtype"
        },
        "torch_kwargs": {
            "fill_value": "fill_value.item() if isinstance(fill_value, torch.Tensor) else fill_value"
        },
        "description": "result = torch.full_like(input=x, fill_value=torch_kwargs['fill_value'], dtype=dtype)"
    },
    "paddle.incubate.nn.functional.fused_bias_dropout_residual_layer_norm": {
        "Rule": "FusedBiasDropoutResidualLayerNormRule"
    },
    "paddle.incubate.nn.functional.fused_dropout_add": {
        "Rule": "FusedDropoutAddRule"
    },
    "paddle.incubate.nn.functional.fused_layer_norm": {
        "Rule": "FusedLayerNormRule"
    },
    "paddle.incubate.nn.functional.fused_feedforward": {
        "Rule": "FusedFeedforwardRule"
    },
    "paddle.incubate.nn.functional.fused_linear_activation": {
        "Rule": "FusedLinearActivationRule"
    },
    "paddle.incubate.nn.functional.fused_linear": {
        "Rule": "FusedLinearRule"
    },
    "paddle.gammaln": {
        "torch_api": "torch.special.gammaln",
        "paddle_torch_args_map": {
            "x": "input"
        }
    },
    "paddle.gather_nd": {
        "Rule": "Gather_ndRule"
    },
    "paddle.gather": {
        "Rule": "GatherRule"
    },
    "paddle.Tensor.gather": {
        "Rule": "GatherRule"
    },
    "paddle.Tensor.gather_nd": {
        "Rule": "Gather_ndRule"
    },
    "paddle.Tensor.geometric_": {
        "torch_api": "torch.Tensor.geometric_",
        "paddle_torch_args_map": {
            "probs": "p"
        },
        "torch_kwargs": {
            "generator": "None"
        }
    },
    "paddle.nn.functional.gather_tree": {
        "Rule": "Gather_treeRule"
    },
    "paddle.vision.ops.generate_proposals": {
        "Rule": "GenerateProposalsRule"
    },
    "paddle.geometric.sample_neighbors": {
        "Rule": "SampleNeighborsRule"
    },
    "paddle.geometric.segment_max": {
        "Rule": "SegmentMaxRule"
    },
    "paddle.geometric.segment_mean": {
        "Rule": "SegmentRule"
    },
    "paddle.geometric.segment_min": {
        "Rule": "SegmentRule"
    },
    "paddle.geometric.segment_sum": {
        "Rule": "SegmentRule"
    },
    "paddle.geometric.send_u_recv": {
        "Rule": "SendURecvRule"
    },
    "paddle.geometric.send_ue_recv": {
        "Rule": "SendUERecvRule"
    },
    "paddle.geometric.send_uv": {
        "Rule": "SendUvRule"
    },
    "paddle.greater_equal": {
        "torch_api": "torch.ge",
        "paddle_torch_args_map": {
            "x": "input",
            "y": "other"
        },
        "description": "result = torch.ge(input=x, other=y)"
    },
    "paddle.Tensor.greater_equal": {
        "torch_api": "torch.Tensor.ge",
        "paddle_torch_args_map": {
            "y": "other"
        },
        "description": "_tmp_tensor_ = args[0], result = _tmp_tensor_.ge(other=y)"
    },
    "paddle.greater_than": {
        "torch_api": "torch.gt",
        "paddle_torch_args_map": {
            "x": "input",
            "y": "other"
        },
        "description": "result = torch.gt(input=x, other=y)"
    },
    "paddle.audio.functional.get_window": {
        "Rule": "GetWindowRule"
    },
    "paddle.histogram": {
        "Rule": "HistogramRule",
        "torch_api": "torch.histc",
        "paddle_torch_args_map": {
            "input": "input",
            "bins": "bins",
            "min": "min",
            "max": "max"
        }
    },
    "paddle.histogram_bin_edges": {
        "Rule": "HistogramBinEdgeRule"
    },
    "paddle.hsplit": {
        "Rule": "SsplitRule",
        "torch_api": "torch.hsplit",
        "paddle_torch_args_map": {
            "x": "input"
        }
    },
    "paddle.is_empty": {
        "Rule": "IsEmptyRule"
    },
    "paddle.Tensor.isinf": {
        "torch_api": "torch.Tensor.isinf"
    },
    "paddle.Tensor.isnan": {
        "torch_api": "torch.Tensor.isnan"
    },
    "paddle.Tensor.item": {
        "Rule": "ItemRule"
    },
    "paddle.Tensor.imag": {
        "torch_api": "torch.Tensor.imag",
        "is_attribute": true
    },
    "paddle.Tensor.inverse": {
        "torch_api": "torch.Tensor.inverse"
    },
    "paddle.Tensor.is_coalesced": {
        "torch_api": "torch.Tensor.is_coalesced"
    },
    "paddle.Tensor.is_complex": {
        "torch_api": "torch.Tensor.is_complex"
    },
    "paddle.increment": {
        "Rule": "IncrementRule"
    },
    "paddle.index_add": {
        "Rule": "IndexAddRule"
    },
    "paddle.index_put": {
        "Rule": "IndexPutRule",
        "paddle_torch_args_map": {
            "indices": "indices",
            "accumulate": "accumulate",
            "value": "values"
        },
        "set_defaults": {
            "accumulate": "False"
        }
    },
    "paddle.index_sample": {
        "Rule": "IndexSampleRule"
    },
    "paddle.index_fill": {
        "torch_api": "torch.index_fill",
        "paddle_torch_args_map": {
            "x": "input",
            "axis": "dim",
            "value": "value"
        },
        "torch_kwargs": {
            "index": "{index}.to(torch.int64) if {index}.dtype != torch.int64 else {index}"
        }
    },
    "paddle.incubate.nn.functional.blha_get_max_len": {
        "Rule": "BlhaGetMaxLenRule"
    },
    "paddle.incubate.segment_max": {
        "Rule": "SegmentRule"
    },
    "paddle.incubate.segment_mean": {
        "Rule": "SegmentRule"
    },
    "paddle.incubate.segment_min": {
        "Rule": "SegmentRule"
    },
    "paddle.incubate.segment_sum": {
        "Rule": "SegmentRule"
    },
    "paddle.incubate.softmax_mask_fuse": {
        "Rule": "SoftmaxMaskFuseRule"
    },
    "paddle.incubate.softmax_mask_fuse_upper_triangle": {
        "Rule": "SoftmaxMaskFuseUpperTriangleRule"
    },
    "paddle.incubate.nn.functional.variable_length_memory_efficient_attention": {
        "Rule": "VariableLengthMemoryEfficientAttentionRule"
    },
    "paddle.incubate.nn.functional.masked_multihead_attention": {
        "Rule": "MaskedMultiheadAttentionRule"
    },
    "paddle.incubate.nn.functional.fused_bias_act": {
        "Rule": "FusedBiasActRule"
    },
    "paddle.incubate.nn.functional.fused_matmul_bias": {
        "Rule": "FusedMatmulBiasRule"
    },
    "paddle.incubate.nn.functional.fused_multi_head_attention": {
        "Rule": "FusedMultiHeadAttentionRule"
    },
    "paddle.incubate.nn.functional.fused_rms_norm": {
        "Rule": "FusedRMSNormRule"
    },
    "paddle.incubate.nn.functional.fused_rotary_position_embedding": {
        "Rule": "FusedRotaryPositionEmbeddingRule"
    },
    "paddle.kthvalue": {
        "torch_api": "torch.kthvalue",
        "paddle_torch_args_map": {
            "x": "input",
            "k": "k",
            "axis": "dim",
            "keepdim": "keepdim"
        }
    },
    "paddle.lcm": {
        "Rule": "LcmRule"
    },
    "paddle.ldexp": {
        "torch_api": "torch.ldexp",
        "paddle_torch_args_map": {
            "x": "input",
            "y": "other"
        }
    },
    "paddle.less": {
        "torch_api": "torch.lt",
        "paddle_torch_args_map": {
            "x": "input",
            "y": "other"
        },
        "description": "result = torch.lt(input=x, other=y)"
    },
    "paddle.less_equal": {
        "torch_api": "torch.le",
        "paddle_torch_args_map": {
            "x": "input",
            "y": "other"
        },
        "description": "result = torch.le(input=x, other=y)"
    },
    "paddle.less_than": {
        "torch_api": "torch.lt",
        "paddle_torch_args_map": {
            "x": "input",
            "y": "other"
        },
        "description": "result = torch.lt(input=x, other=y)"
    },
    "paddle.Tensor.less": {
        "torch_api": "torch.Tensor.less",
        "paddle_torch_args_map": {
            "y": "other"
        }
    },
    "paddle.linspace": {
        "torch_api": "torch.linspace",
        "paddle_torch_args_map": {
            "dtype": "dtype"
        },
        "torch_kwargs": {
            "start": "start.reshape([]) if isinstance(start, torch.Tensor) else start",
            "end": "stop.reshape([]) if isinstance(stop, torch.Tensor) else stop",
            "steps": "int(num) if isinstance(num, (float, torch.Tensor)) else num"
        },
        "description": "result = torch.linspace(start=torch_kwargs['start'], end=torch_kwargs['end'], steps=torch_kwargs['step'], dtype=dtype)"
    },
    "paddle.Tensor.lgamma": {
        "torch_api": "torch.Tensor.lgamma"
    },
    "paddle.linalg.corrcoef": {
        "Rule": "CorrcoefRule"
    },
    "paddle.linalg.cov": {
        "Rule": "CovRule",
        "torch_api": "torch.cov",
        "set_defaults": {
            "ddof": "True",
            "fweights": "None",
            "aweights": "None",
            "rowvar": "True"
        },
        "paddle_torch_args_map": {
            "x": "input",
            "fweights": "fweights"
        },
        "torch_kwargs": {
            "correction": "int(ddof)",
            "aweights": "aweights.to(torch.float) if torch.is_tensor(aweights) else aweights"
        }
    },
    "paddle.linalg.eig": {
        "torch_api": "torch.linalg.eig",
        "paddle_torch_args_map": {
            "x": "input"
        }
    },
    "paddle.linalg.lu": {
        "torch_api": "torch.lu",
        "paddle_torch_args_map": {
            "x": "A",
            "pivot": "pivot",
            "get_infos": "get_infos"
        }
    },
    "paddle.linalg.matrix_transpose": {
        "Rule": "Matrix_transposeRule"
    },
    "paddle.linalg.matrix_rank": {
        "Rule": "MatrixRankRule",
        "torch_api": "torch.linalg.matrix_rank",
        "paddle_torch_args_map": {
            "x": "input",
            "tol": "tol",
            "hermitian": "hermitian",
            "atol": "atol",
            "rtol": "rtol"
        },
        "set_defaults": {
            "tol": "None",
            "hermitian": "False",
            "atol": "None",
            "rtol": "None"
        },
        "min_input_args": 1
    },
    "paddle.linalg.qr": {
        "Rule": "QrRule"
    },
    "paddle.linalg.slogdet": {
        "Rule": "SlogdetRule"
    },
    "paddle.linalg.svd": {
        "torch_api": "torch.linalg.svd",
        "paddle_torch_args_map": {
            "x": "A",
            "full_matrices": "full_matrices"
        }
    },
    "paddle.linalg.triangular_solve": {
        "Rule": "TriangularSolveRule"
    },
    "paddle.linalg.eigh": {
        "torch_api": "torch.linalg.eigh",
        "paddle_torch_args_map": {
            "x": "input",
            "UPLO": "UPLO"
        }
    },
    "paddle.linalg.svdvals": {
        "torch_api": "torch.linalg.svdvals",
        "paddle_torch_args_map": {
            "x": "A"
        }
    },
    "paddle.linalg.lu_unpack": {
        "torch_api": "torch.lu_unpack",
        "paddle_torch_args_map": {
            "x": "LU_data",
            "y": "LU_pivots",
            "unpack_data": "unpack_ludata",
            "unpack_pivots": "unpack_pivots"
        }
    },
    "paddle.linalg.norm": {
        "Rule": "NormRule",
        "set_defaults": {
            "p": "None",
            "axis": "None",
            "keepdim": "False",
            "name": "None"
        },
        "torch_api": "torch.linalg.norm",
        "paddle_torch_args_map": {
            "x": "input",
            "p": "ord",
            "axis": "dim",
            "keepdim": "keepdim"
        },
        "min_input_args": 1
    },
    "paddle.linalg.lstsq": {
        "Rule": "LstsqRule",
        "set_defaults": {
            "rcond": "None",
            "driver": "None"
        },
        "torch_api": "torch.linalg.lstsq",
        "paddle_torch_args_map": {
            "x": "input",
            "y": "b",
            "rcond": "rcond",
            "driver": "driver"
        },
        "min_input_args": 2
    },
    "paddle.logaddexp": {
        "Rule": "LogaddexpRule",
        "torch_api": "torch.logaddexp",
        "paddle_torch_args_map": {
            "x": "input",
            "y": "other"
        }
    },
    "paddle.Tensor.log": {
        "torch_api": "torch.Tensor.log"
    },
    "paddle.Tensor.log10": {
        "torch_api": "torch.Tensor.log10"
    },
    "paddle.Tensor.log1p": {
        "torch_api": "torch.Tensor.log1p"
    },
    "paddle.logcumsumexp": {
        "Rule": "LogcumsumexpRule",
        "description": "result = torch.logcumsumexp(input=x, dim=axis)"
    },
    "paddle.Tensor.logical_not": {
        "torch_api": "torch.Tensor.logical_not"
    },
    "paddle.logspace": {
        "torch_api": "torch.logspace",
        "paddle_torch_args_map": {
            "dtype": "dtype"
        },
        "torch_kwargs": {
            "start": "start.reshape([]) if isinstance(start, torch.Tensor) else start",
            "end": "stop.reshape([]) if isinstance(stop, torch.Tensor) else stop",
            "steps": "int(num.item()) if isinstance(num, torch.Tensor) else int(num)",
            "base": "float(base.item()) if isinstance(base, torch.Tensor) else float(base)"
        },
        "set_defaults": {
            "base": 10.0
        },
        "description": "result = torch.logspace(start=start, end=stop, steps=num, base=base, dtype=dtype)"
    },
    "paddle.logsumexp": {
        "torch_api": "torch.logsumexp",
        "set_defaults": {
            "axis": "None",
            "keepdim": "False"
        },
        "paddle_torch_args_map": {
            "x": "input",
            "keepdim": "keepdim"
        },
        "torch_kwargs": {
            "dim": "tuple(range({x}.dim())) if {axis} is None else {axis}"
        }
    },
    "paddle.log_normal": {
        "torch_api": "torch.normal",
        "Rule": "LogNormalRule",
        "paddle_torch_args_map": {
            "mean": "mean",
            "std": "std",
            "shape": "size"
        },
        "set_defaults": {
            "mean": 1.0,
            "std": 2.0
        }
    },
    "paddle.Tensor.log_normal_": {
        "torch_api": "torch.Tensor.log_normal_",
        "paddle_torch_args_map": {
            "mean": "mean",
            "std": "std"
        }
    },
    "paddle.masked_fill": {
        "torch_api": "torch.masked_fill",
        "paddle_torch_args_map": {
            "x": "input",
            "mask": "mask"
        },
        "torch_kwargs": {
            "value": "value.squeeze() if torch.is_tensor(value) and value.ndim == 1 else value"
        }
    },
    "paddle.matmul": {
        "Rule": "MatmulRule",
        "torch_api": "torch.matmul",
        "paddle_torch_args_map": {
            "x": "input",
            "y": "other"
        }
    },
    "paddle.matrix_transpose": {
        "Rule": "Matrix_transposeRule"
    },
    "paddle.Tensor.matmul": {
        "torch_api": "torch.Tensor.matmul",
        "Rule": "MatmulTensorRule",
        "paddle_torch_args_map": {
            "y": "other"
        },
        "set_defaults": {
            "transpose_x": "False",
            "transpose_y": "False"
        }
    },
    "paddle.median": {
        "Rule": "MedianRule"
    },
    "paddle.mm": {
        "torch_api": "torch.matmul",
        "Rule": "MmRule",
        "paddle_torch_args_map": {
            "input": "input",
            "mat2": "other"
        }
    },
    "paddle.mod": {
        "torch_api": "torch.fmod",
        "paddle_torch_args_map": {
            "x": "input",
            "y": "other"
        }
    },
    "paddle.multinomial": {
        "torch_api": "torch.multinomial",
        "paddle_torch_args_map": {
            "x": "input",
            "num_samples": "num_samples",
            "replacement": "replacement"
        }
    },
    "paddle.Tensor.mod": {
        "torch_api": "torch.Tensor.fmod",
        "paddle_torch_args_map": {
            "y": "other"
        }
    },
    "paddle.mode": {
        "torch_api": "torch.mode",
        "paddle_torch_args_map": {
            "x": "input",
            "axis": "dim",
            "keepdim": "keepdim"
        }
    },
    "paddle.Tensor.max": {
        "torch_api": "torch.Tensor.max",
        "paddle_torch_args_map": {
            "axis": "dim",
            "keepdim": "keepdim"
        }
    },
    "paddle.Tensor.min": {
        "torch_api": "torch.Tensor.min",
        "paddle_torch_args_map": {
            "axis": "dim",
            "keepdim": "keepdim"
        }
    },
    "paddle.Tensor.multiply": {
        "torch_api": "torch.Tensor.mul",
        "paddle_torch_args_map": {
            "y": "other"
        }
    },
    "paddle.multiplex": {
        "Rule": "MultiplexRule"
    },
    "paddle.multiply": {
        "torch_api": "torch.mul",
        "paddle_torch_args_map": {
            "x": "input",
            "y": "other"
        }
    },
    "paddle.max": {
        "torch_api": "torch.amax",
        "Rule": "ReduceRule",
        "set_defaults": {
            "axis": "None",
            "keepdim": "False"
        }
    },
    "paddle.min": {
        "torch_api": "torch.amin",
        "Rule": "ReduceRule",
        "set_defaults": {
            "axis": "None",
            "keepdim": "False"
        }
    },
    "paddle.meshgrid": {
        "torch_api": "torch.meshgrid",
        "torch_args": [
            "*args"
        ]
    },
    "paddle.mean": {
        "torch_api": "torch.mean",
        "Rule": "ReduceRule",
        "set_defaults": {
            "axis": "None",
            "keepdim": "False"
        }
    },
    "paddle.Tensor.mean": {
        "torch_api": "torch.Tensor.mean",
        "Rule": "ReduceRule",
        "set_defaults": {
            "axis": "None",
            "keepdim": "False"
        }
    },
    "paddle.nanmedian": {
        "Rule": "NanmedianRule"
    },
    "paddle.nanquantile": {
        "Rule": "QuantileRule",
        "torch_api": "torch.nanquantile",
        "set_defaults": {
            "axis": "None",
            "keepdim": "False",
            "interpolation": "'linear'"
        },
        "paddle_torch_args_map": {
            "x": "input",
            "q": "q",
            "axis": "dim",
            "keepdim": "keepdim",
            "interpolation": "interpolation"
        }
    },
    "paddle.negative": {
        "torch_api": "torch.negative",
        "paddle_torch_args_map": {
            "x": "input"
        }
    },
    "paddle.Tensor.neg": {
        "torch_api": "torch.Tensor.neg"
    },
    "paddle.nn.functional.adaptive_log_softmax_with_loss": {
        "Rule": "Adaptive_log_softmax_with_lossRule"
    },
    "paddle.Tensor.nonzero": {
        "torch_api": "torch.Tensor.nonzero",
        "paddle_torch_args_map": {
            "as_tuple": "as_tuple"
        }
    },
    "paddle.normal": {
        "Rule": "NormalRule"
    },
    "paddle.Tensor.norm": {
        "torch_api": "torch.Tensor.norm",
        "paddle_torch_args_map": {
            "p": "p",
            "axis": "dim",
            "keepdim": "keepdim"
        }
    },
    "paddle.Tensor.normal_": {
        "torch_api": "torch.Tensor.normal_",
        "paddle_torch_args_map": {
            "mean": "mean",
            "std": "std"
        },
        "torch_kwargs": {
            "generator": "None"
        }
    },
    "paddle.Tensor.not_equal": {
        "torch_api": "torch.Tensor.not_equal",
        "paddle_torch_args_map": {
            "y": "other"
        }
    },
    "paddle.nn.functional.affine_grid": {
        "torch_api": "torch.nn.functional.affine_grid",
        "paddle_torch_args_map": {
            "theta": "theta",
            "align_corners": "align_corners"
        },
        "torch_kwargs": {
            "size": "tuple(out_shape.tolist()) if torch.is_tensor(out_shape) else out_shape"
        }
    },
    "paddle.nn.functional.avg_pool1d": {
        "Rule": "PoolRule",
        "torch_api": "torch.nn.functional.avg_pool1d",
        "set_defaults": {
            "padding": 0,
            "stride": "None",
            "exclusive": false
        },
        "paddle_torch_args_map": {
            "x": "input",
            "kernel_size": "kernel_size",
            "stride": "stride",
            "padding": "padding",
            "ceil_mode": "ceil_mode"
        },
        "torch_kwargs": {
            "count_include_pad": "not {exclusive}"
        }
    },
    "paddle.nn.functional.avg_pool2d": {
        "Rule": "PoolRule",
        "torch_api": "torch.nn.functional.avg_pool2d",
        "set_defaults": {
            "padding": 0,
            "stride": "None",
            "exclusive": false,
            "data_format": "'NCHW'"
        },
        "paddle_torch_args_map": {
            "x": "input",
            "kernel_size": "kernel_size",
            "stride": "stride",
            "padding": "padding",
            "ceil_mode": "ceil_mode",
            "divisor_override": "divisor_override"
        },
        "torch_kwargs": {
            "count_include_pad": "not {exclusive}"
        }
    },
    "paddle.nn.functional.avg_pool3d": {
        "Rule": "PoolRule",
        "torch_api": "torch.nn.functional.avg_pool3d",
        "set_defaults": {
            "padding": 0,
            "stride": "None",
            "exclusive": false,
            "data_format": "'NCDHW'"
        },
        "paddle_torch_args_map": {
            "x": "input",
            "kernel_size": "kernel_size",
            "stride": "stride",
            "padding": "padding",
            "ceil_mode": "ceil_mode",
            "divisor_override": "divisor_override"
        },
        "torch_kwargs": {
            "count_include_pad": "not {exclusive}"
        }
    },
    "paddle.nn.functional.batch_norm": {
        "Rule": "BatchNormRule",
        "torch_api": "torch.nn.functional.batch_norm",
        "set_defaults": {
            "momentum": 0.9
        },
        "paddle_torch_args_map": {
            "x": "input",
            "running_mean": "running_mean",
            "running_var": "running_var",
            "weight": "weight",
            "bias": "bias",
            "epsilon": "eps",
            "training": "training"
        },
        "torch_kwargs": {
            "momentum": "1 - {momentum}"
        }
    },
    "paddle.nn.functional.bilinear": {
        "torch_api": "torch.nn.functional.bilinear",
        "paddle_torch_args_map": {
            "x1": "input1",
            "x2": "input2",
            "weight": "weight"
        },
        "torch_kwargs": {
            "bias": "{bias}.squeeze(0) if '{bias}' in locals() else None"
        }
    },
    "paddle.nn.functional.channel_shuffle": {
        "Rule": "DataFormatRule",
        "torch_api": "torch.nn.functional.channel_shuffle",
        "paddle_torch_args_map": {
            "x": "input",
            "groups": "groups"
        }
    },
    "paddle.nn.functional.binary_cross_entropy": {
        "Rule": "WeightDetachRule",
        "torch_api": "torch.nn.functional.binary_cross_entropy",
        "paddle_torch_args_map": {
            "input": "input",
            "label": "target",
            "weight": "weight",
            "reduction": "reduction"
        }
    },
    "paddle.nn.functional.cross_entropy": {
        "Rule": "CrossEntropyRule"
    },
    "paddle.nn.functional.binary_cross_entropy_with_logits": {
        "Rule": "WeightDetachRule",
        "torch_api": "torch.nn.functional.binary_cross_entropy_with_logits",
        "paddle_torch_args_map": {
            "logit": "input",
            "label": "target",
            "weight": "weight",
            "reduction": "reduction",
            "pos_weight": "pos_weight"
        }
    },
    "paddle.nn.functional.cosine_embedding_loss": {
        "Rule": "CosineEmbeddingLossRule",
        "torch_api": "torch.nn.functional.cosine_embedding_loss",
        "paddle_torch_args_map": {
            "input1": "input1",
            "input2": "input2",
            "label": "target",
            "margin": "margin",
            "reduction": "reduction"
        }
    },
    "paddle.nn.functional.ctc_loss": {
        "Rule": "CtcLossRule"
    },
    "paddle.nn.functional.dice_loss": {
        "Rule": "DiceLossRule"
    },
    "paddle.nn.functional.fold": {
        "torch_api": "torch.nn.functional.fold",
        "set_defaults": {
            "strides": 1,
            "paddings": 0,
            "dilations": 1
        },
        "paddle_torch_args_map": {
            "x": "input",
            "output_sizes": "output_size",
            "kernel_sizes": "kernel_size",
            "strides": "stride",
            "dilations": "dilation"
        },
        "torch_kwargs": {
            "padding": "(paddings[0], paddings[2]) if isinstance(paddings, list) and len(paddings) == 4 else paddings"
        }
    },
    "paddle.nn.functional.fractional_max_pool2d": {
        "Rule": "FractionalMaxPoolRule",
        "torch_api": "torch.nn.functional.fractional_max_pool2d",
        "paddle_torch_args_map": {
            "x": "input",
            "kernel_size": "kernel_size",
            "output_size": "output_size",
            "return_mask": "return_indices",
            "_random_samples": "random_u"
        }
    },
    "paddle.nn.functional.fractional_max_pool3d": {
        "Rule": "FractionalMaxPoolRule",
        "torch_api": "torch.nn.functional.fractional_max_pool3d",
        "paddle_torch_args_map": {
            "x": "input",
            "kernel_size": "kernel_size",
            "output_size": "output_size",
            "return_mask": "return_indices",
            "_random_samples": "random_u"
        }
    },
    "paddle.nn.functional.layer_norm": {
        "Rule": "LayerNormRule",
        "torch_api": "torch.nn.functional.layer_norm",
        "set_defaults": {
            "epsilon": 1e-05,
            "weight": "None",
            "bias": "None"
        },
        "paddle_torch_args_map": {
            "x": "input",
            "normalized_shape": "normalized_shape",
            "weight": "weight",
            "bias": "bias",
            "epsilon": "eps"
        }
    },
    "paddle.nn.functional.margin_ranking_loss": {
        "torch_api": "torch.nn.functional.margin_ranking_loss",
        "paddle_torch_args_map": {
            "input": "input1",
            "other": "input2",
            "margin": "margin",
            "reduction": "reduction"
        },
        "torch_kwargs": {
            "target": "torch.broadcast_to({label}, {input}.shape)"
        }
    },
    "paddle.nn.functional.class_center_sample": {
        "Rule": "ClassCenterSampleRule"
    },
    "paddle.nn.functional.gelu": {
        "torch_api": "torch.nn.functional.gelu",
        "set_defaults": {
            "approximate": false
        },
        "paddle_torch_args_map": {
            "x": "input"
        },
        "torch_kwargs": {
            "approximate": "'tanh' if {approximate} else 'none'"
        }
    },
    "paddle.nn.functional.group_norm": {
        "Rule": "GroupNormRule"
    },
<<<<<<< HEAD
    "paddle.nn.functional.hardsigmoid": {
        "Rule": "HardsigmoidRule",
        "torch_api": "torch.nn.functional.hardsigmoid",
        "paddle_torch_args_map": {
            "x": "input",
            "inplace": "inplace"
        },
        "set_defaults": {
            "slope": "0.1666667",
            "offset": "0.5"
        }
    },
    "paddle.nn.functional.hinge_embedding_loss":{
=======
    "paddle.nn.functional.hinge_embedding_loss": {
>>>>>>> 0aaaa834
        "torch_api": "torch.nn.functional.hinge_embedding_loss",
        "paddle_torch_args_map": {
            "input": "input",
            "label": "target",
            "margin": "margin",
            "reduction": "reduction"
        }
    },
    "paddle.nn.functional.hsigmoid_loss": {
        "Rule": "HsigmoidLossRule"
    },
    "paddle.nn.functional.label_smooth": {
        "Rule": "LabelSmoothRule"
    },
    "paddle.nn.functional.log_loss": {
        "Rule": "LogLossRule"
    },
    "paddle.nn.functional.margin_cross_entropy": {
        "Rule": "MarginCrossEntropyRule"
    },
    "paddle.nn.functional.maxout": {
        "Rule": "MaxoutRule"
    },
    "paddle.nn.functional.npair_loss": {
        "Rule": "NpairlossRule"
    },
    "paddle.nn.functional.rnnt_loss": {
        "Rule": "RnntLossRule"
    },
    "paddle.nn.functional.sequence_mask": {
        "Rule": "SquenceMaskRule"
    },
    "paddle.nn.functional.sigmoid_focal_loss": {
        "Rule": "SigmoidFocalLossRule"
    },
    "paddle.nn.functional.softmax_with_cross_entropy": {
        "Rule": "SoftmaxWithCrossEntropyRule"
    },
    "paddle.nn.functional.square_error_cost": {
        "Rule": "SquareErrorCostRule"
    },
    "paddle.nn.functional.swish": {
        "Rule": "SwishRule"
    },
    "paddle.nn.functional.temporal_shift": {
        "Rule": "TemporalShiftRule"
    },
    "paddle.nn.functional.unfold": {
        "torch_api": "torch.nn.functional.unfold",
        "set_defaults": {
            "strides": 1,
            "paddings": 0,
            "dilations": 1
        },
        "paddle_torch_args_map": {
            "x": "input",
            "kernel_sizes": "kernel_size",
            "dilations": "dilation",
            "strides": "stride"
        },
        "torch_kwargs": {
            "padding": "({paddings}[0], {paddings}[2]) if isinstance({paddings}, list) and len({paddings}) == 4 else {paddings}"
        }
    },
    "paddle.nn.functional.zeropad2d": {
        "Rule": "Zeropad2dRule"
    },
    "paddle.nn.functional.instance_norm": {
        "torch_api": "torch.nn.functional.instance_norm",
        "paddle_torch_args_map": {
            "x": "input",
            "running_mean": "running_mean",
            "running_var": "running_var",
            "weight": "weight",
            "bias": "bias",
            "eps": "eps",
            "momentum": "momentum"
        }
    },
    "paddle.nn.functional.interpolate": {
        "Rule": "InterpolateRule"
    },
    "paddle.nn.functional.pixel_shuffle": {
        "Rule": "DataFormatRule",
        "torch_api": "torch.nn.functional.pixel_shuffle",
        "set_defaults": {
            "data_format": "'NCHW'"
        },
        "paddle_torch_args_map": {
            "x": "input",
            "upscale_factor": "upscale_factor"
        }
    },
    "paddle.nn.functional.pixel_unshuffle": {
        "Rule": "DataFormatRule",
        "torch_api": "torch.nn.functional.pixel_unshuffle",
        "set_defaults": {
            "data_format": "'NCHW'"
        },
        "paddle_torch_args_map": {
            "x": "input",
            "downscale_factor": "downscale_factor"
        }
    },
    "paddle.nn.functional.prelu": {
        "Rule": "DataFormatRule",
        "torch_api": "torch.nn.functional.prelu",
        "set_defaults": {
            "data_format": "'NCHW'"
        },
        "paddle_torch_args_map": {
            "x": "input",
            "weight": "weight"
        }
    },
    "paddle.nn.functional.selu": {
        "Rule": "SeluRule",
        "torch_api": "torch.nn.functional.selu",
        "set_defaults": {
            "scale": 1.0507009873554804934193349852946,
            "alpha": 1.6732632423543772848170429916717
        },
        "paddle_torch_args_map": {
            "x": "input"
        }
    },
    "paddle.nonzero": {
        "torch_api": "torch.nonzero",
        "paddle_torch_args_map": {
            "x": "input",
            "as_tuple": "as_tuple"
        },
        "set_defaults": {
            "as_tuple": "False"
        }
    },
    "paddle.not_equal": {
        "torch_api": "torch.ne",
        "paddle_torch_args_map": {
            "x": "input",
            "y": "other"
        }
    },
    "paddle.numel": {
        "Rule": "NumelRule"
    },
    "paddle.nn.functional.conv1d_transpose": {
        "Rule": "Conv1dTransposeRule",
        "torch_api": "torch.nn.functional.conv_transpose1d",
        "set_defaults": {
            "bias": "None",
            "stride": 1,
            "padding": 0,
            "output_padding": 0,
            "groups": 1,
            "dialation": 1,
            "output_size": "None",
            "data_format": "'NCL'"
        },
        "paddle_torch_args_map": {
            "x": "input",
            "weight": "weight",
            "bias": "bias",
            "stride": "stride",
            "padding": "padding",
            "output_padding": "output_padding",
            "groups": "groups",
            "dilation": "dilation"
        }
    },
    "paddle.nn.functional.conv2d_transpose": {
        "Rule": "Conv2dTransposeRule",
        "torch_api": "torch.nn.functional.conv_transpose2d",
        "set_defaults": {
            "bias": "None",
            "stride": 1,
            "padding": 0,
            "output_padding": 0,
            "groups": 1,
            "dilation": 1,
            "output_size": "None",
            "data_format": "'NCHW'"
        },
        "paddle_torch_args_map": {
            "x": "input",
            "weight": "weight",
            "bias": "bias",
            "stride": "stride",
            "padding": "padding",
            "output_padding": "output_padding",
            "groups": "groups",
            "dilation": "dilation"
        }
    },
    "paddle.nn.functional.conv3d_transpose": {
        "Rule": "Conv3dTransposeRule",
        "torch_api": "torch.nn.functional.conv_transpose3d",
        "set_defaults": {
            "bias": "None",
            "stride": 1,
            "padding": 0,
            "output_padding": 0,
            "groups": 1,
            "dialation": 1,
            "output_size": "None",
            "data_format": "'NCDHW'"
        },
        "paddle_torch_args_map": {
            "x": "input",
            "weight": "weight",
            "bias": "bias",
            "stride": "stride",
            "padding": "padding",
            "output_padding": "output_padding",
            "groups": "groups",
            "dilation": "dilation"
        }
    },
    "paddle.nn.functional.conv1d": {
        "Rule": "Conv1dRule",
        "torch_api": "torch.nn.functional.conv1d",
        "set_defaults": {
            "bias": "None",
            "stride": 1,
            "padding": 0,
            "dilation": 1,
            "groups": 1,
            "data_format": "'NCL'"
        },
        "paddle_torch_args_map": {
            "x": "input",
            "weight": "weight",
            "bias": "bias",
            "stride": "stride",
            "padding": "padding",
            "dilation": "dilation",
            "groups": "groups"
        }
    },
    "paddle.nn.functional.conv2d": {
        "Rule": "Conv2dRule",
        "torch_api": "torch.nn.functional.conv2d",
        "set_defaults": {
            "bias": "None",
            "stride": 1,
            "padding": 0,
            "dilation": 1,
            "groups": 1,
            "data_format": "'NCHW'"
        },
        "paddle_torch_args_map": {
            "x": "input",
            "weight": "weight",
            "bias": "bias",
            "stride": "stride",
            "padding": "padding",
            "dilation": "dilation",
            "groups": "groups"
        }
    },
    "paddle.nn.functional.conv3d": {
        "Rule": "Conv3dRule",
        "torch_api": "torch.nn.functional.conv3d",
        "set_defaults": {
            "bias": "None",
            "stride": 1,
            "padding": 0,
            "dilation": 1,
            "groups": 1,
            "data_format": "'NCDHW'"
        },
        "paddle_torch_args_map": {
            "x": "input",
            "weight": "weight",
            "bias": "bias",
            "stride": "stride",
            "padding": "padding",
            "dilation": "dilation",
            "groups": "groups"
        }
    },
    "paddle.nn.functional.embedding": {
        "Rule": "EembeddingRule"
    },
    "paddle.nn.functional.feature_alpha_dropout": {
        "torch_api": "torch.nn.functional.feature_alpha_dropout",
        "paddle_torch_args_map": {
            "x": "input",
            "p": "p",
            "training": "training"
        }
    },
    "paddle.nn.functional.kl_div": {
        "torch_api": "torch.nn.functional.kl_div",
        "paddle_torch_args_map": {
            "input": "input",
            "label": "target",
            "reduction": "reduction",
            "log_target": "log_target"
        }
    },
    "paddle.nn.functional.l1_loss": {
        "torch_api": "torch.nn.functional.l1_loss",
        "paddle_torch_args_map": {
            "input": "input",
            "label": "target",
            "reduction": "reduction"
        }
    },
    "paddle.nn.functional.linear": {
        "Rule": "LinearRule",
        "torch_api": "torch.nn.functional.linear",
        "paddle_torch_args_map": {
            "x": "input",
            "weight": "weight",
            "bias": "bias"
        }
    },
    "paddle.nn.functional.local_response_norm": {
        "Rule": "LocalResponseNormRule",
        "torch_api": "torch.nn.functional.local_response_norm",
        "paddle_torch_args_map": {
            "x": "input",
            "size": "size",
            "alpha": "alpha",
            "beta": "beta",
            "k": "k"
        },
        "min_input_args": 2
    },
    "paddle.nn.functional.log_softmax": {
        "Rule": "LogSoftMaxRule",
        "torch_api": "torch.nn.functional.log_softmax",
        "paddle_torch_args_map": {
            "x": "input",
            "dim": "dim",
            "dtype": "dtype"
        }
    },
    "paddle.nn.functional.mse_loss": {
        "torch_api": "torch.nn.functional.mse_loss",
        "paddle_torch_args_map": {
            "input": "input",
            "label": "target",
            "reduction": "reduction"
        }
    },
    "paddle.nn.functional.multi_label_soft_margin_loss": {
        "torch_api": "torch.nn.functional.multilabel_soft_margin_loss",
        "paddle_torch_args_map": {
            "input": "input",
            "label": "target",
            "reduction": "reduction",
            "weight": "weight"
        }
    },
    "paddle.nn.functional.multi_margin_loss": {
        "Rule": "WeightDetachRule",
        "torch_api": "torch.nn.functional.multi_margin_loss",
        "paddle_torch_args_map": {
            "input": "input",
            "label": "target",
            "margin": "margin",
            "weight": "weight",
            "p": "p",
            "reduction": "reduction"
        }
    },
    "paddle.nn.functional.nll_loss": {
        "Rule": "WeightDetachRule",
        "torch_api": "torch.nn.functional.nll_loss",
        "paddle_torch_args_map": {
            "input": "input",
            "label": "target",
            "weight": "weight",
            "reduction": "reduction",
            "ignore_index": "ignore_index"
        }
    },
    "paddle.nn.functional.one_hot": {
        "Rule": "OneHotRule",
        "torch_api": "torch.nn.functional.one_hot",
        "paddle_torch_args_map": {
            "x": "input",
            "num_classes": "num_classes"
        }
    },
    "paddle.nn.functional.pad": {
        "torch_api": "paddle.nn.functional.pad",
        "Rule": "PadRule"
    },
    "paddle.nn.functional.poisson_nll_loss": {
        "torch_api": "torch.nn.functional.poisson_nll_loss",
        "paddle_torch_args_map": {
            "input": "input",
            "label": "target",
            "log_input": "log_input",
            "full": "full",
            "epsilon": "eps",
            "reduction": "reduction"
        }
    },
    "paddle.nn.functional.scaled_dot_product_attention": {
        "Rule": "ScaledDotProductAttentionRule",
        "torch_api": "torch.nn.functional.scaled_dot_product_attention",
        "paddle_torch_args_map": {
            "query": "query",
            "key": "key",
            "value": "value",
            "attn_mask": "attn_mask",
            "dropout_p": "dropout_p",
            "is_causal": "is_causal"
        }
    },
    "paddle.nn.functional.smooth_l1_loss": {
        "Rule": "SmoothL1LossRule",
        "torch_api": "torch.nn.functional.huber_loss",
        "paddle_torch_args_map": {
            "input": "input",
            "label": "target",
            "reduction": "reduction",
            "delta": "delta"
        }
    },
    "paddle.nn.functional.soft_margin_loss": {
        "Rule": "SoftMarginLossRule",
        "torch_api": "torch.nn.functional.soft_margin_loss",
        "paddle_torch_args_map": {
            "input": "input",
            "label": "target",
            "reduction": "reduction"
        }
    },
    "paddle.nn.functional.softmax": {
        "Rule": "SoftMaxRule",
        "torch_api": "torch.nn.functional.softmax",
        "paddle_torch_args_map": {
            "x": "input",
            "axis": "dim",
            "dtype": "dtype"
        }
    },
    "paddle.nn.functional.grid_sample": {
        "torch_api": "torch.nn.functional.grid_sample",
        "set_defaults": {
            "align_corners": "True"
        },
        "paddle_torch_args_map": {
            "x": "input",
            "grid": "grid",
            "mode": "mode",
            "padding_mode": "padding_mode",
            "align_corners": "align_corners"
        }
    },
    "paddle.nn.functional.max_pool1d": {
        "Rule": "PoolRule",
        "torch_api": "torch.nn.functional.max_pool1d",
        "set_defaults": {
            "stride": "None",
            "padding": 0
        },
        "paddle_torch_args_map": {
            "x": "input",
            "kernel_size": "kernel_size",
            "stride": "stride",
            "padding": "padding",
            "ceil_mode": "ceil_mode",
            "return_mask": "return_indices"
        }
    },
    "paddle.nn.functional.max_pool2d": {
        "Rule": "PoolRule",
        "torch_api": "torch.nn.functional.max_pool2d",
        "set_defaults": {
            "stride": "None",
            "padding": 0,
            "data_format": "'NCHW'"
        },
        "paddle_torch_args_map": {
            "x": "input",
            "kernel_size": "kernel_size",
            "stride": "stride",
            "padding": "padding",
            "ceil_mode": "ceil_mode",
            "return_mask": "return_indices"
        }
    },
    "paddle.nn.functional.max_pool3d": {
        "Rule": "PoolRule",
        "torch_api": "torch.nn.functional.max_pool3d",
        "set_defaults": {
            "stride": "None",
            "padding": 0,
            "data_format": "'NCDHW'"
        },
        "paddle_torch_args_map": {
            "x": "input",
            "kernel_size": "kernel_size",
            "stride": "stride",
            "padding": "padding",
            "ceil_mode": "ceil_mode",
            "return_mask": "return_indices"
        }
    },
    "paddle.nn.functional.lp_pool1d": {
        "torch_api": "torch.nn.functional.lp_pool1d",
        "Rule": "PoolRule",
        "set_defaults": {
            "stride": "None",
            "padding": 0,
            "data_format": "'NCL'"
        },
        "paddle_torch_args_map": {
            "x": "input",
            "norm_type": "norm_type",
            "kernel_size": "kernel_size",
            "stride": "stride",
            "ceil_mode": "ceil_mode"
        }
    },
    "paddle.nn.functional.lp_pool2d": {
        "torch_api": "torch.nn.functional.lp_pool2d",
        "Rule": "PoolRule",
        "set_defaults": {
            "stride": "None",
            "padding": 0,
            "data_format": "'NCHW'"
        },
        "paddle_torch_args_map": {
            "x": "input",
            "norm_type": "norm_type",
            "kernel_size": "kernel_size",
            "stride": "stride",
            "ceil_mode": "ceil_mode"
        }
    },
    "paddle.nn.functional.max_unpool1d": {
        "torch_api": "torch.nn.functional.max_unpool1d",
        "Rule": "UnpoolRule",
        "set_defaults": {
            "stride": "None",
            "padding": 0,
            "data_format": "'NCL'",
            "output_size": "None"
        },
        "paddle_torch_args_map": {
            "x": "input",
            "indices": "indices",
            "kernel_size": "kernel_size",
            "stride": "stride",
            "padding": "padding",
            "output_size": "output_size"
        }
    },
    "paddle.nn.functional.max_unpool2d": {
        "torch_api": "torch.nn.functional.max_unpool2d",
        "Rule": "UnpoolRule",
        "set_defaults": {
            "stride": "None",
            "padding": 0,
            "data_format": "'NCHW'",
            "output_size": "None"
        },
        "paddle_torch_args_map": {
            "x": "input",
            "indices": "indices",
            "kernel_size": "kernel_size",
            "stride": "stride",
            "padding": "padding",
            "output_size": "output_size"
        }
    },
    "paddle.nn.functional.max_unpool3d": {
        "torch_api": "torch.nn.functional.max_unpool3d",
        "Rule": "UnpoolRule",
        "set_defaults": {
            "stride": "None",
            "padding": 0,
            "data_format": "'NCDHW'",
            "output_size": "None"
        },
        "paddle_torch_args_map": {
            "x": "input",
            "indices": "indices",
            "kernel_size": "kernel_size",
            "stride": "stride",
            "padding": "padding",
            "output_size": "output_size"
        }
    },
    "paddle.nn.functional.upsample": {
        "Rule": "UpsampleRule",
        "torch_api": "torch.nn.functional.upsample",
        "paddle_torch_args_map": {
            "x": "input",
            "size": "size",
            "scale_factor": "scale_factor",
            "mode": "mode",
            "align_corners": "align_corners"
        }
    },
    "paddle.nn.functional.adaptive_avg_pool2d": {
        "torch_api": "torch.nn.functional.adaptive_avg_pool2d",
        "Rule": "AdaptiveAvgPoolRule",
        "set_defaults": {
            "data_format": "'NCHW'"
        },
        "paddle_torch_args_map": {
            "x": "input",
            "output_size": "output_size"
        }
    },
    "paddle.nn.functional.adaptive_avg_pool3d": {
        "torch_api": "torch.nn.functional.adaptive_avg_pool3d",
        "Rule": "AdaptiveAvgPoolRule",
        "set_defaults": {
            "data_format": "'NCDHW'"
        },
        "paddle_torch_args_map": {
            "x": "input",
            "output_size": "output_size"
        }
    },
    "paddle.nn.quant.weight_only_linear": {
        "Rule": "WeightOnlyLinearRule"
    },
    "paddle.nn.quant.weight_quantize": {
        "Rule": "WeightQuantizeRule"
    },
    "paddle.ones": {
        "Rule": "OnesRule"
    },
    "paddle.ones_like": {
        "torch_api": "torch.ones_like",
        "paddle_torch_args_map": {
            "x": "input",
            "dtype": "dtype"
        }
    },
    "paddle.outer": {
        "torch_api": "torch.outer",
        "Rule": "OuterRule",
        "paddle_torch_args_map": {
            "x": "input",
            "y": "vec2"
        }
    },
    "paddle.Tensor.outer": {
        "Rule": "TensorOuterRule",
        "torch_api": "torch.Tensor.outer",
        "paddle_torch_args_map": {
            "y": "vec2"
        }
    },
    "paddle.poisson": {
        "torch_api": "torch.poisson",
        "paddle_torch_args_map": {
            "x": "input"
        }
    },
    "paddle.polar": {
        "Rule": "PolarRule"
    },
    "paddle.positive": {
        "Rule": "PositiveRule"
    },
    "paddle.Tensor.pow": {
        "torch_api": "torch.Tensor.pow",
        "paddle_torch_args_map": {
            "y": "exponent"
        }
    },
    "paddle.prod": {
        "torch_api": "torch.prod",
        "Rule": "ReduceRule",
        "set_defaults": {
            "axis": "None",
            "keepdim": "False",
            "dtype": "None"
        }
    },
    "paddle.Tensor.prod": {
        "torch_api": "torch.Tensor.prod",
        "paddle_torch_args_map": {
            "axis": "dim",
            "keepdim": "keepdim",
            "dtype": "dtype"
        }
    },
    "paddle.vision.ops.psroi_pool": {
        "torch_api": "torchvision.ops.ps_roi_pool",
        "Rule": "Roi_poolRule"
    },
    "paddle.Tensor.put_along_axis": {
        "Rule": "Put_along_axisRule"
    },
    "paddle.put_along_axis": {
        "Rule": "Put_along_axisRule"
    },
    "paddle.quantile": {
        "torch_api": "torch.quantile",
        "Rule": "QuantileRule",
        "paddle_torch_args_map": {
            "x": "input",
            "q": "q",
            "axis": "dim",
            "keepdim": "keepdim",
            "interpolation": "interpolation"
        },
        "set_defaults": {
            "axis": "None",
            "keepdim": "False",
            "interpolation": "'linear'"
        }
    },
    "paddle.Tensor.quantile": {
        "torch_api": "torch.Tensor.quantile",
        "paddle_torch_args_map": {
            "axis": "dim",
            "keepdim": "keepdim",
            "interpolation": "interpolation"
        },
        "torch_kwargs": {
            "q": "torch.tensor(q, dtype=x.dtype) if isinstance(q, (list, tuple)) else q"
        }
    },
    "paddle.rank": {
        "Rule": "RankRule"
    },
    "paddle.reduce_as": {
        "Rule": "Reduce_asRule"
    },
    "paddle.remainder": {
        "torch_api": "torch.remainder",
        "paddle_torch_args_map": {
            "x": "input",
            "y": "other"
        }
    },
    "paddle.Tensor.reshape": {
        "Rule": "ReshapeRule"
    },
    "paddle.reshape": {
        "Rule": "ReshapeRule"
    },
    "paddle.reverse": {
        "Rule": "ReverseRule"
    },
    "paddle.fft.rfft2": {
        "torch_api": "torch.fft.rfft2",
        "set_defaults": {
            "s": "None",
            "norm": "None"
        },
        "paddle_torch_args_map": {
            "x": "input",
            "s": "s",
            "norm": "norm"
        },
        "torch_kwargs": {
            "dim": "(-2, -1) if locals().get('axes') is None else axes"
        }
    },
    "paddle.vision.ops.roi_align": {
        "Rule": "Roi_aignRule"
    },
    "paddle.roll": {
        "Rule": "RollRule",
        "torch_api": "torch.roll",
        "paddle_torch_args_map": {
            "x": "input",
            "shifts": "shifts",
            "axis": "dims"
        }
    },
    "paddle.Tensor.rad2deg": {
        "torch_api": "torch.Tensor.rad2deg"
    },
    "paddle.Tensor.rank": {
        "Rule": "RankRule"
    },
    "paddle.Tensor.real": {
        "torch_api": "torch.Tensor.real",
        "is_attribute": true
    },
    "paddle.Tensor.reciprocal": {
        "torch_api": "torch.Tensor.reciprocal"
    },
    "paddle.Tensor.round": {
        "torch_api": "torch.Tensor.round",
        "torch_kwargs": {
            "decimals": 0
        }
    },
    "paddle.Tensor.rsqrt": {
        "torch_api": "torch.Tensor.rsqrt"
    },
    "paddle.vision.ops.roi_pool": {
        "torch_api": "torchvision.ops.roi_pool",
        "Rule": "Roi_poolRule"
    },
    "paddle.scatter": {
        "Rule": "ScatterRule"
    },
    "paddle.scatter_nd": {
        "Rule": "ScatterndRule"
    },
    "paddle.scatter_nd_add": {
        "Rule": "ScatterndaddRule"
    },
    "paddle.Tensor.set_": {
        "torch_api": "torch.Tensor.set_",
        "paddle_torch_args_map": {
            "stride": "stride"
        },
        "torch_kwargs": {
            "source": "source if locals().get('source') is not None else torch.empty([])",
            "size": "locals().get('shape') or (source.size() if locals().get('source') is not None else [])",
            "storage_offset": "(locals().get('offset') or 0) // _tmp_tensor.itemsize"
        }
    },
    "paddle.shard_index": {
        "Rule": "ShardIndex"
    },
    "paddle.sign": {
        "torch_api": "torch.sgn",
        "paddle_torch_args_map": {
            "x": "input"
        },
        "min_input_args": 1
    },
    "paddle.Tensor.sigmoid": {
        "torch_api": "torch.Tensor.sigmoid"
    },
    "paddle.Tensor.sign": {
        "torch_api": "torch.Tensor.sign"
    },
    "paddle.Tensor.sin": {
        "torch_api": "torch.Tensor.sin"
    },
    "paddle.signal.stft": {
        "torch_api": "torch.stft",
        "paddle_torch_args_map": {
            "x": "input",
            "n_fft": "n_fft",
            "hop_length": "hop_length",
            "win_length": "win_length",
            "window": "window",
            "center": "center",
            "pad_mode": "pad_mode",
            "onesided": "onesided",
            "normalized": "normalized"
        },
        "torch_kwargs": {
            "return_complex": "True"
        }
    },
    "paddle.slice_scatter": {
        "Rule": "SliceScatterRule"
    },
    "paddle.standard_gamma": {
        "torch_api": "torch.distributions.Gamma",
        "Rule": "StandardGammaRule",
        "paddle_torch_args_map": {
            "x": "concentration",
            "rate": "rate"
        }
    },
    "paddle.standard_normal": {
        "torch_api": "torch.randn",
        "paddle_torch_args_map": {
            "shape": "size",
            "dtype": "dtype"
        },
        "set_defaults": {
            "dtype": "None"
        }
    },
    "paddle.stanh": {
        "torch_api": "torch.tanh",
        "Rule": "StanhRule",
        "paddle_torch_args_map": {
            "x": "input"
        },
        "set_defaults": {
            "scale_a": "0.67",
            "scale_b": "1.7159"
        }
    },
<<<<<<< HEAD
    "paddle.std": {
        "torch_api": "torch.std",
        "paddle_torch_args_map": {
            "x": "input",
            "axis": "dim",
            "keepdim": "keepdim"
        },
        "set_defaults": {
            "axis": "None",
            "unbiased": "True",
            "keepdim": "False"          
        },
        "torch_kwargs": {
            "correction": "False if x.numel() == 1 or locals().get('unbiased', True) is False else True"
        }
    },
    "paddle.strided_slice":{
=======
    "paddle.strided_slice": {
>>>>>>> 0aaaa834
        "Rule": "StridedSliceRule"
    },
    "paddle.Tensor.slice_scatter": {
        "torch_api": "torch.Tensor.slice_scatter",
        "paddle_torch_args_map": {
            "value": "src"
        },
        "torch_kwargs": {
            "dim": "{axes}[0] if isinstance({axes}, list) else {axes}",
            "start": "{starts}[0] if isinstance({starts}, list) else {starts}",
            "end": "{ends}[0] if isinstance({ends}, list) else {ends}",
            "step": "{strides}[0] if isinstance({strides}, list) else {strides}"
        }
    },
    "paddle.scale": {
        "Rule": "ScaleRule",
        "set_defaults": {
            "scale": 1.0,
            "bias": 0.0,
            "bias_after_scale": true,
            "act": "None"
        }
    },
    "paddle.Tensor.scale": {
        "Rule": "ScaleRule",
        "set_defaults": {
            "scale": 1.0,
            "bias": 0.0,
            "bias_after_scale": true,
            "act": "None"
        }
    },
    "paddle.searchsorted": {
        "torch_api": "torch.searchsorted",
        "paddle_torch_args_map": {
            "sorted_sequence": "sorted_sequence",
            "values": "input",
            "out_int32": "out_int32",
            "right": "right"
        }
    },
    "paddle.shape": {
        "Rule": "ShapeRule"
    },
    "paddle.slice": {
        "Rule": "SliceRule"
    },
    "paddle.Tensor.slice": {
        "Rule": "SliceRule"
    },
    "paddle.split": {
        "Rule": "SplitRule"
    },
    "paddle.incubate.nn.functional.swiglu": {
        "Rule": "SwigluRule"
    },
    "paddle.squeeze": {
        "Rule": "SqueezeRule",
        "torch_api": "torch.squeeze",
        "paddle_torch_args_map": {
            "x": "input",
            "axis": "dim"
        }
    },
    "paddle.sum": {
        "torch_api": "torch.sum",
        "Rule": "ReduceRule",
        "set_defaults": {
            "axis": "None",
            "keepdim": false,
            "dtype": "None"
        }
    },
    "paddle.trapezoid": {
        "torch_api": "torch.trapezoid",
        "Rule": "TrapezoidRule",
        "paddle_torch_args_map": {
            "y": "y",
            "x": "x",
            "dx": "dx",
            "axis": "dim"
        }
    },
    "paddle.trace": {
        "Rule": "TraceRule",
        "paddle_torch_args_map": {
            "x": "input",
            "offset": "offset",
            "axis1": "dim1",
            "axis2": "dim2"
        }
    },
    "paddle.transpose": {
        "torch_api": "torch.permute",
        "paddle_torch_args_map": {
            "x": "input"
        },
        "torch_kwargs": {
            "dims": "tuple(perm) + tuple(range(len(perm), x.ndim))"
        }
    },
    "paddle.tensor_split": {
        "torch_api": "torch.tensor_split",
        "set_defaults": {
            "axis": 0
        },
        "torch_args": [
            "x",
            "num_or_indices",
            "axis"
        ]
    },
    "paddle.take_along_axis": {
        "torch_api": "torch.take_along_dim",
        "paddle_torch_args_map": {
            "arr": "input",
            "axis": "dim"
        },
        "torch_kwargs": {
            "indices": "indices.to(torch.int64) if indices.dtype != torch.int64 else indices"
        }
    },
    "paddle.Tensor.take_along_axis": {
        "torch_api": "torch.Tensor.take_along_dim",
        "paddle_torch_args_map": {
            "axis": "dim"
        },
        "torch_kwargs": {
            "indices": "indices.to(torch.int64) if indices.dtype != torch.int64 else indices"
        }
    },
    "paddle.Tensor.tanh": {
        "torch_api": "torch.Tensor.tanh"
    },
    "paddle.tensordot": {
        "torch_api": "torch.tensordot",
        "Rule": "TensordotRule",
        "paddle_torch_args_map": {
            "x": "a",
            "y": "b",
            "axes": "dims"
        },
        "set_defaults": {
            "axes": 2
        }
    },
    "paddle.tolist": {
        "torch_api": "torch.Tensor.tolist",
        "Rule": "TolistRule"
    },
    "paddle.Tensor.tolist": {
        "torch_api": "torch.Tensor.tolist"
    },
    "paddle.tanh": {
        "torch_api": "torch.tanh",
        "paddle_torch_args_map": {
            "x": "input"
        }
    },
    "paddle.take": {
        "Rule": "TakeRule",
        "paddle_torch_args_map": {
            "x": "input",
            "index": "index"
        }
    },
    "paddle.tile": {
        "torch_api": "torch.tile",
        "paddle_torch_args_map": {
            "x": "input"
        },
        "torch_kwargs": {
            "dims": "repeat_times.tolist() if isinstance(repeat_times, torch.Tensor) else repeat_times"
        }
    },
    "paddle.topk": {
        "torch_api": "torch.topk",
        "paddle_torch_args_map": {
            "x": "input",
            "k": "k",
            "axis": "dim",
            "largest": "largest",
            "sorted": "sorted"
        }
    },
    "paddle.Tensor.transpose": {
        "torch_api": "torch.Tensor.permute",
        "paddle_torch_args_map": {
            "perm": "dims"
        }
    },
    "paddle.nn.functional.thresholded_relu": {
        "torch_api": "torch.nn.functional.threshold",
        "set_defaults": {
            "threshold": 1.0,
            "value": 0.0
        },
        "paddle_torch_args_map": {
            "x": "input",
            "threshold": "threshold",
            "value": "value"
        }
    },
    "paddle.Tensor.trunc": {
        "torch_api": "torch.Tensor.trunc"
    },
    "paddle.Tensor.tile": {
        "torch_api": "torch.Tensor.tile",
        "paddle_torch_args_map": {
            "repeat_times": "dims"
        }
    },
    "paddle.tril_indices": {
        "torch_api": "torch.tril_indices",
        "paddle_torch_args_map": {
            "row": "row",
            "offset": "offset",
            "dtype": "dtype"
        },
        "torch_kwargs": {
            "col": "row if col is None else col"
        }
    },
    "paddle.triu_indices": {
        "torch_api": "torch.triu_indices",
        "paddle_torch_args_map": {
            "row": "row",
            "offset": "offset",
            "dtype": "dtype"
        },
        "torch_kwargs": {
            "col": "row if col is None else col"
        }
    },
    "paddle.unflatten": {
        "Rule": "UnflattenRule",
        "torch_api": "torch.unflatten",
        "paddle_torch_args_map": {
            "x": "input",
            "axis": "dim",
            "shape": "sizes"
        }
    },
    "paddle.unique_consecutive": {
        "Rule": "UniqueConsecutiveRule",
        "torch_api": "torch.unique_consecutive"
    },
    "paddle.unsqueeze": {
        "Rule": "UnsqueezeRule",
        "torch_api": "torch.unsqueeze",
        "paddle_torch_args_map": {
            "x": "input",
            "axis": "dim"
        }
    },
    "paddle.Tensor.unsqueeze": {
        "Rule": "UnsqueezeRule",
        "torch_api": "torch.Tensor.unsqueeze",
        "paddle_torch_args_map": {
            "axis": "dim"
        }
    },
    "paddle.unstack": {
        "torch_api": "torch.unbind",
        "paddle_torch_args_map": {
            "x": "input",
            "axis": "dim"
        }
    },
    "paddle.vander": {
        "Rule": "VanderRule"
    },
    "paddle.vecdot": {
        "Rule": "VecdotRule"
    },
    "paddle.view": {
        "Rule": "ViewRule"
    },
    "paddle.view_as": {
        "Rule": "View_As_Rule"
    },
    "paddle.vision.ops.distribute_fpn_proposals": {
        "Rule": "Distribute_fpn_proposalsRule"
    },
    "paddle.vsplit": {
        "Rule": "SsplitRule",
        "torch_api": "torch.vsplit",
        "paddle_torch_args_map": {
            "x": "input"
        }
    },
    "paddle.where": {
        "Rule": "WhereRule"
    },
    "paddle.zeros": {
        "Rule": "ZerosRule"
    },
    "paddle.zeros_like": {
        "torch_api": "torch.zeros_like",
        "paddle_torch_args_map": {
            "x": "input",
            "dtype": "dtype"
        }
    },
    "paddle.Tensor.zero_": {
        "torch_api": "torch.Tensor.zero_"
    },
    "paddle.Tensor.__eq__": {
        "torch_api": "torch.Tensor.__eq__",
        "paddle_torch_args_map": {
            "y": "other"
        },
        "description": "_tmp_tensor = arg[0], result = _tmp_tensor.__eq__(other=y)"
    },
    "paddle.Tensor.__lshift__": {
        "torch_api": "torch.Tensor.__lshift__",
        "paddle_torch_args_map": {
            "y": "other"
        },
        "description": "_tmp_tensor = arg[0], result = _tmp_tensor.__lshift__(other=y)"
    },
    "paddle.Tensor.__ge__": {
        "torch_api": "torch.Tensor.__ge__",
        "paddle_torch_args_map": {
            "y": "other"
        },
        "description": "_tmp_tensor = arg[0], result = _tmp_tensor.__ge__(other=y)"
    },
    "paddle.Tensor.__gt__": {
        "torch_api": "torch.Tensor.__gt__",
        "paddle_torch_args_map": {
            "y": "other"
        },
        "description": "_tmp_tensor = arg[0], result = _tmp_tensor.__gt__(other=y)"
    },
    "paddle.Tensor.__le__": {
        "torch_api": "torch.Tensor.__le__",
        "paddle_torch_args_map": {
            "y": "other"
        },
        "description": "_tmp_tensor = arg[0], result = _tmp_tensor.__le__(other=y)"
    },
    "paddle.Tensor.__len__": {
        "torch_api": "torch.Tensor.__len__"
    },
    "paddle.Tensor.__lt__": {
        "torch_api": "torch.Tensor.__lt__",
        "paddle_torch_args_map": {
            "y": "other"
        },
        "description": "_tmp_tensor = arg[0], result = _tmp_tensor.__lt__(other=y)"
    },
    "paddle.Tensor.__add__": {
        "torch_api": "torch.Tensor.__add__",
        "paddle_torch_args_map": {
            "y": "other"
        },
        "description": "_tmp_tensor = arg[0], result = _tmp_tensor.__add__(other=y)"
    },
    "paddle.Tensor.__div__": {
        "torch_api": "torch.Tensor.__div__",
        "paddle_torch_args_map": {
            "y": "other"
        },
        "description": "_tmp_tensor = arg[0], result = _tmp_tensor.__div__(other=y)"
    },
    "paddle.Tensor.__floordiv__": {
        "torch_api": "torch.Tensor.__floordiv__",
        "torch_kwargs": {
            "other": "y if isinstance(y, torch.Tensor) else torch.tensor([y], dtype=_tmp_tensor.dtype if (isinstance(y, int) and 'int' in str(_tmp_tensor.dtype)) or (isinstance(y, float) and 'float' in str(_tmp_tensor.dtype)) else None)"
        },
        "description": "_tmp_tensor = arg[0], result = _tmp_tensor.__floordiv__(other=y)"
    },
    "paddle.Tensor.__matmul__": {
        "torch_api": "torch.Tensor.__matmul__",
        "paddle_torch_args_map": {
            "y": "other"
        },
        "description": "_tmp_tensor = arg[0], result = _tmp_tensor.__matmul__(other=y)"
    },
    "paddle.Tensor.__mod__": {
        "torch_api": "torch.Tensor.__mod__",
        "paddle_torch_args_map": {
            "y": "other"
        },
        "description": "_tmp_tensor = arg[0], result = _tmp_tensor.__mod__(other=y)"
    },
    "paddle.Tensor.__ne__": {
        "torch_api": "torch.Tensor.__ne__",
        "paddle_torch_args_map": {
            "y": "other"
        },
        "description": "_tmp_tensor = arg[0], result = _tmp_tensor.__ne__(other=y)"
    },
    "paddle.Tensor.__neg__": {
        "torch_api": "torch.Tensor.__neg__",
        "description": "_tmp_tensor = arg[0], result = _tmp_tensor.__neg__()"
    },
    "paddle.Tensor.__nonzero__": {
        "Rule": "NonzeroRule",
        "description": "_tmp_tensor = arg[0], result = _tmp_tensor.__gt__(0)"
    },
    "paddle.Tensor.__or__": {
        "torch_api": "torch.Tensor.__or__",
        "paddle_torch_args_map": {
            "y": "other"
        },
        "description": "_tmp_tensor = arg[0], result = _tmp_tensor.__or__(other=y)"
    },
    "paddle.Tensor.__pow__": {
        "Rule": "__Pow__Rule",
        "description": "use rule since torch.Tensor.__pow__(other=y) throws unimplemented error"
    },
    "paddle.Tensor.__radd__": {
        "torch_api": "torch.Tensor.__radd__",
        "paddle_torch_args_map": {
            "y": "other"
        },
        "description": "_tmp_tensor = arg[0], result = _tmp_tensor.__radd__(other=y)"
    },
    "paddle.Tensor.__rlshift__": {
        "torch_api": "torch.Tensor.__rlshift__",
        "paddle_torch_args_map": {
            "y": "other"
        },
        "description": "_tmp_tensor = arg[0], result = _tmp_tensor.__rlshift__(other=y)"
    },
    "paddle.Tensor.__rrshift__": {
        "torch_api": "torch.Tensor.__rrshift__",
        "paddle_torch_args_map": {
            "y": "other"
        },
        "description": "_tmp_tensor = arg[0], result = _tmp_tensor.__rrshift__(other=y)"
    },
    "paddle.Tensor.__ror__": {
        "torch_api": "torch.Tensor.__ror__",
        "paddle_torch_args_map": {
            "y": "other"
        },
        "description": "_tmp_tensor = arg[0], result = _tmp_tensor.__ror__(other=y)"
    },
    "paddle.Tensor.__xor__": {
        "torch_api": "torch.Tensor.__xor__",
        "paddle_torch_args_map": {
            "y": "other"
        },
        "description": "_tmp_tensor = arg[0], result = _tmp_tensor.__xor__(other=y)"
    },
    "paddle.Tensor.__rxor__": {
        "torch_api": "torch.Tensor.__rxor__",
        "paddle_torch_args_map": {
            "y": "other"
        },
        "description": "_tmp_tensor = arg[0], result = _tmp_tensor.__rxor__(other=y)"
    },
    "paddle.Tensor.__rmatmul__": {
        "torch_api": "torch.Tensor.__rmatmul__",
        "paddle_torch_args_map": {
            "y": "other"
        },
        "description": "_tmp_tensor = arg[0], result = _tmp_tensor.__rmatmul__(other=y)"
    },
    "paddle.Tensor.__rmod__": {
        "torch_api": "torch.Tensor.__rmod__",
        "paddle_torch_args_map": {
            "y": "other"
        },
        "description": "_tmp_tensor = arg[0], result = _tmp_tensor.__rmod__(other=y)"
    },
    "paddle.Tensor.__rmul__": {
        "torch_api": "torch.Tensor.__rmul__",
        "paddle_torch_args_map": {
            "y": "other"
        },
        "description": "_tmp_tensor = arg[0], result = _tmp_tensor.__rmul__(other=y)"
    },
    "paddle.Tensor.__rpow__": {
        "torch_api": "torch.Tensor.__rpow__",
        "paddle_torch_args_map": {
            "y": "other"
        },
        "description": "_tmp_tensor = arg[0], result = _tmp_tensor.__rpow__(other=y)"
    },
    "paddle.Tensor.__rsub__": {
        "torch_api": "torch.Tensor.__rsub__",
        "paddle_torch_args_map": {
            "y": "other"
        },
        "description": "_tmp_tensor = arg[0], result = _tmp_tensor.__rsub__(other=y)"
    },
    "paddle.Tensor.__rshift__": {
        "Rule": "__rshift__Rule"
    },
    "paddle.Tensor.__rtruediv__": {
        "torch_api": "torch.Tensor.__rtruediv__",
        "paddle_torch_args_map": {
            "y": "other"
        },
        "description": "_tmp_tensor = arg[0], result = _tmp_tensor.__rtruediv__(other=y)"
    },
    "paddle.Tensor.__truediv__": {
        "torch_api": "torch.Tensor.__truediv__",
        "paddle_torch_args_map": {
            "y": "other"
        },
        "description": "_tmp_tensor = arg[0], result = _tmp_tensor.__truediv__(other=y)"
    },
    "paddle.Tensor.__mul__": {
        "torch_api": "torch.Tensor.__mul__",
        "paddle_torch_args_map": {
            "y": "other"
        },
        "description": "_tmp_tensor = arg[0], result = _tmp_tensor.__mul__(other=y)"
    },
    "paddle.Tensor.__sub__": {
        "torch_api": "torch.Tensor.__sub__",
        "paddle_torch_args_map": {
            "y": "other"
        },
        "description": "_tmp_tensor = arg[0], result = _tmp_tensor.__sub__(other=y)"
    },
    "paddle.Tensor.__getitem__": {
        "torch_api": "torch.Tensor.__getitem__"
    },
    "paddle.Tensor.__setitem__": {
        "torch_api": "torch.Tensor.__setitem__"
    },
    "paddle.Tensor.__abs__": {
        "torch_api": "torch.Tensor.__abs__"
    },
    "paddle.Tensor.__and__": {
        "torch_api": "torch.Tensor.__and__",
        "paddle_torch_args_map": {
            "y": "other"
        }
    },
    "paddle.Tensor.__dir__": {
        "torch_api": "torch.Tensor.__dir__"
    },
    "paddle.Tensor.amax": {
        "torch_api": "torch.Tensor.amax",
        "paddle_torch_args_map": {
            "axis": "dim",
            "keepdim": "keepdim"
        },
        "min_input_args": 0
    },
    "paddle.Tensor.amin": {
        "torch_api": "torch.Tensor.amin",
        "paddle_torch_args_map": {
            "axis": "dim",
            "keepdim": "keepdim"
        },
        "min_input_args": 0
    },
    "paddle.Tensor.argsort": {
        "torch_api": "torch.Tensor.argsort",
        "paddle_torch_args_map": {
            "axis": "dim",
            "descending": "descending",
            "stable": "stable"
        },
        "min_input_args": 0
    },
    "paddle.Tensor.bmm": {
        "torch_api": "torch.Tensor.bmm",
        "paddle_torch_args_map": {
            "y": "mat2"
        },
        "min_input_args": 1
    },
    "paddle.Tensor.broadcast_to": {
        "torch_api": "torch.Tensor.broadcast_to",
        "paddle_torch_args_map": {
            "shape": "size"
        },
        "min_input_args": 1
    },
    "paddle.Tensor.cholesky_solve": {
        "torch_api": "torch.Tensor.cholesky_solve",
        "paddle_torch_args_map": {
            "y": "input2",
            "upper": "upper"
        },
        "min_input_args": 1
    },
    "paddle.Tensor.chunk": {
        "torch_api": "torch.Tensor.chunk",
        "paddle_torch_args_map": {
            "chunks": "chunks",
            "axis": "dim"
        },
        "min_input_args": 1
    },
    "paddle.Tensor.clip": {
        "Rule": "ClipRule",
        "torch_api": "torch.clamp",
        "paddle_torch_args_map": {
            "x": "input",
            "min": "min",
            "max": "max"
        },
        "min_input_args": 1
    },
    "paddle.Tensor.clone": {
        "torch_api": "torch.Tensor.clone",
        "paddle_torch_args_map": {
            "memory_format": "memory_format"
        },
        "min_input_args": 0
    },
    "paddle.Tensor.diag_embed": {
        "torch_api": "torch.Tensor.diag_embed",
        "paddle_torch_args_map": {
            "offset": "offset",
            "dim1": "dim1",
            "dim2": "dim2"
        },
        "min_input_args": 0
    },
    "paddle.Tensor.diagonal": {
        "torch_api": "torch.Tensor.diagonal",
        "paddle_torch_args_map": {
            "offset": "offset",
            "axis1": "dim1",
            "axis2": "dim2"
        },
        "min_input_args": 0
    },
    "paddle.Tensor.diff": {
        "torch_api": "torch.Tensor.diff",
        "paddle_torch_args_map": {
            "n": "n",
            "axis": "dim",
            "prepend": "prepend",
            "append": "append"
        },
        "min_input_args": 0
    },
    "paddle.Tensor.equal": {
        "torch_api": "torch.Tensor.eq",
        "paddle_torch_args_map": {
            "y": "other"
        },
        "min_input_args": 1
    },
    "paddle.Tensor.expand_as": {
        "torch_api": "torch.Tensor.expand_as",
        "paddle_torch_args_map": {
            "y": "other"
        },
        "min_input_args": 1
    },
    "paddle.Tensor.fill_": {
        "torch_api": "torch.Tensor.fill_",
        "paddle_torch_args_map": {
            "value": "value"
        },
        "min_input_args": 1
    },
    "paddle.Tensor.fill_diagonal_": {
        "torch_api": "torch.Tensor.fill_diagonal_",
        "paddle_torch_args_map": {
            "value": "fill_value",
            "wrap": "wrap"
        },
        "min_input_args": 1
    },
    "paddle.Tensor.flatten": {
        "torch_api": "torch.Tensor.flatten",
        "paddle_torch_args_map": {
            "start_axis": "start_dim",
            "stop_axis": "end_dim"
        },
        "min_input_args": 0
    },
    "paddle.Tensor.gcd": {
        "torch_api": "torch.Tensor.gcd",
        "paddle_torch_args_map": {
            "y": "other"
        },
        "min_input_args": 1
    },
    "paddle.Tensor.index_select": {
        "Rule": "IndexSelectRule"
    },
    "paddle.Tensor.inner": {
        "torch_api": "torch.Tensor.inner",
        "paddle_torch_args_map": {
            "y": "other"
        },
        "min_input_args": 1
    },
    "paddle.Tensor.isclose": {
        "torch_api": "torch.Tensor.isclose",
        "paddle_torch_args_map": {
            "y": "other",
            "rtol": "rtol",
            "atol": "atol",
            "equal_nan": "equal_nan"
        },
        "min_input_args": 1
    },
    "paddle.Tensor.kthvalue": {
        "torch_api": "torch.Tensor.kthvalue",
        "paddle_torch_args_map": {
            "k": "k",
            "axis": "dim",
            "keepdim": "keepdim"
        },
        "min_input_args": 1
    },
    "paddle.Tensor.lerp": {
        "torch_api": "torch.Tensor.lerp",
        "paddle_torch_args_map": {
            "y": "end",
            "weight": "weight"
        },
        "min_input_args": 2
    },
    "paddle.Tensor.logical_and": {
        "torch_api": "torch.Tensor.logical_and",
        "paddle_torch_args_map": {
            "y": "other"
        },
        "min_input_args": 1
    },
    "paddle.Tensor.logical_or": {
        "torch_api": "torch.Tensor.logical_or",
        "paddle_torch_args_map": {
            "y": "other"
        },
        "min_input_args": 1
    },
    "paddle.Tensor.logit": {
        "torch_api": "torch.Tensor.logit",
        "paddle_torch_args_map": {
            "eps": "eps"
        },
        "min_input_args": 0
    },
    "paddle.Tensor.lu": {
        "torch_api": "torch.Tensor.lu",
        "paddle_torch_args_map": {
            "pivot": "pivot",
            "get_infos": "get_infos"
        },
        "min_input_args": 0
    },
    "paddle.Tensor.masked_fill": {
        "torch_api": "torch.Tensor.masked_fill",
        "paddle_torch_args_map": {
            "mask": "mask",
            "value": "value"
        },
        "min_input_args": 2
    },
    "paddle.masked_scatter": {
        "Rule": "MaskedScatterRule",
        "torch_api": "torch.Tensor.masked_scatter",
        "paddle_torch_args_map": {
            "mask": "mask",
            "value": "source"
        }
    },
    "paddle.Tensor.masked_select": {
        "torch_api": "torch.Tensor.masked_select",
        "paddle_torch_args_map": {
            "mask": "mask"
        },
        "min_input_args": 1
    },
    "paddle.Tensor.median": {
        "torch_api": "torch.Tensor.median",
        "paddle_torch_args_map": {
            "keepdim": "keepdim"
        },
        "min_input_args": 0
    },
    "paddle.Tensor.mm": {
        "torch_api": "torch.Tensor.mm",
        "paddle_torch_args_map": {
            "mat2": "mat2"
        },
        "min_input_args": 1
    },
    "paddle.Tensor.mode": {
        "torch_api": "torch.Tensor.mode",
        "paddle_torch_args_map": {
            "axis": "dim",
            "keepdim": "keepdim"
        },
        "min_input_args": 0
    },
    "paddle.Tensor.moveaxis": {
        "torch_api": "torch.Tensor.moveaxis",
        "paddle_torch_args_map": {
            "source": "source",
            "destination": "destination"
        },
        "min_input_args": 2
    },
    "paddle.Tensor.multigammaln": {
        "torch_api": "torch.Tensor.mvlgamma",
        "paddle_torch_args_map": {
            "p": "p"
        },
        "min_input_args": 1
    },
    "paddle.Tensor.nansum": {
        "torch_api": "torch.Tensor.nansum",
        "paddle_torch_args_map": {
            "axis": "dim",
            "keepdim": "keepdim",
            "dtype": "dtype"
        },
        "min_input_args": 0
    },
    "paddle.Tensor.remainder": {
        "torch_api": "torch.Tensor.remainder",
        "paddle_torch_args_map": {
            "y": "other"
        },
        "min_input_args": 1
    },
    "paddle.Tensor.repeat_interleave": {
        "torch_api": "torch.Tensor.repeat_interleave",
        "paddle_torch_args_map": {
            "repeats": "repeats",
            "axis": "dim"
        },
        "min_input_args": 1
    },
    "paddle.Tensor.rot90": {
        "torch_api": "torch.Tensor.rot90",
        "paddle_torch_args_map": {
            "k": "k",
            "axes": "dims"
        },
        "min_input_args": 0
    },
    "paddle.Tensor.signbit": {
        "torch_api": "torch.Tensor.signbit",
        "paddle_torch_args_map": {},
        "min_input_args": 0
    },
    "paddle.Tensor.squeeze": {
        "torch_api": "torch.Tensor.squeeze",
        "paddle_torch_args_map": {
            "axis": "dim"
        },
        "min_input_args": 0
    },
    "paddle.Tensor.std": {
        "torch_api": "torch.Tensor.std",
        "paddle_torch_args_map": {
            "axis": "dim",
            "unbiased": "correction",
            "keepdim": "keepdim"
        },
        "min_input_args": 0
    },
    "paddle.Tensor.sum": {
        "torch_api": "torch.Tensor.sum",
        "paddle_torch_args_map": {
            "axis": "dim",
            "keepdim": "keepdim",
            "dtype": "dtype"
        },
        "min_input_args": 0
    },
    "paddle.Tensor.topk": {
        "torch_api": "torch.Tensor.topk",
        "paddle_torch_args_map": {
            "k": "k",
            "axis": "dim",
            "largest": "largest",
            "sorted": "sorted"
        },
        "min_input_args": 1
    },
    "paddle.Tensor.tril": {
        "torch_api": "torch.Tensor.tril",
        "paddle_torch_args_map": {
            "diagonal": "diagonal"
        },
        "min_input_args": 0
    },
    "paddle.Tensor.unbind": {
        "torch_api": "torch.Tensor.unbind",
        "paddle_torch_args_map": {
            "axis": "dim"
        },
        "min_input_args": 0
    },
    "paddle.Tensor.unflatten": {
        "torch_api": "torch.Tensor.unflatten",
        "paddle_torch_args_map": {
            "axis": "dim",
            "shape": "sizes"
        },
        "min_input_args": 2
    },
    "paddle.Tensor.unique": {
        "torch_api": "torch.Tensor.unique",
        "paddle_torch_args_map": {
            "return_inverse": "return_inverse",
            "return_counts": "return_counts",
            "axis": "dim"
        },
        "min_input_args": 0
    },
    "paddle.Tensor.var": {
        "torch_api": "torch.Tensor.var",
        "paddle_torch_args_map": {
            "axis": "dim",
            "unbiased": "correction",
            "keepdim": "keepdim"
        },
        "min_input_args": 0
    },
    "paddle.abs": {
        "torch_api": "torch.abs",
        "paddle_torch_args_map": {
            "x": "input"
        },
        "min_input_args": 1
    },
    "paddle.addmm": {
        "torch_api": "torch.addmm",
        "paddle_torch_args_map": {
            "input": "input",
            "x": "mat1",
            "y": "mat2",
            "beta": "beta",
            "alpha": "alpha"
        },
        "min_input_args": 3
    },
    "paddle.all": {
        "torch_api": "torch.all",
        "paddle_torch_args_map": {
            "x": "input",
            "axis": "dim",
            "keepdim": "keepdim"
        },
        "min_input_args": 1
    },
    "paddle.amax": {
        "torch_api": "torch.amax",
        "paddle_torch_args_map": {
            "x": "input",
            "axis": "dim",
            "keepdim": "keepdim"
        },
        "min_input_args": 1
    },
    "paddle.amin": {
        "torch_api": "torch.amin",
        "paddle_torch_args_map": {
            "x": "input",
            "axis": "dim",
            "keepdim": "keepdim"
        },
        "min_input_args": 1
    },
    "paddle.angle": {
        "torch_api": "torch.angle",
        "paddle_torch_args_map": {
            "x": "input"
        },
        "min_input_args": 1
    },
    "paddle.any": {
        "torch_api": "torch.any",
        "paddle_torch_args_map": {
            "x": "input",
            "keepdim": "keepdim"
        },
        "torch_kwargs": {
            "dim": "None if locals().get('axis') is None or locals().get('axis') == [] or locals().get('axis') == () else axis"
        },
        "min_input_args": 1
    },
    "paddle.acos": {
        "torch_api": "torch.arccos",
        "paddle_torch_args_map": {
            "x": "input"
        },
        "min_input_args": 1
    },
    "paddle.acosh": {
        "torch_api": "torch.arccosh",
        "paddle_torch_args_map": {
            "x": "input"
        },
        "min_input_args": 1
    },
    "paddle.asin": {
        "torch_api": "torch.arcsin",
        "paddle_torch_args_map": {
            "x": "input"
        },
        "min_input_args": 1
    },
    "paddle.asinh": {
        "torch_api": "torch.arcsinh",
        "paddle_torch_args_map": {
            "x": "input"
        },
        "min_input_args": 1
    },
    "paddle.atan": {
        "torch_api": "torch.arctan",
        "paddle_torch_args_map": {
            "x": "input"
        },
        "min_input_args": 1
    },
    "paddle.atan2": {
        "torch_api": "torch.arctan2",
        "paddle_torch_args_map": {
            "x": "input",
            "y": "other"
        },
        "min_input_args": 2
    },
    "paddle.atanh": {
        "torch_api": "torch.arctanh",
        "paddle_torch_args_map": {
            "x": "input"
        },
        "min_input_args": 1
    },
    "paddle.argsort": {
        "torch_api": "torch.argsort",
        "paddle_torch_args_map": {
            "x": "input",
            "axis": "dim",
            "descending": "descending",
            "stable": "stable"
        },
        "min_input_args": 1
    },
    "paddle.bernoulli": {
        "torch_api": "torch.bernoulli",
        "paddle_torch_args_map": {
            "x": "input",
            "p": "p",
            "generator": "generator"
        },
        "min_input_args": 0
    },
    "paddle.bitwise_and": {
        "torch_api": "torch.bitwise_and",
        "paddle_torch_args_map": {
            "x": "input",
            "y": "other"
        },
        "min_input_args": 2
    },
    "paddle.bitwise_left_shift": {
        "torch_api": "torch.bitwise_left_shift",
        "paddle_torch_args_map": {
            "x": "input",
            "y": "other"
        },
        "min_input_args": 2
    },
    "paddle.bitwise_not": {
        "torch_api": "torch.bitwise_not",
        "paddle_torch_args_map": {
            "x": "input"
        },
        "min_input_args": 1
    },
    "paddle.bitwise_or": {
        "torch_api": "torch.bitwise_or",
        "paddle_torch_args_map": {
            "x": "input",
            "y": "other"
        },
        "min_input_args": 2
    },
    "paddle.bitwise_xor": {
        "torch_api": "torch.bitwise_xor",
        "paddle_torch_args_map": {
            "x": "input",
            "y": "other"
        },
        "min_input_args": 2
    },
    "paddle.bmm": {
        "torch_api": "torch.bmm",
        "paddle_torch_args_map": {
            "x": "input",
            "y": "mat2"
        },
        "min_input_args": 2
    },
    "paddle.broadcast_to": {
        "torch_api": "torch.broadcast_to",
        "paddle_torch_args_map": {
            "x": "input",
            "shape": "size"
        },
        "min_input_args": 2
    },
    "paddle.bucketize": {
        "torch_api": "torch.bucketize",
        "paddle_torch_args_map": {
            "x": "input",
            "sorted_sequence": "boundaries",
            "out_int32": "out_int32",
            "right": "right"
        },
        "min_input_args": 2
    },
    "paddle.cdist": {
        "torch_api": "torch.cdist",
        "paddle_torch_args_map": {
            "x": "x1",
            "y": "x2",
            "p": "p",
            "compute_mode": "compute_mode"
        },
        "min_input_args": 2
    },
    "paddle.ceil": {
        "torch_api": "torch.ceil",
        "paddle_torch_args_map": {
            "x": "input"
        },
        "min_input_args": 1
    },
    "paddle.linalg.cholesky_solve": {
        "torch_api": "torch.cholesky_solve",
        "paddle_torch_args_map": {
            "x": "input",
            "y": "input2",
            "upper": "upper"
        },
        "min_input_args": 2
    },
    "paddle.clone": {
        "torch_api": "torch.clone",
        "paddle_torch_args_map": {
            "x": "input",
            "memory_format": "memory_format"
        },
        "min_input_args": 1
    },
    "paddle.column_stack": {
        "torch_api": "torch.column_stack",
        "paddle_torch_args_map": {
            "x": "tensors"
        },
        "min_input_args": 1
    },
    "paddle.combinations": {
        "torch_api": "torch.combinations",
        "paddle_torch_args_map": {
            "x": "input",
            "r": "r",
            "with_replacement": "with_replacement"
        },
        "min_input_args": 1
    },
    "paddle.complex": {
        "torch_api": "torch.complex",
        "paddle_torch_args_map": {
            "real": "real",
            "imag": "imag"
        },
        "min_input_args": 2
    },
    "paddle.concat": {
        "torch_api": "torch.concat",
        "paddle_torch_args_map": {
            "x": "tensors",
            "axis": "dim"
        },
        "min_input_args": 1
    },
    "paddle.conj": {
        "torch_api": "torch.conj",
        "paddle_torch_args_map": {
            "x": "input"
        },
        "min_input_args": 1
    },
    "paddle.copysign": {
        "torch_api": "torch.copysign",
        "paddle_torch_args_map": {
            "x": "input",
            "y": "other"
        },
        "min_input_args": 2
    },
    "paddle.cos": {
        "torch_api": "torch.cos",
        "paddle_torch_args_map": {
            "x": "input"
        },
        "min_input_args": 1
    },
    "paddle.cosh": {
        "torch_api": "torch.cosh",
        "paddle_torch_args_map": {
            "x": "input"
        },
        "min_input_args": 1
    },
    "paddle.count_nonzero": {
        "torch_api": "torch.count_nonzero",
        "paddle_torch_args_map": {
            "x": "input",
            "axis": "dim"
        },
        "min_input_args": 1
    },
    "paddle.cross": {
        "torch_api": "torch.cross",
        "paddle_torch_args_map": {
            "x": "input",
            "y": "other",
            "axis": "dim"
        },
        "min_input_args": 2
    },
    "paddle.deg2rad": {
        "torch_api": "torch.deg2rad",
        "paddle_torch_args_map": {
            "x": "input"
        },
        "min_input_args": 1
    },
    "paddle.diag_embed": {
        "torch_api": "torch.diag_embed",
        "paddle_torch_args_map": {
            "input": "input",
            "offset": "offset",
            "dim1": "dim1",
            "dim2": "dim2"
        },
        "min_input_args": 1
    },
    "paddle.diagflat": {
        "torch_api": "torch.diagflat",
        "paddle_torch_args_map": {
            "x": "input",
            "offset": "offset"
        },
        "min_input_args": 1
    },
    "paddle.diagonal": {
        "torch_api": "torch.diagonal",
        "paddle_torch_args_map": {
            "x": "input",
            "offset": "offset",
            "axis1": "dim1",
            "axis2": "dim2"
        },
        "min_input_args": 1
    },
    "paddle.diagonal_scatter": {
        "torch_api": "torch.diagonal_scatter",
        "paddle_torch_args_map": {
            "x": "input",
            "y": "src",
            "offset": "offset",
            "axis1": "dim1",
            "axis2": "dim2"
        },
        "min_input_args": 2
    },
    "paddle.diff": {
        "torch_api": "torch.diff",
        "paddle_torch_args_map": {
            "x": "input",
            "n": "n",
            "axis": "dim",
            "prepend": "prepend",
            "append": "append"
        },
        "min_input_args": 1
    },
    "paddle.dist": {
        "torch_api": "torch.dist",
        "paddle_torch_args_map": {
            "x": "input",
            "y": "other",
            "p": "p"
        },
        "min_input_args": 2
    },
    "paddle.dstack": {
        "torch_api": "torch.dstack",
        "paddle_torch_args_map": {
            "x": "tensors"
        },
        "min_input_args": 1
    },
    "paddle.equal": {
        "torch_api": "torch.eq",
        "paddle_torch_args_map": {
            "x": "input",
            "y": "other"
        },
        "min_input_args": 2
    },
    "paddle.exp": {
        "torch_api": "torch.exp",
        "paddle_torch_args_map": {
            "x": "input"
        },
        "min_input_args": 1
    },
    "paddle.fft.fft": {
        "torch_api": "torch.fft.fft",
        "paddle_torch_args_map": {
            "x": "input",
            "n": "n",
            "axis": "dim",
            "norm": "norm"
        },
        "min_input_args": 1
    },
    "paddle.fft.fft2": {
        "torch_api": "torch.fft.fft2",
        "paddle_torch_args_map": {
            "x": "input",
            "s": "s",
            "axes": "dim",
            "norm": "norm"
        },
        "min_input_args": 1
    },
    "paddle.fft.fftfreq": {
        "torch_api": "torch.fft.fftfreq",
        "paddle_torch_args_map": {
            "n": "n",
            "d": "d",
            "dtype": "dtype",
            "layout": "layout",
            "device": "device",
            "requires_grad": "requires_grad"
        },
        "min_input_args": 1
    },
    "paddle.fft.fftn": {
        "torch_api": "torch.fft.fftn",
        "paddle_torch_args_map": {
            "x": "input",
            "s": "s",
            "axes": "dim",
            "norm": "norm"
        },
        "min_input_args": 1
    },
    "paddle.fft.fftshift": {
        "torch_api": "torch.fft.fftshift",
        "paddle_torch_args_map": {
            "x": "input",
            "axes": "dim"
        },
        "min_input_args": 1
    },
    "paddle.fft.hfft": {
        "torch_api": "torch.fft.hfft",
        "paddle_torch_args_map": {
            "x": "input",
            "n": "n",
            "axis": "dim",
            "norm": "norm"
        },
        "min_input_args": 1
    },
    "paddle.fft.hfft2": {
        "torch_api": "torch.fft.hfft2",
        "paddle_torch_args_map": {
            "x": "input",
            "s": "s",
            "axes": "dim",
            "norm": "norm"
        },
        "min_input_args": 1
    },
    "paddle.fft.hfftn": {
        "torch_api": "torch.fft.hfftn",
        "paddle_torch_args_map": {
            "x": "input",
            "s": "s",
            "axes": "dim",
            "norm": "norm"
        },
        "min_input_args": 1
    },
    "paddle.fft.ifft": {
        "torch_api": "torch.fft.ifft",
        "paddle_torch_args_map": {
            "x": "input",
            "n": "n",
            "axis": "dim",
            "norm": "norm"
        },
        "min_input_args": 1
    },
    "paddle.fft.ifft2": {
        "torch_api": "torch.fft.ifft2",
        "paddle_torch_args_map": {
            "x": "input",
            "s": "s",
            "axes": "dim",
            "norm": "norm"
        },
        "min_input_args": 1
    },
    "paddle.fft.ifftn": {
        "torch_api": "torch.fft.ifftn",
        "paddle_torch_args_map": {
            "x": "input",
            "s": "s",
            "axes": "dim",
            "norm": "norm"
        },
        "min_input_args": 1
    },
    "paddle.fft.ifftshift": {
        "torch_api": "torch.fft.ifftshift",
        "paddle_torch_args_map": {
            "x": "input",
            "axes": "dim"
        },
        "min_input_args": 1
    },
    "paddle.fft.ihfft": {
        "torch_api": "torch.fft.ihfft",
        "paddle_torch_args_map": {
            "x": "input",
            "n": "n",
            "axis": "dim",
            "norm": "norm"
        },
        "min_input_args": 1
    },
    "paddle.fft.ihfft2": {
        "torch_api": "torch.fft.ihfft2",
        "paddle_torch_args_map": {
            "x": "input",
            "s": "s",
            "axes": "dim",
            "norm": "norm"
        },
        "min_input_args": 1
    },
    "paddle.fft.ihfftn": {
        "torch_api": "torch.fft.ihfftn",
        "paddle_torch_args_map": {
            "x": "input",
            "s": "s",
            "axes": "dim",
            "norm": "norm"
        },
        "min_input_args": 1
    },
    "paddle.fft.irfft": {
        "torch_api": "torch.fft.irfft",
        "paddle_torch_args_map": {
            "x": "input",
            "n": "n",
            "axis": "dim",
            "norm": "norm"
        },
        "min_input_args": 1
    },
    "paddle.fft.irfft2": {
        "torch_api": "torch.fft.irfft2",
        "paddle_torch_args_map": {
            "x": "input",
            "s": "s",
            "axes": "dim",
            "norm": "norm"
        },
        "min_input_args": 1
    },
    "paddle.fft.irfftn": {
        "torch_api": "torch.fft.irfftn",
        "paddle_torch_args_map": {
            "x": "input",
            "s": "s",
            "axes": "dim",
            "norm": "norm"
        },
        "min_input_args": 1
    },
    "paddle.fft.rfft": {
        "torch_api": "torch.fft.rfft",
        "paddle_torch_args_map": {
            "x": "input",
            "n": "n",
            "axis": "dim",
            "norm": "norm"
        },
        "min_input_args": 1
    },
    "paddle.fft.rfftfreq": {
        "torch_api": "torch.fft.rfftfreq",
        "paddle_torch_args_map": {
            "n": "n",
            "d": "d",
            "dtype": "dtype",
            "layout": "layout",
            "device": "device",
            "requires_grad": "requires_grad"
        },
        "min_input_args": 1
    },
    "paddle.fft.rfftn": {
        "torch_api": "torch.fft.rfftn",
        "paddle_torch_args_map": {
            "x": "input",
            "s": "s",
            "axes": "dim",
            "norm": "norm"
        },
        "min_input_args": 1
    },
    "paddle.flatten": {
        "torch_api": "torch.flatten",
        "paddle_torch_args_map": {
            "x": "input",
            "start_axis": "start_dim",
            "stop_axis": "end_dim"
        },
        "min_input_args": 1
    },
    "paddle.floor": {
        "torch_api": "torch.floor",
        "paddle_torch_args_map": {
            "x": "input"
        },
        "min_input_args": 1
    },
    "paddle.fmax": {
        "torch_api": "torch.fmax",
        "paddle_torch_args_map": {
            "x": "input",
            "y": "other"
        },
        "min_input_args": 2
    },
    "paddle.fmin": {
        "torch_api": "torch.fmin",
        "paddle_torch_args_map": {
            "x": "input",
            "y": "other"
        },
        "min_input_args": 2
    },
    "paddle.gcd": {
        "torch_api": "torch.gcd",
        "paddle_torch_args_map": {
            "x": "input",
            "y": "other"
        },
        "min_input_args": 2
    },
    "paddle.heaviside": {
        "torch_api": "torch.heaviside",
        "paddle_torch_args_map": {
            "x": "input",
            "y": "values"
        },
        "min_input_args": 2
    },
    "paddle.histogramdd": {
        "Rule": "HistogramddRule"
    },
    "paddle.hstack": {
        "torch_api": "torch.hstack",
        "paddle_torch_args_map": {
            "x": "tensors"
        },
        "min_input_args": 1
    },
    "paddle.hypot": {
        "torch_api": "torch.hypot",
        "paddle_torch_args_map": {
            "x": "input",
            "y": "other"
        },
        "min_input_args": 2
    },
    "paddle.imag": {
        "torch_api": "torch.imag",
        "paddle_torch_args_map": {
            "x": "input"
        },
        "min_input_args": 1
    },
    "paddle.index_select": {
        "Rule": "IndexSelectRule"
    },
    "paddle.inner": {
        "torch_api": "torch.inner",
        "paddle_torch_args_map": {
            "x": "input",
            "y": "other"
        },
        "min_input_args": 2
    },
    "paddle.is_complex": {
        "torch_api": "torch.is_complex",
        "paddle_torch_args_map": {
            "x": "input"
        },
        "min_input_args": 1
    },
    "paddle.isclose": {
        "torch_api": "torch.isclose",
        "paddle_torch_args_map": {
            "x": "input",
            "y": "other",
            "rtol": "rtol",
            "atol": "atol",
            "equal_nan": "equal_nan"
        },
        "min_input_args": 2
    },
    "paddle.isfinite": {
        "torch_api": "torch.isfinite",
        "paddle_torch_args_map": {
            "x": "input"
        },
        "min_input_args": 1
    },
    "paddle.isin": {
        "torch_api": "torch.isin",
        "paddle_torch_args_map": {
            "x": "elements",
            "test_x": "test_elements",
            "assume_unique": "assume_unique",
            "invert": "invert"
        },
        "min_input_args": 2
    },
    "paddle.isinf": {
        "torch_api": "torch.isinf",
        "paddle_torch_args_map": {
            "x": "input"
        },
        "min_input_args": 1
    },
    "paddle.isnan": {
        "torch_api": "torch.isnan",
        "paddle_torch_args_map": {
            "x": "input"
        },
        "min_input_args": 1
    },
    "paddle.isneginf": {
        "torch_api": "torch.isneginf",
        "paddle_torch_args_map": {
            "x": "input"
        },
        "min_input_args": 1
    },
    "paddle.isposinf": {
        "torch_api": "torch.isposinf",
        "paddle_torch_args_map": {
            "x": "input"
        },
        "min_input_args": 1
    },
    "paddle.isreal": {
        "torch_api": "torch.isreal",
        "paddle_torch_args_map": {
            "x": "input"
        },
        "min_input_args": 1
    },
    "paddle.signal.istft": {
        "torch_api": "torch.istft",
        "paddle_torch_args_map": {
            "x": "input",
            "n_fft": "n_fft",
            "hop_length": "hop_length",
            "win_length": "win_length",
            "window": "window",
            "center": "center",
            "normalized": "normalized",
            "onesided": "onesided",
            "length": "length",
            "return_complex": "return_complex"
        },
        "min_input_args": 2
    },
    "paddle.kron": {
        "torch_api": "torch.kron",
        "paddle_torch_args_map": {
            "x": "input",
            "y": "other"
        },
        "min_input_args": 2
    },
    "paddle.lerp": {
        "torch_api": "torch.lerp",
        "paddle_torch_args_map": {
            "x": "input",
            "y": "end",
            "weight": "weight"
        },
        "min_input_args": 3
    },
    "paddle.lgamma": {
        "torch_api": "torch.lgamma",
        "paddle_torch_args_map": {
            "x": "input"
        },
        "min_input_args": 1
    },
    "paddle.linalg.cholesky": {
        "torch_api": "torch.linalg.cholesky",
        "paddle_torch_args_map": {
            "x": "input",
            "upper": "upper"
        },
        "min_input_args": 1
    },
    "paddle.linalg.cond": {
        "torch_api": "torch.linalg.cond",
        "paddle_torch_args_map": {
            "x": "input",
            "p": "p"
        },
        "min_input_args": 1
    },
    "paddle.linalg.det": {
        "torch_api": "torch.linalg.det",
        "paddle_torch_args_map": {
            "x": "A"
        },
        "min_input_args": 1
    },
    "paddle.linalg.eigvals": {
        "torch_api": "torch.linalg.eigvals",
        "paddle_torch_args_map": {
            "x": "input"
        },
        "min_input_args": 1
    },
    "paddle.linalg.eigvalsh": {
        "torch_api": "torch.linalg.eigvalsh",
        "paddle_torch_args_map": {
            "x": "input",
            "UPLO": "UPLO"
        },
        "min_input_args": 1
    },
    "paddle.linalg.inv": {
        "torch_api": "torch.linalg.inv",
        "paddle_torch_args_map": {
            "x": "A"
        },
        "min_input_args": 1
    },
    "paddle.linalg.matrix_norm": {
        "torch_api": "torch.linalg.matrix_norm",
        "paddle_torch_args_map": {
            "x": "input",
            "p": "ord",
            "axis": "dim",
            "keepdim": "keepdim",
            "dtype": "dtype"
        },
        "min_input_args": 1
    },
    "paddle.linalg.matrix_power": {
        "torch_api": "torch.linalg.matrix_power",
        "paddle_torch_args_map": {
            "x": "input",
            "n": "n"
        },
        "min_input_args": 2
    },
    "paddle.linalg.multi_dot": {
        "torch_api": "torch.linalg.multi_dot",
        "paddle_torch_args_map": {
            "x": "tensors"
        },
        "min_input_args": 1
    },
    "paddle.linalg.pinv": {
        "torch_api": "torch.linalg.pinv",
        "paddle_torch_args_map": {
            "x": "input",
            "rcond": "rtol",
            "hermitian": "hermitian"
        },
        "min_input_args": 1
    },
    "paddle.linalg.solve": {
        "torch_api": "torch.linalg.solve",
        "paddle_torch_args_map": {
            "x": "A",
            "y": "B",
            "left": "left"
        },
        "min_input_args": 2
    },
    "paddle.linalg.vector_norm": {
        "torch_api": "torch.linalg.vector_norm",
        "paddle_torch_args_map": {
            "x": "x",
            "p": "ord",
            "axis": "dim",
            "keepdim": "keepdim",
            "dtype": "dtype"
        },
        "min_input_args": 1
    },
    "paddle.log": {
        "torch_api": "torch.log",
        "paddle_torch_args_map": {
            "x": "input"
        },
        "min_input_args": 1
    },
    "paddle.log10": {
        "torch_api": "torch.log10",
        "paddle_torch_args_map": {
            "x": "input"
        },
        "min_input_args": 1
    },
    "paddle.log1p": {
        "torch_api": "torch.log1p",
        "paddle_torch_args_map": {
            "x": "input"
        },
        "min_input_args": 1
    },
    "paddle.log2": {
        "torch_api": "torch.log2",
        "paddle_torch_args_map": {
            "x": "input"
        },
        "min_input_args": 1
    },
    "paddle.logical_and": {
        "torch_api": "torch.logical_and",
        "paddle_torch_args_map": {
            "x": "input",
            "y": "other"
        },
        "min_input_args": 2
    },
    "paddle.logical_not": {
        "torch_api": "torch.logical_not",
        "paddle_torch_args_map": {
            "x": "input"
        },
        "min_input_args": 1
    },
    "paddle.logical_or": {
        "torch_api": "torch.logical_or",
        "paddle_torch_args_map": {
            "x": "input",
            "y": "other"
        },
        "min_input_args": 2
    },
    "paddle.logical_xor": {
        "torch_api": "torch.logical_xor",
        "paddle_torch_args_map": {
            "x": "input",
            "y": "other"
        },
        "min_input_args": 2
    },
    "paddle.masked_select": {
        "torch_api": "torch.masked_select",
        "paddle_torch_args_map": {
            "x": "input",
            "mask": "mask"
        },
        "min_input_args": 2
    },
    "paddle.maximum": {
        "torch_api": "torch.maximum",
        "paddle_torch_args_map": {
            "x": "input",
            "y": "other"
        },
        "min_input_args": 2
    },
    "paddle.minimum": {
        "torch_api": "torch.minimum",
        "paddle_torch_args_map": {
            "x": "input",
            "y": "other"
        },
        "min_input_args": 2
    },
    "paddle.moveaxis": {
        "torch_api": "torch.moveaxis",
        "paddle_torch_args_map": {
            "x": "input",
            "source": "source",
            "destination": "destination"
        },
        "min_input_args": 3
    },
    "paddle.mv": {
        "torch_api": "torch.mv",
        "paddle_torch_args_map": {
            "x": "input",
            "vec": "vec"
        },
        "min_input_args": 2
    },
    "paddle.multigammaln": {
        "torch_api": "torch.mvlgamma",
        "paddle_torch_args_map": {
            "x": "input",
            "p": "p"
        },
        "min_input_args": 2
    },
    "paddle.nan_to_num": {
        "torch_api": "torch.nan_to_num",
        "paddle_torch_args_map": {
            "x": "input",
            "nan": "nan",
            "posinf": "posinf",
            "neginf": "neginf"
        },
        "min_input_args": 1
    },
    "paddle.nanmean": {
        "torch_api": "torch.nanmean",
        "paddle_torch_args_map": {
            "x": "input",
            "axis": "dim",
            "keepdim": "keepdim",
            "dtype": "dtype"
        },
        "min_input_args": 1
    },
    "paddle.nansum": {
        "torch_api": "torch.nansum",
        "paddle_torch_args_map": {
            "x": "input",
            "axis": "dim",
            "keepdim": "keepdim",
            "dtype": "dtype"
        },
        "min_input_args": 1
    },
    "paddle.neg": {
        "torch_api": "torch.neg",
        "paddle_torch_args_map": {
            "x": "input"
        },
        "min_input_args": 1
    },
    "paddle.nextafter": {
        "torch_api": "torch.nextafter",
        "paddle_torch_args_map": {
            "x": "input",
            "y": "other"
        },
        "min_input_args": 2
    },
    "paddle.nn.functional.adaptive_avg_pool1d": {
        "torch_api": "torch.nn.functional.adaptive_avg_pool1d",
        "paddle_torch_args_map": {
            "x": "input",
            "output_size": "output_size"
        },
        "min_input_args": 2
    },
    "paddle.nn.functional.adaptive_max_pool1d": {
        "torch_api": "torch.nn.functional.adaptive_max_pool1d",
        "paddle_torch_args_map": {
            "x": "input",
            "output_size": "output_size",
            "return_mask": "return_indices"
        },
        "min_input_args": 2
    },
    "paddle.nn.functional.adaptive_max_pool2d": {
        "torch_api": "torch.nn.functional.adaptive_max_pool2d",
        "paddle_torch_args_map": {
            "x": "input",
            "output_size": "output_size",
            "return_mask": "return_indices"
        },
        "min_input_args": 2
    },
    "paddle.nn.functional.adaptive_max_pool3d": {
        "torch_api": "torch.nn.functional.adaptive_max_pool3d",
        "paddle_torch_args_map": {
            "x": "input",
            "output_size": "output_size",
            "return_mask": "return_indices"
        },
        "min_input_args": 2
    },
    "paddle.nn.functional.alpha_dropout": {
        "torch_api": "torch.nn.functional.alpha_dropout",
        "paddle_torch_args_map": {
            "x": "input",
            "p": "p",
            "training": "training",
            "inplace": "inplace"
        },
        "min_input_args": 1
    },
    "paddle.nn.functional.celu": {
        "torch_api": "torch.nn.functional.celu",
        "paddle_torch_args_map": {
            "x": "input",
            "alpha": "alpha",
            "inplace": "inplace"
        },
        "min_input_args": 1
    },
    "paddle.nn.functional.cosine_similarity": {
        "torch_api": "torch.nn.functional.cosine_similarity",
        "paddle_torch_args_map": {
            "x1": "x1",
            "x2": "x2",
            "axis": "dim",
            "eps": "eps"
        },
        "min_input_args": 2
    },
    "paddle.nn.functional.elu": {
        "torch_api": "torch.nn.functional.elu",
        "paddle_torch_args_map": {
            "x": "input",
            "alpha": "alpha",
            "inplace": "inplace"
        },
        "min_input_args": 1
    },
    "paddle.nn.functional.gaussian_nll_loss": {
        "torch_api": "torch.nn.functional.gaussian_nll_loss",
        "paddle_torch_args_map": {
            "input": "input",
            "label": "target",
            "variance": "var",
            "full": "full",
            "epsilon": "eps",
            "reduction": "reduction"
        },
        "min_input_args": 3
    },
    "paddle.nn.functional.glu": {
        "torch_api": "torch.nn.functional.glu",
        "paddle_torch_args_map": {
            "x": "input",
            "axis": "dim"
        },
        "min_input_args": 1
    },
    "paddle.nn.functional.gumbel_softmax": {
        "torch_api": "torch.nn.functional.gumbel_softmax",
        "paddle_torch_args_map": {
            "x": "logits",
            "temperature": "tau",
            "hard": "hard",
            "axis": "dim"
        },
        "min_input_args": 1
    },
    "paddle.nn.functional.hardshrink": {
        "torch_api": "torch.nn.functional.hardshrink",
        "paddle_torch_args_map": {
            "x": "input",
            "threshold": "lambd"
        },
        "min_input_args": 1
    },
    "paddle.nn.functional.hardsigmoid": {
        "torch_api": "torch.nn.functional.hardsigmoid",
        "paddle_torch_args_map": {
            "x": "input",
            "inplace": "inplace"
        },
        "min_input_args": 1
    },
    "paddle.nn.functional.hardswish": {
        "torch_api": "torch.nn.functional.hardswish",
        "paddle_torch_args_map": {
            "x": "input",
            "inplace": "inplace"
        },
        "min_input_args": 1
    },
    "paddle.nn.functional.leaky_relu": {
        "torch_api": "torch.nn.functional.leaky_relu",
        "paddle_torch_args_map": {
            "x": "input",
            "negative_slope": "negative_slope",
            "inplace": "inplace"
        },
        "min_input_args": 1
    },
    "paddle.nn.functional.log_sigmoid": {
        "torch_api": "torch.nn.functional.logsigmoid",
        "paddle_torch_args_map": {
            "x": "input"
        },
        "min_input_args": 1
    },
    "paddle.nn.functional.mish": {
        "torch_api": "torch.nn.functional.mish",
        "paddle_torch_args_map": {
            "x": "input",
            "inplace": "inplace"
        },
        "min_input_args": 1
    },
    "paddle.nn.functional.normalize": {
        "torch_api": "torch.nn.functional.normalize",
        "paddle_torch_args_map": {
            "x": "input",
            "p": "p",
            "axis": "dim",
            "epsilon": "eps"
        },
        "min_input_args": 1
    },
    "paddle.nn.functional.pairwise_distance": {
        "torch_api": "torch.nn.functional.pairwise_distance",
        "paddle_torch_args_map": {
<<<<<<< HEAD
            "repo_dir": "repo_or_dir",
            "model": "model",
            "*args": "*args",
            "source": "source",
            "force_reload": "force_reload",
            "**kwargs": "**kwargs"
        },
        "min_input_args": 2
    },
    "paddle.hypot": {
        "torch_api": "torch.hypot",
        "paddle_torch_args_map": {
            "x": "input",
            "y": "other"
        },
        "min_input_args": 2
    },
    "paddle.imag": {
        "torch_api": "torch.imag",
        "paddle_torch_args_map": {
            "x": "input"
        },
        "min_input_args": 1
    },
    "paddle.index_select": {
        "Rule": "IndexSelectRule"
    },
    "paddle.inner": {
        "torch_api": "torch.inner",
        "paddle_torch_args_map": {
            "x": "input",
            "y": "other"
        },
        "min_input_args": 2
    },
    "paddle.is_complex": {
        "torch_api": "torch.is_complex",
        "paddle_torch_args_map": {
            "x": "input"
        },
        "min_input_args": 1
    },
    "paddle.is_floating_point": {
        "torch_api": "torch.is_floating_point",
        "paddle_torch_args_map": {
            "x": "input"
        },
        "min_input_args": 1
    },
    "paddle.is_tensor": {
        "torch_api": "torch.is_tensor",
        "paddle_torch_args_map": {
            "x": "obj"
        },
        "min_input_args": 1
    },
    "paddle.isclose": {
        "torch_api": "torch.isclose",
        "paddle_torch_args_map": {
            "x": "input",
            "y": "other",
            "rtol": "rtol",
            "atol": "atol",
            "equal_nan": "equal_nan"
        },
        "min_input_args": 2
    },
    "paddle.isfinite": {
        "torch_api": "torch.isfinite",
        "paddle_torch_args_map": {
            "x": "input"
        },
        "min_input_args": 1
    },
    "paddle.isin": {
        "torch_api": "torch.isin",
        "paddle_torch_args_map": {
            "x": "elements",
            "test_x": "test_elements",
            "assume_unique": "assume_unique",
            "invert": "invert"
        },
        "min_input_args": 2
    },
    "paddle.isinf": {
        "torch_api": "torch.isinf",
        "paddle_torch_args_map": {
            "x": "input"
        },
        "min_input_args": 1
    },
    "paddle.isnan": {
        "torch_api": "torch.isnan",
        "paddle_torch_args_map": {
            "x": "input"
        },
        "min_input_args": 1
    },
    "paddle.isneginf": {
        "torch_api": "torch.isneginf",
        "paddle_torch_args_map": {
            "x": "input"
        },
        "min_input_args": 1
    },
    "paddle.isposinf": {
        "torch_api": "torch.isposinf",
        "paddle_torch_args_map": {
            "x": "input"
        },
        "min_input_args": 1
    },
    "paddle.isreal": {
        "torch_api": "torch.isreal",
        "paddle_torch_args_map": {
            "x": "input"
        },
        "min_input_args": 1
    },
    "paddle.signal.istft": {
        "torch_api": "torch.istft",
        "paddle_torch_args_map": {
            "x": "input",
            "n_fft": "n_fft",
            "hop_length": "hop_length",
            "win_length": "win_length",
            "window": "window",
            "center": "center",
            "normalized": "normalized",
            "onesided": "onesided",
            "length": "length",
            "return_complex": "return_complex"
        },
        "min_input_args": 2
    },
    "paddle.jit.load": {
        "torch_api": "torch.jit.load",
        "paddle_torch_args_map": {
            "f": "f"
        },
        "min_input_args": 0
    },
    "paddle.kron": {
        "torch_api": "torch.kron",
        "paddle_torch_args_map": {
            "x": "input",
            "y": "other"
        },
        "min_input_args": 2
    },
    "paddle.lerp": {
        "torch_api": "torch.lerp",
        "paddle_torch_args_map": {
            "x": "input",
            "y": "end",
            "weight": "weight"
        },
        "min_input_args": 3
    },
    "paddle.lgamma": {
        "torch_api": "torch.lgamma",
        "paddle_torch_args_map": {
            "x": "input"
        },
        "min_input_args": 1
    },
    "paddle.linalg.cholesky": {
        "torch_api": "torch.linalg.cholesky",
        "paddle_torch_args_map": {
            "x": "input",
            "upper": "upper"
        },
        "min_input_args": 1
    },
    "paddle.linalg.cond": {
        "torch_api": "torch.linalg.cond",
        "paddle_torch_args_map": {
            "x": "input",
            "p": "p"
        },
        "min_input_args": 1
    },
    "paddle.linalg.det": {
        "torch_api": "torch.linalg.det",
        "paddle_torch_args_map": {
            "x": "A"
        },
        "min_input_args": 1
    },
    "paddle.linalg.eigvals": {
        "torch_api": "torch.linalg.eigvals",
        "paddle_torch_args_map": {
            "x": "input"
        },
        "min_input_args": 1
    },
    "paddle.linalg.eigvalsh": {
        "torch_api": "torch.linalg.eigvalsh",
        "paddle_torch_args_map": {
            "x": "input",
            "UPLO": "UPLO"
        },
        "min_input_args": 1
    },
    "paddle.linalg.householder_product": {
        "torch_api": "torch.linalg.householder_product",
        "paddle_torch_args_map": {
            "x": "input",
            "tau": "tau"
        },
        "min_input_args": 2
    },
    "paddle.linalg.inv": {
        "torch_api": "torch.linalg.inv",
        "paddle_torch_args_map": {
            "x": "A"
        },
        "min_input_args": 1
    },
    "paddle.linalg.matrix_norm": {
        "torch_api": "torch.linalg.matrix_norm",
        "paddle_torch_args_map": {
            "x": "input",
            "p": "ord",
            "axis": "dim",
            "keepdim": "keepdim",
            "dtype": "dtype"
        },
        "min_input_args": 1
    },
    "paddle.linalg.matrix_power": {
        "torch_api": "torch.linalg.matrix_power",
        "paddle_torch_args_map": {
            "x": "input",
            "n": "n"
        },
        "min_input_args": 2
    },
    "paddle.linalg.multi_dot": {
        "torch_api": "torch.linalg.multi_dot",
        "paddle_torch_args_map": {
            "x": "tensors"
        },
        "min_input_args": 1
    },
    "paddle.linalg.pinv": {
        "torch_api": "torch.linalg.pinv",
        "paddle_torch_args_map": {
            "x": "input",
            "rcond": "rtol",
            "hermitian": "hermitian"
        },
        "min_input_args": 1
    },
    "paddle.linalg.solve": {
        "torch_api": "torch.linalg.solve",
        "paddle_torch_args_map": {
            "x": "A",
            "y": "B",
            "left": "left"
        },
        "min_input_args": 2
    },
    "paddle.linalg.vector_norm": {
        "torch_api": "torch.linalg.vector_norm",
        "paddle_torch_args_map": {
            "x": "x",
            "p": "ord",
            "axis": "dim",
            "keepdim": "keepdim",
            "dtype": "dtype"
        },
        "min_input_args": 1
    },
    "paddle.log": {
        "torch_api": "torch.log",
        "paddle_torch_args_map": {
            "x": "input"
        },
        "min_input_args": 1
    },
    "paddle.log10": {
        "torch_api": "torch.log10",
        "paddle_torch_args_map": {
            "x": "input"
        },
        "min_input_args": 1
    },
    "paddle.log1p": {
        "torch_api": "torch.log1p",
        "paddle_torch_args_map": {
            "x": "input"
        },
        "min_input_args": 1
    },
    "paddle.log2": {
        "torch_api": "torch.log2",
        "paddle_torch_args_map": {
            "x": "input"
        },
        "min_input_args": 1
    },
    "paddle.logical_and": {
        "torch_api": "torch.logical_and",
        "paddle_torch_args_map": {
            "x": "input",
            "y": "other"
        },
        "min_input_args": 2
    },
    "paddle.logical_not": {
        "torch_api": "torch.logical_not",
        "paddle_torch_args_map": {
            "x": "input"
        },
        "min_input_args": 1
    },
    "paddle.logical_or": {
        "torch_api": "torch.logical_or",
        "paddle_torch_args_map": {
            "x": "input",
            "y": "other"
        },
        "min_input_args": 2
    },
    "paddle.logical_xor": {
        "torch_api": "torch.logical_xor",
        "paddle_torch_args_map": {
            "x": "input",
            "y": "other"
        },
        "min_input_args": 2
    },
    "paddle.seed": {
        "torch_api": "torch.manual_seed",
        "paddle_torch_args_map": {
            "seed": "seed"
        },
        "min_input_args": 1
    },
    "paddle.masked_select": {
        "torch_api": "torch.masked_select",
        "paddle_torch_args_map": {
            "x": "input",
            "mask": "mask"
        },
        "min_input_args": 2
    },
    "paddle.maximum": {
        "torch_api": "torch.maximum",
        "paddle_torch_args_map": {
            "x": "input",
            "y": "other"
        },
        "min_input_args": 2
    },
    "paddle.minimum": {
        "torch_api": "torch.minimum",
        "paddle_torch_args_map": {
            "x": "input",
            "y": "other"
        },
        "min_input_args": 2
    },
    "paddle.moveaxis": {
        "torch_api": "torch.moveaxis",
        "paddle_torch_args_map": {
            "x": "input",
            "source": "source",
            "destination": "destination"
        },
        "min_input_args": 3
    },
    "paddle.mv": {
        "torch_api": "torch.mv",
        "paddle_torch_args_map": {
            "x": "input",
            "vec": "vec"
        },
        "min_input_args": 2
    },
    "paddle.multigammaln": {
        "torch_api": "torch.mvlgamma",
        "paddle_torch_args_map": {
            "x": "input",
            "p": "p"
        },
        "min_input_args": 2
    },
    "paddle.nan_to_num": {
        "torch_api": "torch.nan_to_num",
        "paddle_torch_args_map": {
            "x": "input",
            "nan": "nan",
            "posinf": "posinf",
            "neginf": "neginf"
        },
        "min_input_args": 1
    },
    "paddle.nanmean": {
        "torch_api": "torch.nanmean",
        "paddle_torch_args_map": {
            "x": "input",
            "axis": "dim",
            "keepdim": "keepdim",
            "dtype": "dtype"
        },
        "min_input_args": 1
    },
    "paddle.nansum": {
        "torch_api": "torch.nansum",
        "paddle_torch_args_map": {
            "x": "input",
            "axis": "dim",
            "keepdim": "keepdim",
            "dtype": "dtype"
        },
        "min_input_args": 1
    },
    "paddle.neg": {
        "torch_api": "torch.neg",
        "paddle_torch_args_map": {
            "x": "input"
        },
        "min_input_args": 1
    },
    "paddle.nextafter": {
        "torch_api": "torch.nextafter",
        "paddle_torch_args_map": {
            "x": "input",
            "y": "other"
        },
        "min_input_args": 2
    },
    "paddle.nn.AdaptiveAvgPool1D": {
        "torch_api": "torch.nn.AdaptiveAvgPool1d",
        "paddle_torch_args_map": {
            "output_size": "output_size"
        },
        "min_input_args": 1
    },
    "paddle.nn.AdaptiveAvgPool2D": {
        "torch_api": "torch.nn.AdaptiveAvgPool2d",
        "paddle_torch_args_map": {
            "output_size": "output_size"
        },
        "min_input_args": 1
    },
    "paddle.nn.AdaptiveAvgPool3D": {
        "torch_api": "torch.nn.AdaptiveAvgPool3d",
        "paddle_torch_args_map": {
            "output_size": "output_size"
        },
        "min_input_args": 1
    },
    "paddle.nn.AdaptiveLogSoftmaxWithLoss": {
        "torch_api": "torch.nn.AdaptiveLogSoftmaxWithLoss",
        "paddle_torch_args_map": {
            "in_features": "in_features",
            "n_classes": "n_classes",
            "cutoffs": "cutoffs",
            "div_value": "div_value",
            "head_bias": "head_bias",
            "device": "device",
            "dtype": "dtype"
        },
        "min_input_args": 3
    },
    "paddle.nn.AdaptiveMaxPool1D": {
        "torch_api": "torch.nn.AdaptiveMaxPool1d",
        "paddle_torch_args_map": {
            "output_size": "output_size",
            "return_mask": "return_indices"
        },
        "min_input_args": 1
    },
    "paddle.nn.AdaptiveMaxPool2D": {
        "torch_api": "torch.nn.AdaptiveMaxPool2d",
        "paddle_torch_args_map": {
            "output_size": "output_size",
            "return_mask": "return_indices"
        },
        "min_input_args": 1
    },
    "paddle.nn.AdaptiveMaxPool3D": {
        "torch_api": "torch.nn.AdaptiveMaxPool3d",
        "paddle_torch_args_map": {
            "output_size": "output_size",
            "return_mask": "return_indices"
        },
        "min_input_args": 1
    },
    "paddle.nn.AlphaDropout": {
        "torch_api": "torch.nn.AlphaDropout",
        "paddle_torch_args_map": {
            "p": "p",
            "inplace": "inplace"
        },
        "min_input_args": 0
    },
    "paddle.nn.Bilinear": {
        "torch_api": "torch.nn.Bilinear",
        "paddle_torch_args_map": {
            "in1_features": "in1_features",
            "in2_features": "in2_features",
            "out_features": "out_features",
            "bias_attr": "bias"
        },
        "min_input_args": 3
    },
    "paddle.nn.CELU": {
        "torch_api": "torch.nn.CELU",
        "paddle_torch_args_map": {
            "alpha": "alpha",
            "inplace": "inplace"
        },
        "min_input_args": 0
    },
    "paddle.nn.ChannelShuffle": {
        "torch_api": "torch.nn.ChannelShuffle",
        "paddle_torch_args_map": {
            "groups": "groups"
        },
        "min_input_args": 1
    },
    "paddle.nn.Conv1D": {
        "torch_api": "torch.nn.Conv1d",
        "paddle_torch_args_map": {
            "in_channels": "in_channels",
            "out_channels": "out_channels",
            "kernel_size": "kernel_size",
            "stride": "stride",
            "padding": "padding",
            "dilation": "dilation",
            "groups": "groups",
            "bias_attr": "bias",
            "padding_mode": "padding_mode"
        },
        "min_input_args": 3
    },
    "paddle.nn.Conv2D": {
        "torch_api": "torch.nn.Conv2d",
        "paddle_torch_args_map": {
            "in_channels": "in_channels",
            "out_channels": "out_channels",
            "kernel_size": "kernel_size",
            "stride": "stride",
            "padding": "padding",
            "dilation": "dilation",
            "groups": "groups",
            "bias_attr": "bias",
            "padding_mode": "padding_mode"
        },
        "min_input_args": 3
    },
    "paddle.nn.Conv3D": {
        "torch_api": "torch.nn.Conv3d",
        "paddle_torch_args_map": {
            "in_channels": "in_channels",
            "out_channels": "out_channels",
            "kernel_size": "kernel_size",
            "stride": "stride",
            "padding": "padding",
            "dilation": "dilation",
            "groups": "groups",
            "bias_attr": "bias",
            "padding_mode": "padding_mode"
        },
        "min_input_args": 3
    },
    "paddle.nn.Conv1DTranspose": {
        "torch_api": "torch.nn.ConvTranspose1d",
        "paddle_torch_args_map": {
            "in_channels": "in_channels",
            "out_channels": "out_channels",
            "kernel_size": "kernel_size",
            "stride": "stride",
            "padding": "padding",
            "output_padding": "output_padding",
            "groups": "groups",
            "bias_attr": "bias",
            "dilation": "dilation"
        },
        "min_input_args": 3
    },
    "paddle.nn.Conv2DTranspose": {
        "torch_api": "torch.nn.ConvTranspose2d",
        "paddle_torch_args_map": {
            "in_channels": "in_channels",
            "out_channels": "out_channels",
            "kernel_size": "kernel_size",
            "stride": "stride",
            "padding": "padding",
            "output_padding": "output_padding",
            "groups": "groups",
            "bias_attr": "bias",
            "dilation": "dilation"
        },
        "min_input_args": 3
    },
    "paddle.nn.Conv3DTranspose": {
        "torch_api": "torch.nn.ConvTranspose3d",
        "paddle_torch_args_map": {
            "in_channels": "in_channels",
            "out_channels": "out_channels",
            "kernel_size": "kernel_size",
            "stride": "stride",
            "padding": "padding",
            "output_padding": "output_padding",
            "groups": "groups",
            "bias_attr": "bias",
            "dilation": "dilation"
        },
        "min_input_args": 3
    },
    "paddle.nn.CosineSimilarity": {
        "torch_api": "torch.nn.CosineSimilarity",
        "paddle_torch_args_map": {
            "axis": "dim",
            "eps": "eps"
        },
        "min_input_args": 0
    },
    "paddle.DataParallel": {
        "torch_api": "torch.nn.DataParallel",
        "paddle_torch_args_map": {
            "layers": "module"
        },
        "min_input_args": 0
    },
    "paddle.nn.Dropout": {
        "torch_api": "torch.nn.Dropout",
        "paddle_torch_args_map": {
            "p": "p",
            "inplace": "inplace"
        },
        "min_input_args": 0
    },
    "paddle.nn.Dropout2D": {
        "torch_api": "torch.nn.Dropout2d",
        "paddle_torch_args_map": {
            "p": "p",
            "inplace": "inplace"
        },
        "min_input_args": 0
    },
    "paddle.nn.Dropout3D": {
        "torch_api": "torch.nn.Dropout3d",
        "paddle_torch_args_map": {
            "p": "p",
            "inplace": "inplace"
        },
        "min_input_args": 0
    },
    "paddle.nn.ELU": {
        "torch_api": "torch.nn.ELU",
        "paddle_torch_args_map": {
            "alpha": "alpha",
            "inplace": "inplace"
        },
        "min_input_args": 0
    },
    "paddle.nn.FeatureAlphaDropout": {
        "torch_api": "torch.nn.FeatureAlphaDropout",
        "paddle_torch_args_map": {
            "p": "p",
            "inplace": "inplace"
        },
        "min_input_args": 0
    },
    "paddle.nn.Flatten": {
        "torch_api": "torch.nn.Flatten",
        "paddle_torch_args_map": {
            "start_axis": "start_dim",
            "stop_axis": "end_dim"
        },
        "min_input_args": 0
    },
    "paddle.nn.Fold": {
        "torch_api": "torch.nn.Fold",
        "paddle_torch_args_map": {
            "output_sizes": "output_size",
            "kernel_sizes": "kernel_size",
            "strides": "stride",
            "paddings": "padding",
            "dilations": "dilation"
        },
        "min_input_args": 2
    },
    "paddle.nn.FractionalMaxPool2D": {
        "torch_api": "torch.nn.FractionalMaxPool2d",
        "paddle_torch_args_map": {
            "kernel_size": "kernel_size",
            "output_size": "output_size",
            "return_mask": "return_indices"
        },
        "min_input_args": 1
    },
    "paddle.nn.FractionalMaxPool3D": {
        "torch_api": "torch.nn.FractionalMaxPool3d",
        "paddle_torch_args_map": {
            "kernel_size": "kernel_size",
            "output_size": "output_size",
            "return_mask": "return_indices"
        },
        "min_input_args": 1
    },
    "paddle.nn.GLU": {
        "torch_api": "torch.nn.GLU",
        "paddle_torch_args_map": {
            "axis": "dim"
        },
        "min_input_args": 0
    },
    "paddle.nn.GaussianNLLLoss": {
        "torch_api": "torch.nn.GaussianNLLLoss",
        "paddle_torch_args_map": {
            "full": "full",
            "epsilon": "eps",
            "reduction": "reduction"
        },
        "min_input_args": 0
    },
    "paddle.nn.Hardshrink": {
        "torch_api": "torch.nn.Hardshrink",
        "paddle_torch_args_map": {
            "threshold": "lambd"
        },
        "min_input_args": 1
    },
    "paddle.nn.Hardsigmoid": {
        "torch_api": "torch.nn.Hardsigmoid",
        "paddle_torch_args_map": {
            "inplace": "inplace"
        },
        "min_input_args": 0
    },
    "paddle.nn.Hardswish": {
        "torch_api": "torch.nn.Hardswish",
        "paddle_torch_args_map": {
            "inplace": "inplace"
        },
        "min_input_args": 0
    },
    "paddle.nn.Hardtanh": {
        "torch_api": "torch.nn.Hardtanh",
        "paddle_torch_args_map": {
            "min": "min_val",
            "max": "max_val",
            "inplace": "inplace"
        },
        "min_input_args": 0
    },
    "paddle.nn.LPPool1D": {
        "torch_api": "torch.nn.LPPool1d",
        "paddle_torch_args_map": {
            "norm_type": "norm_type",
            "kernel_size": "kernel_size",
            "stride": "stride",
            "ceil_mode": "ceil_mode"
        },
        "min_input_args": 2
    },
    "paddle.nn.LPPool2D": {
        "torch_api": "torch.nn.LPPool2d",
        "paddle_torch_args_map": {
            "norm_type": "norm_type",
            "kernel_size": "kernel_size",
            "stride": "stride",
            "ceil_mode": "ceil_mode"
        },
        "min_input_args": 2
    },
    "paddle.nn.LeakyReLU": {
        "torch_api": "torch.nn.LeakyReLU",
        "paddle_torch_args_map": {
            "negative_slope": "negative_slope",
            "inplace": "inplace"
        },
        "min_input_args": 0
    },
    "paddle.nn.Linear": {
        "torch_api": "torch.nn.Linear",
        "paddle_torch_args_map": {
            "in_features": "in_features",
            "out_features": "out_features",
            "bias_attr": "bias"
        },
        "min_input_args": 2
    },
    "paddle.nn.LocalResponseNorm": {
        "torch_api": "torch.nn.LocalResponseNorm",
        "paddle_torch_args_map": {
            "size": "size",
            "alpha": "alpha",
            "beta": "beta",
            "k": "k"
        },
        "min_input_args": 1
    },
    "paddle.nn.MaxPool1D": {
        "torch_api": "torch.nn.MaxPool1d",
        "paddle_torch_args_map": {
            "kernel_size": "kernel_size",
            "stride": "stride",
            "padding": "padding",
            "return_mask": "return_indices",
            "ceil_mode": "ceil_mode"
        },
        "min_input_args": 1
    },
    "paddle.nn.MaxPool2D": {
        "torch_api": "torch.nn.MaxPool2d",
        "paddle_torch_args_map": {
            "kernel_size": "kernel_size",
            "stride": "stride",
            "padding": "padding",
            "return_mask": "return_indices",
            "ceil_mode": "ceil_mode"
        },
        "min_input_args": 1
    },
    "paddle.nn.MaxPool3D": {
        "torch_api": "torch.nn.MaxPool3d",
        "paddle_torch_args_map": {
            "kernel_size": "kernel_size",
            "stride": "stride",
            "padding": "padding",
            "return_mask": "return_indices",
            "ceil_mode": "ceil_mode"
        },
        "min_input_args": 1
    },
    "paddle.nn.MaxUnPool1D": {
        "torch_api": "torch.nn.MaxUnpool1d",
        "paddle_torch_args_map": {
            "kernel_size": "kernel_size",
            "stride": "stride",
            "padding": "padding"
        },
        "min_input_args": 1
    },
    "paddle.nn.MaxUnPool2D": {
        "torch_api": "torch.nn.MaxUnpool2d",
        "paddle_torch_args_map": {
            "kernel_size": "kernel_size",
            "stride": "stride",
            "padding": "padding"
        },
        "min_input_args": 1
    },
    "paddle.nn.MaxUnPool3D": {
        "torch_api": "torch.nn.MaxUnpool3d",
        "paddle_torch_args_map": {
            "kernel_size": "kernel_size",
            "stride": "stride",
            "padding": "padding"
        },
        "min_input_args": 1
    },
    "paddle.nn.Mish": {
        "torch_api": "torch.nn.Mish",
        "paddle_torch_args_map": {
            "inplace": "inplace"
        },
        "min_input_args": 0
    },
    "paddle.nn.Layer.add_sublayer": {
        "torch_api": "torch.nn.Module.add_module",
        "paddle_torch_args_map": {
            "name": "name",
            "sublayer": "module"
        },
        "min_input_args": 2
    },
    "paddle.nn.Layer.buffers": {
        "torch_api": "torch.nn.Module.buffers",
        "paddle_torch_args_map": {
            "include_sublayers": "recurse"
        },
        "min_input_args": 0
    },
    "paddle.nn.Layer.set_state_dict": {
        "torch_api": "torch.nn.Module.load_state_dict",
        "paddle_torch_args_map": {
            "state_dict": "state_dict"
        },
        "min_input_args": 1
    },
    "paddle.nn.Layer.named_buffers": {
        "torch_api": "torch.nn.Module.named_buffers",
        "paddle_torch_args_map": {
            "prefix": "prefix",
            "include_sublayers": "recurse",
            "remove_duplicate": "remove_duplicate"
        },
        "min_input_args": 0
    },
    "paddle.nn.Layer.named_parameters": {
        "torch_api": "torch.nn.Module.named_parameters",
        "paddle_torch_args_map": {
            "prefix": "prefix",
            "include_sublayers": "recurse",
            "remove_duplicate": "remove_duplicate"
        },
        "min_input_args": 0
    },
    "paddle.nn.Layer.parameters": {
        "torch_api": "torch.nn.Module.parameters",
        "paddle_torch_args_map": {
            "include_sublayers": "recurse"
        },
        "min_input_args": 0
    },
    "paddle.nn.Layer.register_buffer": {
        "torch_api": "torch.nn.Module.register_buffer",
        "paddle_torch_args_map": {
            "name": "name",
            "tensor": "tensor",
            "persistable": "persistent"
        },
        "min_input_args": 2
    },
    "paddle.nn.Layer.register_forward_post_hook": {
        "torch_api": "torch.nn.Module.register_forward_hook",
        "paddle_torch_args_map": {
            "hook": "hook"
        },
        "min_input_args": 1
    },
    "paddle.nn.Layer.register_forward_pre_hook": {
        "torch_api": "torch.nn.Module.register_forward_pre_hook",
        "paddle_torch_args_map": {
            "hook": "hook"
        },
        "min_input_args": 1
    },
    "paddle.nn.Layer.add_parameter": {
        "torch_api": "torch.nn.Module.register_parameter",
        "paddle_torch_args_map": {
            "name": "name",
            "parameter": "param"
        },
        "min_input_args": 2
    },
    "paddle.nn.Layer.state_dict": {
        "torch_api": "torch.nn.Module.state_dict",
        "paddle_torch_args_map": {
            "structured_name_prefix": "prefix",
            "keep_vars": "keep_vars"
        },
        "min_input_args": 0
    },
    "paddle.nn.Layer.astype": {
        "torch_api": "torch.nn.Module.type",
        "paddle_torch_args_map": {
            "dtype": "dst_type"
        },
        "min_input_args": 1
    },
    "paddle.nn.LayerDict": {
        "torch_api": "torch.nn.ModuleDict",
        "paddle_torch_args_map": {
            "sublayers": "modules"
        },
        "min_input_args": 0
    },
    "paddle.nn.LayerList": {
        "torch_api": "torch.nn.ModuleList",
        "paddle_torch_args_map": {
            "sublayers": "modules"
        },
        "min_input_args": 0
    },
    "paddle.nn.PReLU": {
        "torch_api": "torch.nn.PReLU",
        "paddle_torch_args_map": {
            "num_parameters": "num_parameters",
            "init": "init"
        },
        "min_input_args": 0
    },
    "paddle.nn.PairwiseDistance": {
        "torch_api": "torch.nn.PairwiseDistance",
        "paddle_torch_args_map": {
            "p": "p",
            "epsilon": "eps",
            "keepdim": "keepdim"
        },
        "min_input_args": 0
    },
    "paddle.nn.ParameterDict": {
        "torch_api": "torch.nn.ParameterDict",
        "paddle_torch_args_map": {
            "parameters": "values"
        },
        "min_input_args": 0
    },
    "paddle.nn.ParameterList": {
        "torch_api": "torch.nn.ParameterList",
        "paddle_torch_args_map": {
            "parameters": "values"
        },
        "min_input_args": 0
    },
    "paddle.nn.PixelShuffle": {
        "torch_api": "torch.nn.PixelShuffle",
        "paddle_torch_args_map": {
            "upscale_factor": "upscale_factor"
        },
        "min_input_args": 1
    },
    "paddle.nn.PixelUnshuffle": {
        "torch_api": "torch.nn.PixelUnshuffle",
        "paddle_torch_args_map": {
            "downscale_factor": "downscale_factor"
        },
        "min_input_args": 1
    },
    "paddle.nn.RReLU": {
        "torch_api": "torch.nn.RReLU",
        "paddle_torch_args_map": {
            "lower": "lower",
            "upper": "upper",
            "inplace": "inplace"
        },
        "min_input_args": 0
    },
    "paddle.nn.ReLU": {
        "torch_api": "torch.nn.ReLU",
        "paddle_torch_args_map": {
            "inplace": "inplace"
        },
        "min_input_args": 0
    },
    "paddle.nn.ReLU6": {
        "torch_api": "torch.nn.ReLU6",
        "paddle_torch_args_map": {
            "inplace": "inplace"
        },
        "min_input_args": 0
    },
    "paddle.nn.SELU": {
        "torch_api": "torch.nn.SELU",
        "paddle_torch_args_map": {
            "inplace": "inplace"
        },
        "min_input_args": 0
    },
    "paddle.nn.Silu": {
        "torch_api": "torch.nn.SiLU",
        "paddle_torch_args_map": {
            "inplace": "inplace"
        },
        "min_input_args": 0
    },
    "paddle.nn.Softplus": {
        "torch_api": "torch.nn.Softplus",
        "paddle_torch_args_map": {
            "beta": "beta",
            "threshold": "threshold"
        },
        "min_input_args": 0
    },
    "paddle.nn.Softshrink": {
        "torch_api": "torch.nn.Softshrink",
        "paddle_torch_args_map": {
            "threshold": "lambd"
        },
        "min_input_args": 0
    },
    "paddle.nn.SyncBatchNorm.convert_sync_batchnorm": {
        "torch_api": "torch.nn.SyncBatchNorm.convert_sync_batchnorm",
        "paddle_torch_args_map": {
            "layer": "module"
        },
        "min_input_args": 1
    },
    "paddle.nn.ThresholdedReLU": {
        "torch_api": "torch.nn.Threshold",
        "paddle_torch_args_map": {
            "threshold": "threshold",
            "value": "value"
        },
        "min_input_args": 0
    },
    "paddle.nn.Transformer": {
        "torch_api": "torch.nn.Transformer",
        "paddle_torch_args_map": {
            "d_model": "d_model",
            "nhead": "nhead",
            "num_encoder_layers": "num_encoder_layers",
            "num_decoder_layers": "num_decoder_layers",
            "dim_feedforward": "dim_feedforward",
            "dropout": "dropout",
            "activation": "activation",
            "custom_encoder": "custom_encoder",
            "custom_decoder": "custom_decoder",
            "normalize_before": "norm_first",
            "bias_attr": "bias"
        },
        "min_input_args": 0
    },
    "paddle.nn.TransformerDecoder": {
        "torch_api": "torch.nn.TransformerDecoder",
        "paddle_torch_args_map": {
            "decoder_layer": "decoder_layer",
            "num_layers": "num_layers",
            "norm": "norm"
        },
        "min_input_args": 2
    },
    "paddle.nn.TransformerEncoder": {
        "torch_api": "torch.nn.TransformerEncoder",
        "paddle_torch_args_map": {
            "encoder_layer": "encoder_layer",
            "num_layers": "num_layers",
            "norm": "norm"
        },
        "min_input_args": 2
    },
    "paddle.nn.TripletMarginWithDistanceLoss": {
        "torch_api": "torch.nn.TripletMarginWithDistanceLoss",
        "paddle_torch_args_map": {
            "distance_function": "distance_function",
            "margin": "margin",
            "swap": "swap",
            "reduction": "reduction"
        },
        "min_input_args": 0
    },
    "paddle.nn.Unflatten": {
        "torch_api": "torch.nn.Unflatten",
        "paddle_torch_args_map": {
            "axis": "dim",
            "shape": "unflattened_size"
        },
        "min_input_args": 2
    },
    "paddle.nn.Unfold": {
        "torch_api": "torch.nn.Unfold",
        "paddle_torch_args_map": {
            "kernel_sizes": "kernel_size",
            "dilations": "dilation",
            "paddings": "padding",
            "strides": "stride"
        },
        "min_input_args": 1
    },
    "paddle.nn.Upsample": {
        "torch_api": "torch.nn.Upsample",
        "paddle_torch_args_map": {
            "size": "size",
            "scale_factor": "scale_factor",
            "mode": "mode",
            "align_corners": "align_corners"
        },
        "min_input_args": 0
    },
    "paddle.nn.UpsamplingBilinear2D": {
        "torch_api": "torch.nn.UpsamplingBilinear2d",
        "paddle_torch_args_map": {
            "size": "size",
            "scale_factor": "scale_factor"
        },
        "min_input_args": 1
    },
    "paddle.nn.UpsamplingNearest2D": {
        "torch_api": "torch.nn.UpsamplingNearest2d",
        "paddle_torch_args_map": {
            "size": "size",
            "scale_factor": "scale_factor"
        },
        "min_input_args": 0
    },
    "paddle.nn.ZeroPad2D": {
        "torch_api": "torch.nn.ZeroPad2d",
        "paddle_torch_args_map": {
            "padding": "padding"
        },
        "min_input_args": 1
    },
    "paddle.nn.functional.adaptive_avg_pool1d": {
        "torch_api": "torch.nn.functional.adaptive_avg_pool1d",
        "paddle_torch_args_map": {
            "x": "input",
            "output_size": "output_size"
        },
        "min_input_args": 2
    },
    "paddle.nn.functional.adaptive_max_pool1d": {
        "torch_api": "torch.nn.functional.adaptive_max_pool1d",
        "paddle_torch_args_map": {
            "x": "input",
            "output_size": "output_size",
            "return_mask": "return_indices"
        },
        "min_input_args": 2
    },
    "paddle.nn.functional.adaptive_max_pool2d": {
        "torch_api": "torch.nn.functional.adaptive_max_pool2d",
        "paddle_torch_args_map": {
            "x": "input",
            "output_size": "output_size",
            "return_mask": "return_indices"
        },
        "min_input_args": 2
    },
    "paddle.nn.functional.adaptive_max_pool3d": {
        "torch_api": "torch.nn.functional.adaptive_max_pool3d",
        "paddle_torch_args_map": {
            "x": "input",
            "output_size": "output_size",
            "return_mask": "return_indices"
        },
        "min_input_args": 2
    },
    "paddle.nn.functional.alpha_dropout": {
        "torch_api": "torch.nn.functional.alpha_dropout",
        "paddle_torch_args_map": {
            "x": "input",
            "p": "p",
            "training": "training",
            "inplace": "inplace"
        },
        "min_input_args": 1
    },
    "paddle.nn.functional.celu": {
        "torch_api": "torch.nn.functional.celu",
        "paddle_torch_args_map": {
            "x": "input",
            "alpha": "alpha",
            "inplace": "inplace"
        },
        "min_input_args": 1
    },
    "paddle.nn.functional.cosine_similarity": {
        "torch_api": "torch.nn.functional.cosine_similarity",
        "paddle_torch_args_map": {
            "x1": "x1",
            "x2": "x2",
            "axis": "dim",
            "eps": "eps"
        },
        "min_input_args": 2
    },
    "paddle.nn.functional.elu": {
        "torch_api": "torch.nn.functional.elu",
        "paddle_torch_args_map": {
            "x": "input",
            "alpha": "alpha",
            "inplace": "inplace"
        },
        "min_input_args": 1
    },
    "paddle.nn.functional.elu_": {
        "torch_api": "torch.nn.functional.elu_",
        "paddle_torch_args_map": {
            "x": "input",
            "alpha": "alpha"
        },
        "min_input_args": 1
    },
    "paddle.nn.functional.gaussian_nll_loss": {
        "torch_api": "torch.nn.functional.gaussian_nll_loss",
        "paddle_torch_args_map": {
            "input": "input",
            "label": "target",
            "variance": "var",
            "full": "full",
            "epsilon": "eps",
            "reduction": "reduction"
        },
        "min_input_args": 3
    },
    "paddle.nn.functional.glu": {
        "torch_api": "torch.nn.functional.glu",
        "paddle_torch_args_map": {
            "x": "input",
            "axis": "dim"
        },
        "min_input_args": 1
    },
    "paddle.nn.functional.gumbel_softmax": {
        "torch_api": "torch.nn.functional.gumbel_softmax",
        "paddle_torch_args_map": {
            "x": "logits",
            "temperature": "tau",
            "hard": "hard",
            "axis": "dim"
        },
        "min_input_args": 1
    },
    "paddle.nn.functional.hardshrink": {
        "torch_api": "torch.nn.functional.hardshrink",
        "paddle_torch_args_map": {
            "x": "input",
            "threshold": "lambd"
        },
        "min_input_args": 1
    },
    "paddle.nn.functional.hardswish": {
        "torch_api": "torch.nn.functional.hardswish",
        "paddle_torch_args_map": {
            "x": "input",
            "inplace": "inplace"
        },
        "min_input_args": 1
    },
    "paddle.nn.functional.hardtanh_": {
        "torch_api": "torch.nn.functional.hardtanh_",
        "paddle_torch_args_map": {
            "x": "input",
            "min": "min_val",
            "max": "max_val"
        },
        "min_input_args": 1
    },
    "paddle.nn.functional.leaky_relu": {
        "torch_api": "torch.nn.functional.leaky_relu",
        "paddle_torch_args_map": {
            "x": "input",
            "negative_slope": "negative_slope",
            "inplace": "inplace"
        },
        "min_input_args": 1
    },
    "paddle.nn.functional.leaky_relu_": {
        "torch_api": "torch.nn.functional.leaky_relu_",
        "paddle_torch_args_map": {
            "x": "input",
            "negative_slope": "negative_slope"
        },
        "min_input_args": 1
    },
    "paddle.nn.functional.log_sigmoid": {
        "torch_api": "torch.nn.functional.logsigmoid",
        "paddle_torch_args_map": {
            "x": "input"
        },
        "min_input_args": 1
    },
    "paddle.nn.functional.mish": {
        "torch_api": "torch.nn.functional.mish",
        "paddle_torch_args_map": {
            "x": "input",
            "inplace": "inplace"
        },
        "min_input_args": 1
    },
    "paddle.nn.functional.normalize": {
        "torch_api": "torch.nn.functional.normalize",
        "paddle_torch_args_map": {
            "x": "input",
            "p": "p",
            "axis": "dim",
            "epsilon": "eps"
        },
        "min_input_args": 1
    },
    "paddle.nn.functional.pairwise_distance": {
        "torch_api": "torch.nn.functional.pairwise_distance",
        "paddle_torch_args_map": {
=======
>>>>>>> 0aaaa834
            "x": "x1",
            "y": "x2",
            "p": "p",
            "epsilon": "eps",
            "keepdim": "keepdim"
        },
        "min_input_args": 2
<<<<<<< HEAD
    },
    "paddle.pdist": {
        "torch_api": "torch.nn.functional.pdist",
        "paddle_torch_args_map": {
            "x": "input",
            "p": "p"
        },
        "min_input_args": 1
    },
    "paddle.nn.functional.relu": {
        "torch_api": "torch.nn.functional.relu",
        "paddle_torch_args_map": {
            "x": "input",
            "inplace": "inplace"
        },
        "min_input_args": 1
    },
    "paddle.nn.functional.relu6": {
        "torch_api": "torch.nn.functional.relu6",
        "paddle_torch_args_map": {
            "x": "input",
            "inplace": "inplace"
        },
        "min_input_args": 1
    },
    "paddle.nn.functional.relu_": {
        "torch_api": "torch.nn.functional.relu_",
        "paddle_torch_args_map": {
            "x": "input"
        },
        "min_input_args": 1
    },
    "paddle.nn.functional.rrelu": {
        "torch_api": "torch.nn.functional.rrelu",
        "paddle_torch_args_map": {
            "x": "input",
            "lower": "lower",
            "upper": "upper",
            "training": "training",
            "inplace": "inplace"
        },
        "min_input_args": 1
    },
    "paddle.nn.functional.sigmoid": {
        "torch_api": "torch.nn.functional.sigmoid",
        "paddle_torch_args_map": {
            "x": "input"
        },
        "min_input_args": 1
    },
    "paddle.nn.functional.silu": {
        "torch_api": "torch.nn.functional.silu",
        "paddle_torch_args_map": {
            "x": "input",
            "inplace": "inplace"
        },
        "min_input_args": 1
    },
    "paddle.nn.functional.softplus": {
        "torch_api": "torch.nn.functional.softplus",
        "paddle_torch_args_map": {
            "x": "input",
            "beta": "beta",
            "threshold": "threshold"
        },
        "min_input_args": 1
    },
    "paddle.nn.functional.softshrink": {
        "torch_api": "torch.nn.functional.softshrink",
        "paddle_torch_args_map": {
            "x": "input",
            "threshold": "lambd"
        },
        "min_input_args": 1
    },
    "paddle.nn.functional.softsign": {
        "torch_api": "torch.nn.functional.softsign",
        "paddle_torch_args_map": {
            "x": "input"
        },
        "min_input_args": 1
    },
    "paddle.nn.functional.tanh": {
        "torch_api": "torch.nn.functional.tanh",
        "paddle_torch_args_map": {
            "x": "input"
        },
        "min_input_args": 1
    },
    "paddle.nn.functional.tanhshrink": {
        "torch_api": "torch.nn.functional.tanhshrink",
        "paddle_torch_args_map": {
            "x": "input"
        },
        "min_input_args": 1
    },
    "paddle.nn.functional.thresholded_relu_": {
        "torch_api": "torch.nn.functional.threshold_",
        "paddle_torch_args_map": {
            "x": "input",
            "threshold": "threshold",
            "value": "value"
        },
        "min_input_args": 3
    },
    "paddle.nn.functional.triplet_margin_with_distance_loss": {
        "torch_api": "torch.nn.functional.triplet_margin_with_distance_loss",
        "paddle_torch_args_map": {
            "input": "anchor",
            "positive": "positive",
            "negative": "negative",
            "distance_function": "distance_function",
            "margin": "margin",
            "swap": "swap",
            "reduction": "reduction"
        },
        "min_input_args": 3
    },
    "paddle.nn.initializer.calculate_gain": {
        "torch_api": "torch.nn.init.calculate_gain",
        "paddle_torch_args_map": {
            "nonlinearity": "nonlinearity",
            "param": "param"
        },
        "min_input_args": 1
    },
    "paddle.nn.utils.clip_grad_norm_": {
        "torch_api": "torch.nn.utils.clip_grad_norm_",
        "paddle_torch_args_map": {
            "parameters": "parameters",
            "max_norm": "max_norm",
            "norm_type": "norm_type",
            "error_if_nonfinite": "error_if_nonfinite"
        },
        "min_input_args": 2
    },
    "paddle.nn.utils.clip_grad_value_": {
        "torch_api": "torch.nn.utils.clip_grad_value_",
        "paddle_torch_args_map": {
            "parameters": "parameters",
            "clip_value": "clip_value"
        },
        "min_input_args": 2
    },
    "paddle.nn.utils.parameters_to_vector": {
        "torch_api": "torch.nn.utils.parameters_to_vector",
        "paddle_torch_args_map": {
            "parameters": "parameters"
        },
        "min_input_args": 1
    },
    "paddle.nn.utils.remove_weight_norm": {
        "torch_api": "torch.nn.utils.remove_weight_norm",
        "paddle_torch_args_map": {
            "layer": "module",
            "name": "name"
        },
        "min_input_args": 1
    },
    "paddle.nn.utils.spectral_norm": {
        "torch_api": "torch.nn.utils.spectral_norm",
        "paddle_torch_args_map": {
            "layer": "module",
            "name": "name",
            "n_power_iterations": "n_power_iterations",
            "eps": "eps",
            "dim": "dim"
        },
        "min_input_args": 1
    },
    "paddle.nn.utils.vector_to_parameters": {
        "torch_api": "torch.nn.utils.vector_to_parameters",
        "paddle_torch_args_map": {
            "vec": "vec",
            "parameters": "parameters"
        },
        "min_input_args": 2
    },
    "paddle.nn.utils.weight_norm": {
        "torch_api": "torch.nn.utils.weight_norm",
        "paddle_torch_args_map": {
            "layer": "module",
            "name": "name",
            "dim": "dim"
        },
        "min_input_args": 1
    },
    "paddle.no_grad": {
        "torch_api": "torch.no_grad",
        "paddle_torch_args_map": {
            "func": "orig_func"
        },
        "min_input_args": 0
    },
    "paddle.optimizer.ASGD": {
        "torch_api": "torch.optim.ASGD",
        "paddle_torch_args_map": {
            "parameters": "params",
            "learning_rate": "lr",
            "weight_decay": "weight_decay"
        },
        "min_input_args": 1
    },
    "paddle.optimizer.LBFGS": {
        "torch_api": "torch.optim.LBFGS",
        "paddle_torch_args_map": {
            "parameters": "params",
            "learning_rate": "lr",
            "max_iter": "max_iter",
            "max_eval": "max_eval",
            "tolerance_grad": "tolerance_grad",
            "tolerance_change": "tolerance_change",
            "history_size": "history_size",
            "line_search_fn": "line_search_fn"
        },
        "min_input_args": 1
    },
    "paddle.optimizer.Optimizer.load_state_dict": {
        "torch_api": "torch.optim.Optimizer.load_state_dict",
        "paddle_torch_args_map": {
            "state_dict": "state_dict"
        },
        "min_input_args": 1
    },
    "paddle.optimizer.Rprop": {
        "torch_api": "torch.optim.Rprop",
        "paddle_torch_args_map": {
            "parameters": "params",
            "learning_rate": "lr",
            "etas": "etas",
            "learning_rate_range": "step_sizes"
        },
        "min_input_args": 1
    },
    "paddle.linalg.ormqr": {
        "torch_api": "torch.ormqr",
        "paddle_torch_args_map": {
            "x": "input",
            "tau": "input2",
            "y": "input3",
            "left": "left",
            "transpose": "transpose"
        },
        "min_input_args": 3
    },
    "paddle.linalg.pca_lowrank": {
        "torch_api": "torch.pca_lowrank",
        "paddle_torch_args_map": {
            "x": "A",
            "q": "q",
            "center": "center",
            "niter": "niter"
        },
        "min_input_args": 1
    },
    "paddle.pow": {
        "torch_api": "torch.pow",
        "paddle_torch_args_map": {
            "x": "input",
            "y": "exponent"
        },
        "min_input_args": 2
    },
    "paddle.profiler.make_scheduler": {
        "torch_api": "torch.profiler.schedule",
        "paddle_torch_args_map": {
            "closed": "wait",
            "ready": "warmup",
            "record": "active",
            "repeat": "repeat",
            "skip_first": "skip_first"
        },
        "min_input_args": 0
    },
    "paddle.rad2deg": {
        "torch_api": "torch.rad2deg",
        "paddle_torch_args_map": {
            "x": "input"
        },
        "min_input_args": 1
    },
    "paddle.randint_like": {
        "torch_api": "torch.randint_like",
        "paddle_torch_args_map": {
            "x": "input",
            "low": "low",
            "high": "high",
            "dtype": "dtype",
            "layout": "layout",
            "device": "device",
            "requires_grad": "requires_grad",
            "memory_format": "memory_format"
        },
        "min_input_args": 3
    },
    "paddle.randperm": {
        "torch_api": "torch.randperm",
        "paddle_torch_args_map": {
            "n": "n",
            "generator": "generator",
            "dtype": "dtype",
            "layout": "layout",
            "device": "device",
            "pin_memory": "pin_memory",
            "requires_grad": "requires_grad"
        },
        "min_input_args": 1
    },
    "paddle.real": {
        "torch_api": "torch.real",
        "paddle_torch_args_map": {
            "x": "input"
        },
        "min_input_args": 1
    },
    "paddle.reciprocal": {
        "torch_api": "torch.reciprocal",
        "paddle_torch_args_map": {
            "x": "input"
        },
        "min_input_args": 1
    },
    "paddle.renorm": {
        "torch_api": "torch.renorm",
        "paddle_torch_args_map": {
            "x": "input",
            "p": "p",
            "axis": "dim",
            "max_norm": "maxnorm"
        },
        "min_input_args": 4
    },
    "paddle.repeat_interleave": {
        "torch_api": "torch.repeat_interleave",
        "paddle_torch_args_map": {
            "x": "input",
            "repeats": "repeats",
            "axis": "dim"
        },
        "min_input_args": 2
    },
    "paddle.round": {
        "torch_api": "torch.round",
        "paddle_torch_args_map": {
            "x": "input"
        }
    },
    "paddle.rot90": {
        "torch_api": "torch.rot90",
        "paddle_torch_args_map": {
            "x": "input",
            "k": "k",
            "axes": "dims"
        },
        "min_input_args": 1
    },
    "paddle.row_stack": {
        "torch_api": "torch.row_stack",
        "paddle_torch_args_map": {
            "x": "tensors"
        },
        "min_input_args": 1
    },
    "paddle.rsqrt": {
        "torch_api": "torch.rsqrt",
        "paddle_torch_args_map": {
            "x": "input"
        },
        "min_input_args": 1
    },
    "paddle.save": {
        "torch_api": "torch.save",
        "paddle_torch_args_map": {
            "obj": "obj",
            "path": "f",
            "protocol": "pickle_protocol"
        },
        "min_input_args": 2
    },
    "paddle.select_scatter": {
        "torch_api": "torch.select_scatter",
        "paddle_torch_args_map": {
            "x": "input",
            "values": "src",
            "axis": "dim",
            "index": "index"
        },
        "min_input_args": 4
    },
    "paddle.set_default_dtype": {
        "torch_api": "torch.set_default_dtype",
        "paddle_torch_args_map": {
            "d": "d"
        },
        "min_input_args": 1
    },
    "paddle.set_grad_enabled": {
        "torch_api": "torch.set_grad_enabled",
        "paddle_torch_args_map": {
            "mode": "mode"
        },
        "min_input_args": 1
    },
    "paddle.set_rng_state": {
        "torch_api": "torch.set_rng_state",
        "paddle_torch_args_map": {
            "state_list": "new_state"
        },
        "min_input_args": 1
    },
    "paddle.sgn": {
        "torch_api": "torch.sgn",
        "paddle_torch_args_map": {
            "x": "input"
        },
        "min_input_args": 1
    },
    "paddle.signbit": {
        "torch_api": "torch.signbit",
        "paddle_torch_args_map": {
            "x": "input"
        },
        "min_input_args": 1
    },
    "paddle.sin": {
        "torch_api": "torch.sin",
        "paddle_torch_args_map": {
            "x": "input"
        },
        "min_input_args": 1
    },
    "paddle.sinh": {
        "torch_api": "torch.sinh",
        "paddle_torch_args_map": {
            "x": "input"
        },
        "min_input_args": 1
    },
    "paddle.sort": {
        "Rule": "SortRule",
        "torch_api": "torch.sort",
        "set_defaults": {
            "axis": "-1",
            "stable": "False",
            "descending": "False"
        },
        "paddle_torch_args_map": {
            "x": "input",
            "axis": "dim",
            "stable": "stable",
            "descending": "descending"
        }
    },
    "paddle.Tensor.sort": {
        "Rule": "SortRule",
        "torch_api": "torch.Tensor.sort",
        "set_defaults": {
            "axis": "-1",
            "stable": "False",
            "descending": "False"
        },
        "paddle_torch_args_map": {
            "axis": "dim",
            "stable": "stable",
            "descending": "descending"
        }
    },    
    "paddle.Tensor.split": {
        "Rule": "SplitTensorRule",
        "torch_api": "torch.Tensor.split",
        "set_defaults": {
            "axis": "0"
        },
        "paddle_torch_args_map": {
            "axis": "dim",
            "num_or_sections": "split_size"
        }
    },   
    "paddle.sparse.addmm": {
        "torch_api": "torch.sparse.addmm",
        "paddle_torch_args_map": {
            "input": "input",
            "x": "mat1",
            "y": "mat2",
            "beta": "beta",
            "alpha": "alpha"
        },
        "min_input_args": 3
    },
    "paddle.sparse.matmul": {
        "torch_api": "torch.sparse.mm",
        "paddle_torch_args_map": {
            "x": "sparse",
            "y": "dense"
        },
        "min_input_args": 2
    },
    "paddle.sparse.sparse_coo_tensor": {
        "torch_api": "torch.sparse_coo_tensor",
        "paddle_torch_args_map": {
            "indices": "indices",
            "values": "values",
            "shape": "size",
            "dtype": "dtype",
            "place": "device",
            "requires_grad": "requires_grad"
        },
        "min_input_args": 2
    },
    "paddle.sparse.sparse_csr_tensor": {
        "torch_api": "torch.sparse_csr_tensor",
        "paddle_torch_args_map": {
            "crows": "crow_indices",
            "cols": "col_indices",
            "values": "values",
            "shape": "size",
            "dtype": "dtype",
            "place": "device",
            "requires_grad": "requires_grad"
        },
        "min_input_args": 3
    },
    "paddle.digamma": {
        "torch_api": "torch.special.digamma",
        "paddle_torch_args_map": {
            "x": "input"
        },
        "min_input_args": 1
    },
    "paddle.erf": {
        "torch_api": "torch.special.erf",
        "paddle_torch_args_map": {
            "x": "input"
        },
        "min_input_args": 1
    },
    "paddle.erfinv": {
        "torch_api": "torch.special.erfinv",
        "paddle_torch_args_map": {
            "x": "input"
        },
        "min_input_args": 1
    },
    "paddle.expm1": {
        "torch_api": "torch.special.expm1",
        "paddle_torch_args_map": {
            "x": "input"
        },
        "min_input_args": 1
    },
    "paddle.gammainc": {
        "torch_api": "torch.special.gammainc",
        "paddle_torch_args_map": {
            "x": "input",
            "y": "other"
        },
        "min_input_args": 0
    },
    "paddle.gammaincc": {
        "torch_api": "torch.special.gammaincc",
        "paddle_torch_args_map": {
            "x": "input",
            "y": "other"
        },
        "min_input_args": 0
    },
    "paddle.i0": {
        "torch_api": "torch.special.i0",
        "paddle_torch_args_map": {
            "x": "input"
        },
        "min_input_args": 1
    },
    "paddle.i0e": {
        "torch_api": "torch.special.i0e",
        "paddle_torch_args_map": {
            "x": "input"
        },
        "min_input_args": 1
    },
    "paddle.i1": {
        "torch_api": "torch.special.i1",
        "paddle_torch_args_map": {
            "x": "input"
        },
        "min_input_args": 1
    },
    "paddle.i1e": {
        "torch_api": "torch.special.i1e",
        "paddle_torch_args_map": {
            "x": "input"
        },
        "min_input_args": 1
    },
    "paddle.logit": {
        "torch_api": "torch.special.logit",
        "paddle_torch_args_map": {
            "x": "input",
            "eps": "eps"
        },
        "min_input_args": 1
    },
    "paddle.polygamma": {
        "torch_api": "torch.special.polygamma",
        "paddle_torch_args_map": {
            "n": "n",
            "x": "input"
        },
        "min_input_args": 2
    },
    "paddle.sinc": {
        "torch_api": "torch.special.sinc",
        "paddle_torch_args_map": {
            "x": "input"
        },
        "min_input_args": 1
    },
    "paddle.sqrt": {
        "torch_api": "torch.sqrt",
        "paddle_torch_args_map": {
            "x": "input"
        },
        "min_input_args": 1
    },
    "paddle.Tensor.sqrt": {
        "torch_api": "torch.Tensor.sqrt"
    },    
    "paddle.square": {
        "torch_api": "torch.square",
        "paddle_torch_args_map": {
            "x": "input"
        },
        "min_input_args": 1
    },
    "paddle.Tensor.square": {
        "torch_api": "torch.Tensor.square"
    },
    "paddle.stack": {
        "torch_api": "torch.stack",
        "paddle_torch_args_map": {
            "x": "tensors",
            "axis": "dim"
        },
        "min_input_args": 1
    },
    "paddle.subtract": {
        "torch_api": "torch.subtract",
        "Rule": "SubtractRule",
        "paddle_torch_args_map": {
            "x": "input",
            "y": "other"
        }
    },
    "paddle.Tensor.subtract": {
        "torch_api": "torch.Tensor.subtract",
        "paddle_torch_args_map": {
            "y": "other"
        }
    },
    "paddle.linalg.svd_lowrank": {
        "torch_api": "torch.svd_lowrank",
        "paddle_torch_args_map": {
            "x": "A",
            "q": "q",
            "niter": "niter",
            "M": "M"
        },
        "min_input_args": 1
=======
>>>>>>> 0aaaa834
    },
    "paddle.pdist": {
        "torch_api": "torch.nn.functional.pdist",
        "paddle_torch_args_map": {
            "x": "input",
            "p": "p"
        },
        "min_input_args": 1
    },
    "paddle.nn.functional.relu": {
        "torch_api": "torch.nn.functional.relu",
        "paddle_torch_args_map": {
            "x": "input",
            "inplace": "inplace"
        },
        "min_input_args": 1
    },
    "paddle.nn.functional.relu6": {
        "torch_api": "torch.nn.functional.relu6",
        "paddle_torch_args_map": {
            "x": "input",
            "inplace": "inplace"
        },
        "min_input_args": 1
    },
    "paddle.nn.functional.rrelu": {
        "torch_api": "torch.nn.functional.rrelu",
        "paddle_torch_args_map": {
            "x": "input",
            "lower": "lower",
            "upper": "upper",
            "training": "training",
            "inplace": "inplace"
        },
        "min_input_args": 1
    },
    "paddle.nn.functional.sigmoid": {
        "torch_api": "torch.nn.functional.sigmoid",
        "paddle_torch_args_map": {
            "x": "input"
        },
        "min_input_args": 1
    },
    "paddle.nn.functional.silu": {
        "torch_api": "torch.nn.functional.silu",
        "paddle_torch_args_map": {
            "x": "input",
            "inplace": "inplace"
        },
        "min_input_args": 1
    },
    "paddle.nn.functional.softplus": {
        "torch_api": "torch.nn.functional.softplus",
        "paddle_torch_args_map": {
            "x": "input",
            "beta": "beta",
            "threshold": "threshold"
        },
        "min_input_args": 1
    },
    "paddle.nn.functional.softshrink": {
        "torch_api": "torch.nn.functional.softshrink",
        "paddle_torch_args_map": {
            "x": "input",
            "threshold": "lambd"
        },
        "min_input_args": 1
    },
    "paddle.nn.functional.softsign": {
        "torch_api": "torch.nn.functional.softsign",
        "paddle_torch_args_map": {
            "x": "input"
        },
        "min_input_args": 1
    },
    "paddle.nn.functional.tanh": {
        "torch_api": "torch.nn.functional.tanh",
        "paddle_torch_args_map": {
            "x": "input"
        },
        "min_input_args": 1
    },
    "paddle.nn.functional.tanhshrink": {
        "torch_api": "torch.nn.functional.tanhshrink",
        "paddle_torch_args_map": {
            "x": "input"
        },
        "min_input_args": 1
    },
    "paddle.nn.functional.triplet_margin_with_distance_loss": {
        "torch_api": "torch.nn.functional.triplet_margin_with_distance_loss",
        "paddle_torch_args_map": {
            "input": "anchor",
            "positive": "positive",
            "negative": "negative",
            "distance_function": "distance_function",
            "margin": "margin",
            "swap": "swap",
            "reduction": "reduction"
        },
        "min_input_args": 3
    },
    "paddle.nn.utils.parameters_to_vector": {
        "torch_api": "torch.nn.utils.parameters_to_vector",
        "paddle_torch_args_map": {
            "parameters": "parameters"
        },
        "min_input_args": 1
    },
    "paddle.nn.utils.vector_to_parameters": {
        "torch_api": "torch.nn.utils.vector_to_parameters",
        "paddle_torch_args_map": {
            "vec": "vec",
            "parameters": "parameters"
        },
        "min_input_args": 2
    },
    "paddle.linalg.pca_lowrank": {
        "torch_api": "torch.pca_lowrank",
        "paddle_torch_args_map": {
            "x": "A",
            "q": "q",
            "center": "center",
            "niter": "niter"
        },
        "min_input_args": 1
    },
    "paddle.pow": {
        "torch_api": "torch.pow",
        "paddle_torch_args_map": {
            "x": "input",
            "y": "exponent"
        },
        "min_input_args": 2
    },
    "paddle.rad2deg": {
        "torch_api": "torch.rad2deg",
        "paddle_torch_args_map": {
            "x": "input"
        },
        "min_input_args": 1
    },
    "paddle.real": {
        "torch_api": "torch.real",
        "paddle_torch_args_map": {
            "x": "input"
        },
        "min_input_args": 1
    },
    "paddle.reciprocal": {
        "torch_api": "torch.reciprocal",
        "paddle_torch_args_map": {
            "x": "input"
        },
        "min_input_args": 1
    },
    "paddle.renorm": {
        "torch_api": "torch.renorm",
        "paddle_torch_args_map": {
            "x": "input",
            "p": "p",
            "axis": "dim",
            "max_norm": "maxnorm"
        },
        "min_input_args": 4
    },
    "paddle.repeat_interleave": {
        "torch_api": "torch.repeat_interleave",
        "paddle_torch_args_map": {
            "x": "input",
            "repeats": "repeats",
            "axis": "dim"
        },
        "min_input_args": 2
    },
    "paddle.round": {
        "torch_api": "torch.round",
        "paddle_torch_args_map": {
            "x": "input"
        }
    },
    "paddle.rot90": {
        "torch_api": "torch.rot90",
        "paddle_torch_args_map": {
            "x": "input",
            "k": "k",
            "axes": "dims"
        },
        "min_input_args": 1
    },
    "paddle.row_stack": {
        "torch_api": "torch.row_stack",
        "paddle_torch_args_map": {
            "x": "tensors"
        },
        "min_input_args": 1
    },
    "paddle.rsqrt": {
        "torch_api": "torch.rsqrt",
        "paddle_torch_args_map": {
            "x": "input"
        },
        "min_input_args": 1
    },
    "paddle.select_scatter": {
        "torch_api": "torch.select_scatter",
        "paddle_torch_args_map": {
            "x": "input",
            "values": "src",
            "axis": "dim",
            "index": "index"
        },
        "min_input_args": 4
    },
    "paddle.sgn": {
        "torch_api": "torch.sgn",
        "paddle_torch_args_map": {
            "x": "input"
        },
        "min_input_args": 1
    },
    "paddle.signbit": {
        "torch_api": "torch.signbit",
        "paddle_torch_args_map": {
            "x": "input"
        },
        "min_input_args": 1
    },
    "paddle.sin": {
        "torch_api": "torch.sin",
        "paddle_torch_args_map": {
            "x": "input"
        },
        "min_input_args": 1
    },
    "paddle.sinh": {
        "torch_api": "torch.sinh",
        "paddle_torch_args_map": {
            "x": "input"
        },
        "min_input_args": 1
    },
    "paddle.sort": {
        "Rule": "SortRule",
        "torch_api": "torch.sort",
        "set_defaults": {
            "axis": "-1",
            "stable": "False",
            "descending": "False"
        },
        "paddle_torch_args_map": {
            "x": "input",
            "axis": "dim",
            "stable": "stable",
            "descending": "descending"
        }
    },
    "paddle.Tensor.sort": {
        "Rule": "SortRule",
        "torch_api": "torch.Tensor.sort",
        "set_defaults": {
            "axis": "-1",
            "stable": "False",
            "descending": "False"
        },
        "paddle_torch_args_map": {
            "axis": "dim",
            "stable": "stable",
            "descending": "descending"
        }
    },
    "paddle.Tensor.split": {
        "Rule": "SplitTensorRule",
        "torch_api": "torch.Tensor.split",
        "set_defaults": {
            "axis": "0"
        },
        "paddle_torch_args_map": {
            "axis": "dim",
            "num_or_sections": "split_size"
        }
    },
    "paddle.sparse.addmm": {
        "torch_api": "torch.sparse.addmm",
        "paddle_torch_args_map": {
            "input": "input",
            "x": "mat1",
            "y": "mat2",
            "beta": "beta",
            "alpha": "alpha"
        },
        "min_input_args": 3
    },
    "paddle.sparse.matmul": {
        "torch_api": "torch.sparse.mm",
        "paddle_torch_args_map": {
            "x": "sparse",
            "y": "dense"
        },
        "min_input_args": 2
    },
    "paddle.digamma": {
        "torch_api": "torch.special.digamma",
        "paddle_torch_args_map": {
            "x": "input"
        },
        "min_input_args": 1
    },
    "paddle.erf": {
        "torch_api": "torch.special.erf",
        "paddle_torch_args_map": {
            "x": "input"
        },
        "min_input_args": 1
    },
    "paddle.erfinv": {
        "torch_api": "torch.special.erfinv",
        "paddle_torch_args_map": {
            "x": "input"
        },
        "min_input_args": 1
    },
    "paddle.expm1": {
        "torch_api": "torch.special.expm1",
        "paddle_torch_args_map": {
            "x": "input"
        },
        "min_input_args": 1
    },
    "paddle.gammainc": {
        "torch_api": "torch.special.gammainc",
        "paddle_torch_args_map": {
            "x": "input",
            "y": "other"
        },
        "min_input_args": 0
    },
    "paddle.gammaincc": {
        "torch_api": "torch.special.gammaincc",
        "paddle_torch_args_map": {
            "x": "input",
            "y": "other"
        },
        "min_input_args": 0
    },
    "paddle.i0": {
        "torch_api": "torch.special.i0",
        "paddle_torch_args_map": {
            "x": "input"
        },
        "min_input_args": 1
    },
    "paddle.i0e": {
        "torch_api": "torch.special.i0e",
        "paddle_torch_args_map": {
            "x": "input"
        },
        "min_input_args": 1
    },
    "paddle.i1": {
        "torch_api": "torch.special.i1",
        "paddle_torch_args_map": {
            "x": "input"
        },
        "min_input_args": 1
    },
    "paddle.i1e": {
        "torch_api": "torch.special.i1e",
        "paddle_torch_args_map": {
            "x": "input"
        },
        "min_input_args": 1
    },
    "paddle.logit": {
        "torch_api": "torch.special.logit",
        "paddle_torch_args_map": {
            "x": "input",
            "eps": "eps"
        },
        "min_input_args": 1
    },
    "paddle.polygamma": {
        "torch_api": "torch.special.polygamma",
        "paddle_torch_args_map": {
            "n": "n",
            "x": "input"
        },
        "min_input_args": 2
    },
    "paddle.sinc": {
        "torch_api": "torch.special.sinc",
        "paddle_torch_args_map": {
            "x": "input"
        },
        "min_input_args": 1
    },
    "paddle.sqrt": {
        "torch_api": "torch.sqrt",
        "paddle_torch_args_map": {
            "x": "input"
        },
        "min_input_args": 1
    },
    "paddle.Tensor.sqrt": {
        "torch_api": "torch.Tensor.sqrt"
    },
    "paddle.square": {
        "torch_api": "torch.square",
        "paddle_torch_args_map": {
            "x": "input"
        },
        "min_input_args": 1
    },
    "paddle.Tensor.square": {
        "torch_api": "torch.Tensor.square"
    },
    "paddle.stack": {
        "torch_api": "torch.stack",
        "paddle_torch_args_map": {
            "x": "tensors",
            "axis": "dim"
        },
        "min_input_args": 1
    },
    "paddle.std": {
        "torch_api": "torch.std",
        "paddle_torch_args_map": {
            "x": "input",
            "axis": "dim",
            "unbiased": "correction",
            "keepdim": "keepdim"
        },
        "min_input_args": 1
    },
    "paddle.subtract": {
        "torch_api": "torch.subtract",
        "Rule": "SubtractRule",
        "paddle_torch_args_map": {
            "x": "input",
            "y": "other"
        }
    },
    "paddle.Tensor.subtract": {
        "torch_api": "torch.Tensor.subtract",
        "paddle_torch_args_map": {
            "y": "other"
        }
    },
    "paddle.linalg.svd_lowrank": {
        "torch_api": "torch.svd_lowrank",
        "paddle_torch_args_map": {
            "x": "A",
            "q": "q",
            "niter": "niter",
            "M": "M"
        },
        "min_input_args": 1
    },
    "paddle.t": {
        "torch_api": "torch.t",
        "paddle_torch_args_map": {
            "input": "input"
        },
        "min_input_args": 1
    },
    "paddle.tan": {
        "torch_api": "torch.tan",
        "paddle_torch_args_map": {
            "x": "input"
        },
        "min_input_args": 1
    },
    "paddle.tril": {
        "torch_api": "torch.tril",
        "paddle_torch_args_map": {
            "x": "input",
            "diagonal": "diagonal"
        },
        "min_input_args": 1
    },
    "paddle.triu": {
        "torch_api": "torch.triu",
        "paddle_torch_args_map": {
            "x": "input",
            "diagonal": "diagonal"
        },
        "min_input_args": 1
    },
    "paddle.trunc": {
        "torch_api": "torch.trunc",
        "paddle_torch_args_map": {
            "input": "input"
        },
        "min_input_args": 1
    },
    "paddle.unbind": {
        "torch_api": "torch.unbind",
        "paddle_torch_args_map": {
            "input": "input",
            "axis": "dim"
        },
        "min_input_args": 1
    },
    "paddle.unfold": {
        "Rule": "UnfoldRule",
        "torch_api": "torch.Tensor.unfold",
        "paddle_torch_args_map": {
            "axis": "dimension",
            "size": "size",
            "step": "step"
        }
    },
    "paddle.unique": {
        "torch_api": "torch.unique",
        "paddle_torch_args_map": {
            "x": "input",
            "return_inverse": "return_inverse",
            "return_counts": "return_counts",
            "axis": "dim"
        },
        "min_input_args": 1
    },
    "paddle.var": {
        "torch_api": "torch.var",
        "paddle_torch_args_map": {
            "x": "input",
            "axis": "dim",
            "unbiased": "correction",
            "keepdim": "keepdim"
        },
        "min_input_args": 1
    },
    "paddle.as_complex": {
        "torch_api": "torch.view_as_complex",
        "paddle_torch_args_map": {
            "x": "input"
        },
        "min_input_args": 1
    },
    "paddle.as_real": {
        "torch_api": "torch.view_as_real",
        "paddle_torch_args_map": {
            "x": "input"
        },
        "min_input_args": 1
    },
    "paddle.vstack": {
        "torch_api": "torch.vstack",
        "paddle_torch_args_map": {
            "x": "tensors"
        },
        "min_input_args": 1
    },
    "paddle.vision.ops.deform_conv2d": {
        "Rule": "DeformConv2dRule",
        "torch_api": "torchvision.ops.deform_conv2d",
        "paddle_torch_args_map": {
            "x": "input",
            "offset": "offset",
            "weight": "weight",
            "bias": "bias",
            "stride": "stride",
            "padding": "padding",
            "dilation": "dilation",
            "mask": "mask"
        },
        "min_input_args": 0
    },
    "paddle.vision.ops.nms": {
        "Rule": "NmsRule"
    }
}<|MERGE_RESOLUTION|>--- conflicted
+++ resolved
@@ -1436,11 +1436,10 @@
     "paddle.nn.functional.group_norm": {
         "Rule": "GroupNormRule"
     },
-<<<<<<< HEAD
     "paddle.nn.functional.hardsigmoid": {
         "Rule": "HardsigmoidRule",
         "torch_api": "torch.nn.functional.hardsigmoid",
-        "paddle_torch_args_map": {
+        "paddle_torch_args_map": { 
             "x": "input",
             "inplace": "inplace"
         },
@@ -1450,9 +1449,6 @@
         }
     },
     "paddle.nn.functional.hinge_embedding_loss":{
-=======
-    "paddle.nn.functional.hinge_embedding_loss": {
->>>>>>> 0aaaa834
         "torch_api": "torch.nn.functional.hinge_embedding_loss",
         "paddle_torch_args_map": {
             "input": "input",
@@ -2343,7 +2339,6 @@
             "scale_b": "1.7159"
         }
     },
-<<<<<<< HEAD
     "paddle.std": {
         "torch_api": "torch.std",
         "paddle_torch_args_map": {
@@ -2361,9 +2356,6 @@
         }
     },
     "paddle.strided_slice":{
-=======
-    "paddle.strided_slice": {
->>>>>>> 0aaaa834
         "Rule": "StridedSliceRule"
     },
     "paddle.Tensor.slice_scatter": {
@@ -4450,14 +4442,6 @@
         },
         "min_input_args": 1
     },
-    "paddle.nn.functional.hardsigmoid": {
-        "torch_api": "torch.nn.functional.hardsigmoid",
-        "paddle_torch_args_map": {
-            "x": "input",
-            "inplace": "inplace"
-        },
-        "min_input_args": 1
-    },
     "paddle.nn.functional.hardswish": {
         "torch_api": "torch.nn.functional.hardswish",
         "paddle_torch_args_map": {
@@ -4503,1372 +4487,6 @@
     "paddle.nn.functional.pairwise_distance": {
         "torch_api": "torch.nn.functional.pairwise_distance",
         "paddle_torch_args_map": {
-<<<<<<< HEAD
-            "repo_dir": "repo_or_dir",
-            "model": "model",
-            "*args": "*args",
-            "source": "source",
-            "force_reload": "force_reload",
-            "**kwargs": "**kwargs"
-        },
-        "min_input_args": 2
-    },
-    "paddle.hypot": {
-        "torch_api": "torch.hypot",
-        "paddle_torch_args_map": {
-            "x": "input",
-            "y": "other"
-        },
-        "min_input_args": 2
-    },
-    "paddle.imag": {
-        "torch_api": "torch.imag",
-        "paddle_torch_args_map": {
-            "x": "input"
-        },
-        "min_input_args": 1
-    },
-    "paddle.index_select": {
-        "Rule": "IndexSelectRule"
-    },
-    "paddle.inner": {
-        "torch_api": "torch.inner",
-        "paddle_torch_args_map": {
-            "x": "input",
-            "y": "other"
-        },
-        "min_input_args": 2
-    },
-    "paddle.is_complex": {
-        "torch_api": "torch.is_complex",
-        "paddle_torch_args_map": {
-            "x": "input"
-        },
-        "min_input_args": 1
-    },
-    "paddle.is_floating_point": {
-        "torch_api": "torch.is_floating_point",
-        "paddle_torch_args_map": {
-            "x": "input"
-        },
-        "min_input_args": 1
-    },
-    "paddle.is_tensor": {
-        "torch_api": "torch.is_tensor",
-        "paddle_torch_args_map": {
-            "x": "obj"
-        },
-        "min_input_args": 1
-    },
-    "paddle.isclose": {
-        "torch_api": "torch.isclose",
-        "paddle_torch_args_map": {
-            "x": "input",
-            "y": "other",
-            "rtol": "rtol",
-            "atol": "atol",
-            "equal_nan": "equal_nan"
-        },
-        "min_input_args": 2
-    },
-    "paddle.isfinite": {
-        "torch_api": "torch.isfinite",
-        "paddle_torch_args_map": {
-            "x": "input"
-        },
-        "min_input_args": 1
-    },
-    "paddle.isin": {
-        "torch_api": "torch.isin",
-        "paddle_torch_args_map": {
-            "x": "elements",
-            "test_x": "test_elements",
-            "assume_unique": "assume_unique",
-            "invert": "invert"
-        },
-        "min_input_args": 2
-    },
-    "paddle.isinf": {
-        "torch_api": "torch.isinf",
-        "paddle_torch_args_map": {
-            "x": "input"
-        },
-        "min_input_args": 1
-    },
-    "paddle.isnan": {
-        "torch_api": "torch.isnan",
-        "paddle_torch_args_map": {
-            "x": "input"
-        },
-        "min_input_args": 1
-    },
-    "paddle.isneginf": {
-        "torch_api": "torch.isneginf",
-        "paddle_torch_args_map": {
-            "x": "input"
-        },
-        "min_input_args": 1
-    },
-    "paddle.isposinf": {
-        "torch_api": "torch.isposinf",
-        "paddle_torch_args_map": {
-            "x": "input"
-        },
-        "min_input_args": 1
-    },
-    "paddle.isreal": {
-        "torch_api": "torch.isreal",
-        "paddle_torch_args_map": {
-            "x": "input"
-        },
-        "min_input_args": 1
-    },
-    "paddle.signal.istft": {
-        "torch_api": "torch.istft",
-        "paddle_torch_args_map": {
-            "x": "input",
-            "n_fft": "n_fft",
-            "hop_length": "hop_length",
-            "win_length": "win_length",
-            "window": "window",
-            "center": "center",
-            "normalized": "normalized",
-            "onesided": "onesided",
-            "length": "length",
-            "return_complex": "return_complex"
-        },
-        "min_input_args": 2
-    },
-    "paddle.jit.load": {
-        "torch_api": "torch.jit.load",
-        "paddle_torch_args_map": {
-            "f": "f"
-        },
-        "min_input_args": 0
-    },
-    "paddle.kron": {
-        "torch_api": "torch.kron",
-        "paddle_torch_args_map": {
-            "x": "input",
-            "y": "other"
-        },
-        "min_input_args": 2
-    },
-    "paddle.lerp": {
-        "torch_api": "torch.lerp",
-        "paddle_torch_args_map": {
-            "x": "input",
-            "y": "end",
-            "weight": "weight"
-        },
-        "min_input_args": 3
-    },
-    "paddle.lgamma": {
-        "torch_api": "torch.lgamma",
-        "paddle_torch_args_map": {
-            "x": "input"
-        },
-        "min_input_args": 1
-    },
-    "paddle.linalg.cholesky": {
-        "torch_api": "torch.linalg.cholesky",
-        "paddle_torch_args_map": {
-            "x": "input",
-            "upper": "upper"
-        },
-        "min_input_args": 1
-    },
-    "paddle.linalg.cond": {
-        "torch_api": "torch.linalg.cond",
-        "paddle_torch_args_map": {
-            "x": "input",
-            "p": "p"
-        },
-        "min_input_args": 1
-    },
-    "paddle.linalg.det": {
-        "torch_api": "torch.linalg.det",
-        "paddle_torch_args_map": {
-            "x": "A"
-        },
-        "min_input_args": 1
-    },
-    "paddle.linalg.eigvals": {
-        "torch_api": "torch.linalg.eigvals",
-        "paddle_torch_args_map": {
-            "x": "input"
-        },
-        "min_input_args": 1
-    },
-    "paddle.linalg.eigvalsh": {
-        "torch_api": "torch.linalg.eigvalsh",
-        "paddle_torch_args_map": {
-            "x": "input",
-            "UPLO": "UPLO"
-        },
-        "min_input_args": 1
-    },
-    "paddle.linalg.householder_product": {
-        "torch_api": "torch.linalg.householder_product",
-        "paddle_torch_args_map": {
-            "x": "input",
-            "tau": "tau"
-        },
-        "min_input_args": 2
-    },
-    "paddle.linalg.inv": {
-        "torch_api": "torch.linalg.inv",
-        "paddle_torch_args_map": {
-            "x": "A"
-        },
-        "min_input_args": 1
-    },
-    "paddle.linalg.matrix_norm": {
-        "torch_api": "torch.linalg.matrix_norm",
-        "paddle_torch_args_map": {
-            "x": "input",
-            "p": "ord",
-            "axis": "dim",
-            "keepdim": "keepdim",
-            "dtype": "dtype"
-        },
-        "min_input_args": 1
-    },
-    "paddle.linalg.matrix_power": {
-        "torch_api": "torch.linalg.matrix_power",
-        "paddle_torch_args_map": {
-            "x": "input",
-            "n": "n"
-        },
-        "min_input_args": 2
-    },
-    "paddle.linalg.multi_dot": {
-        "torch_api": "torch.linalg.multi_dot",
-        "paddle_torch_args_map": {
-            "x": "tensors"
-        },
-        "min_input_args": 1
-    },
-    "paddle.linalg.pinv": {
-        "torch_api": "torch.linalg.pinv",
-        "paddle_torch_args_map": {
-            "x": "input",
-            "rcond": "rtol",
-            "hermitian": "hermitian"
-        },
-        "min_input_args": 1
-    },
-    "paddle.linalg.solve": {
-        "torch_api": "torch.linalg.solve",
-        "paddle_torch_args_map": {
-            "x": "A",
-            "y": "B",
-            "left": "left"
-        },
-        "min_input_args": 2
-    },
-    "paddle.linalg.vector_norm": {
-        "torch_api": "torch.linalg.vector_norm",
-        "paddle_torch_args_map": {
-            "x": "x",
-            "p": "ord",
-            "axis": "dim",
-            "keepdim": "keepdim",
-            "dtype": "dtype"
-        },
-        "min_input_args": 1
-    },
-    "paddle.log": {
-        "torch_api": "torch.log",
-        "paddle_torch_args_map": {
-            "x": "input"
-        },
-        "min_input_args": 1
-    },
-    "paddle.log10": {
-        "torch_api": "torch.log10",
-        "paddle_torch_args_map": {
-            "x": "input"
-        },
-        "min_input_args": 1
-    },
-    "paddle.log1p": {
-        "torch_api": "torch.log1p",
-        "paddle_torch_args_map": {
-            "x": "input"
-        },
-        "min_input_args": 1
-    },
-    "paddle.log2": {
-        "torch_api": "torch.log2",
-        "paddle_torch_args_map": {
-            "x": "input"
-        },
-        "min_input_args": 1
-    },
-    "paddle.logical_and": {
-        "torch_api": "torch.logical_and",
-        "paddle_torch_args_map": {
-            "x": "input",
-            "y": "other"
-        },
-        "min_input_args": 2
-    },
-    "paddle.logical_not": {
-        "torch_api": "torch.logical_not",
-        "paddle_torch_args_map": {
-            "x": "input"
-        },
-        "min_input_args": 1
-    },
-    "paddle.logical_or": {
-        "torch_api": "torch.logical_or",
-        "paddle_torch_args_map": {
-            "x": "input",
-            "y": "other"
-        },
-        "min_input_args": 2
-    },
-    "paddle.logical_xor": {
-        "torch_api": "torch.logical_xor",
-        "paddle_torch_args_map": {
-            "x": "input",
-            "y": "other"
-        },
-        "min_input_args": 2
-    },
-    "paddle.seed": {
-        "torch_api": "torch.manual_seed",
-        "paddle_torch_args_map": {
-            "seed": "seed"
-        },
-        "min_input_args": 1
-    },
-    "paddle.masked_select": {
-        "torch_api": "torch.masked_select",
-        "paddle_torch_args_map": {
-            "x": "input",
-            "mask": "mask"
-        },
-        "min_input_args": 2
-    },
-    "paddle.maximum": {
-        "torch_api": "torch.maximum",
-        "paddle_torch_args_map": {
-            "x": "input",
-            "y": "other"
-        },
-        "min_input_args": 2
-    },
-    "paddle.minimum": {
-        "torch_api": "torch.minimum",
-        "paddle_torch_args_map": {
-            "x": "input",
-            "y": "other"
-        },
-        "min_input_args": 2
-    },
-    "paddle.moveaxis": {
-        "torch_api": "torch.moveaxis",
-        "paddle_torch_args_map": {
-            "x": "input",
-            "source": "source",
-            "destination": "destination"
-        },
-        "min_input_args": 3
-    },
-    "paddle.mv": {
-        "torch_api": "torch.mv",
-        "paddle_torch_args_map": {
-            "x": "input",
-            "vec": "vec"
-        },
-        "min_input_args": 2
-    },
-    "paddle.multigammaln": {
-        "torch_api": "torch.mvlgamma",
-        "paddle_torch_args_map": {
-            "x": "input",
-            "p": "p"
-        },
-        "min_input_args": 2
-    },
-    "paddle.nan_to_num": {
-        "torch_api": "torch.nan_to_num",
-        "paddle_torch_args_map": {
-            "x": "input",
-            "nan": "nan",
-            "posinf": "posinf",
-            "neginf": "neginf"
-        },
-        "min_input_args": 1
-    },
-    "paddle.nanmean": {
-        "torch_api": "torch.nanmean",
-        "paddle_torch_args_map": {
-            "x": "input",
-            "axis": "dim",
-            "keepdim": "keepdim",
-            "dtype": "dtype"
-        },
-        "min_input_args": 1
-    },
-    "paddle.nansum": {
-        "torch_api": "torch.nansum",
-        "paddle_torch_args_map": {
-            "x": "input",
-            "axis": "dim",
-            "keepdim": "keepdim",
-            "dtype": "dtype"
-        },
-        "min_input_args": 1
-    },
-    "paddle.neg": {
-        "torch_api": "torch.neg",
-        "paddle_torch_args_map": {
-            "x": "input"
-        },
-        "min_input_args": 1
-    },
-    "paddle.nextafter": {
-        "torch_api": "torch.nextafter",
-        "paddle_torch_args_map": {
-            "x": "input",
-            "y": "other"
-        },
-        "min_input_args": 2
-    },
-    "paddle.nn.AdaptiveAvgPool1D": {
-        "torch_api": "torch.nn.AdaptiveAvgPool1d",
-        "paddle_torch_args_map": {
-            "output_size": "output_size"
-        },
-        "min_input_args": 1
-    },
-    "paddle.nn.AdaptiveAvgPool2D": {
-        "torch_api": "torch.nn.AdaptiveAvgPool2d",
-        "paddle_torch_args_map": {
-            "output_size": "output_size"
-        },
-        "min_input_args": 1
-    },
-    "paddle.nn.AdaptiveAvgPool3D": {
-        "torch_api": "torch.nn.AdaptiveAvgPool3d",
-        "paddle_torch_args_map": {
-            "output_size": "output_size"
-        },
-        "min_input_args": 1
-    },
-    "paddle.nn.AdaptiveLogSoftmaxWithLoss": {
-        "torch_api": "torch.nn.AdaptiveLogSoftmaxWithLoss",
-        "paddle_torch_args_map": {
-            "in_features": "in_features",
-            "n_classes": "n_classes",
-            "cutoffs": "cutoffs",
-            "div_value": "div_value",
-            "head_bias": "head_bias",
-            "device": "device",
-            "dtype": "dtype"
-        },
-        "min_input_args": 3
-    },
-    "paddle.nn.AdaptiveMaxPool1D": {
-        "torch_api": "torch.nn.AdaptiveMaxPool1d",
-        "paddle_torch_args_map": {
-            "output_size": "output_size",
-            "return_mask": "return_indices"
-        },
-        "min_input_args": 1
-    },
-    "paddle.nn.AdaptiveMaxPool2D": {
-        "torch_api": "torch.nn.AdaptiveMaxPool2d",
-        "paddle_torch_args_map": {
-            "output_size": "output_size",
-            "return_mask": "return_indices"
-        },
-        "min_input_args": 1
-    },
-    "paddle.nn.AdaptiveMaxPool3D": {
-        "torch_api": "torch.nn.AdaptiveMaxPool3d",
-        "paddle_torch_args_map": {
-            "output_size": "output_size",
-            "return_mask": "return_indices"
-        },
-        "min_input_args": 1
-    },
-    "paddle.nn.AlphaDropout": {
-        "torch_api": "torch.nn.AlphaDropout",
-        "paddle_torch_args_map": {
-            "p": "p",
-            "inplace": "inplace"
-        },
-        "min_input_args": 0
-    },
-    "paddle.nn.Bilinear": {
-        "torch_api": "torch.nn.Bilinear",
-        "paddle_torch_args_map": {
-            "in1_features": "in1_features",
-            "in2_features": "in2_features",
-            "out_features": "out_features",
-            "bias_attr": "bias"
-        },
-        "min_input_args": 3
-    },
-    "paddle.nn.CELU": {
-        "torch_api": "torch.nn.CELU",
-        "paddle_torch_args_map": {
-            "alpha": "alpha",
-            "inplace": "inplace"
-        },
-        "min_input_args": 0
-    },
-    "paddle.nn.ChannelShuffle": {
-        "torch_api": "torch.nn.ChannelShuffle",
-        "paddle_torch_args_map": {
-            "groups": "groups"
-        },
-        "min_input_args": 1
-    },
-    "paddle.nn.Conv1D": {
-        "torch_api": "torch.nn.Conv1d",
-        "paddle_torch_args_map": {
-            "in_channels": "in_channels",
-            "out_channels": "out_channels",
-            "kernel_size": "kernel_size",
-            "stride": "stride",
-            "padding": "padding",
-            "dilation": "dilation",
-            "groups": "groups",
-            "bias_attr": "bias",
-            "padding_mode": "padding_mode"
-        },
-        "min_input_args": 3
-    },
-    "paddle.nn.Conv2D": {
-        "torch_api": "torch.nn.Conv2d",
-        "paddle_torch_args_map": {
-            "in_channels": "in_channels",
-            "out_channels": "out_channels",
-            "kernel_size": "kernel_size",
-            "stride": "stride",
-            "padding": "padding",
-            "dilation": "dilation",
-            "groups": "groups",
-            "bias_attr": "bias",
-            "padding_mode": "padding_mode"
-        },
-        "min_input_args": 3
-    },
-    "paddle.nn.Conv3D": {
-        "torch_api": "torch.nn.Conv3d",
-        "paddle_torch_args_map": {
-            "in_channels": "in_channels",
-            "out_channels": "out_channels",
-            "kernel_size": "kernel_size",
-            "stride": "stride",
-            "padding": "padding",
-            "dilation": "dilation",
-            "groups": "groups",
-            "bias_attr": "bias",
-            "padding_mode": "padding_mode"
-        },
-        "min_input_args": 3
-    },
-    "paddle.nn.Conv1DTranspose": {
-        "torch_api": "torch.nn.ConvTranspose1d",
-        "paddle_torch_args_map": {
-            "in_channels": "in_channels",
-            "out_channels": "out_channels",
-            "kernel_size": "kernel_size",
-            "stride": "stride",
-            "padding": "padding",
-            "output_padding": "output_padding",
-            "groups": "groups",
-            "bias_attr": "bias",
-            "dilation": "dilation"
-        },
-        "min_input_args": 3
-    },
-    "paddle.nn.Conv2DTranspose": {
-        "torch_api": "torch.nn.ConvTranspose2d",
-        "paddle_torch_args_map": {
-            "in_channels": "in_channels",
-            "out_channels": "out_channels",
-            "kernel_size": "kernel_size",
-            "stride": "stride",
-            "padding": "padding",
-            "output_padding": "output_padding",
-            "groups": "groups",
-            "bias_attr": "bias",
-            "dilation": "dilation"
-        },
-        "min_input_args": 3
-    },
-    "paddle.nn.Conv3DTranspose": {
-        "torch_api": "torch.nn.ConvTranspose3d",
-        "paddle_torch_args_map": {
-            "in_channels": "in_channels",
-            "out_channels": "out_channels",
-            "kernel_size": "kernel_size",
-            "stride": "stride",
-            "padding": "padding",
-            "output_padding": "output_padding",
-            "groups": "groups",
-            "bias_attr": "bias",
-            "dilation": "dilation"
-        },
-        "min_input_args": 3
-    },
-    "paddle.nn.CosineSimilarity": {
-        "torch_api": "torch.nn.CosineSimilarity",
-        "paddle_torch_args_map": {
-            "axis": "dim",
-            "eps": "eps"
-        },
-        "min_input_args": 0
-    },
-    "paddle.DataParallel": {
-        "torch_api": "torch.nn.DataParallel",
-        "paddle_torch_args_map": {
-            "layers": "module"
-        },
-        "min_input_args": 0
-    },
-    "paddle.nn.Dropout": {
-        "torch_api": "torch.nn.Dropout",
-        "paddle_torch_args_map": {
-            "p": "p",
-            "inplace": "inplace"
-        },
-        "min_input_args": 0
-    },
-    "paddle.nn.Dropout2D": {
-        "torch_api": "torch.nn.Dropout2d",
-        "paddle_torch_args_map": {
-            "p": "p",
-            "inplace": "inplace"
-        },
-        "min_input_args": 0
-    },
-    "paddle.nn.Dropout3D": {
-        "torch_api": "torch.nn.Dropout3d",
-        "paddle_torch_args_map": {
-            "p": "p",
-            "inplace": "inplace"
-        },
-        "min_input_args": 0
-    },
-    "paddle.nn.ELU": {
-        "torch_api": "torch.nn.ELU",
-        "paddle_torch_args_map": {
-            "alpha": "alpha",
-            "inplace": "inplace"
-        },
-        "min_input_args": 0
-    },
-    "paddle.nn.FeatureAlphaDropout": {
-        "torch_api": "torch.nn.FeatureAlphaDropout",
-        "paddle_torch_args_map": {
-            "p": "p",
-            "inplace": "inplace"
-        },
-        "min_input_args": 0
-    },
-    "paddle.nn.Flatten": {
-        "torch_api": "torch.nn.Flatten",
-        "paddle_torch_args_map": {
-            "start_axis": "start_dim",
-            "stop_axis": "end_dim"
-        },
-        "min_input_args": 0
-    },
-    "paddle.nn.Fold": {
-        "torch_api": "torch.nn.Fold",
-        "paddle_torch_args_map": {
-            "output_sizes": "output_size",
-            "kernel_sizes": "kernel_size",
-            "strides": "stride",
-            "paddings": "padding",
-            "dilations": "dilation"
-        },
-        "min_input_args": 2
-    },
-    "paddle.nn.FractionalMaxPool2D": {
-        "torch_api": "torch.nn.FractionalMaxPool2d",
-        "paddle_torch_args_map": {
-            "kernel_size": "kernel_size",
-            "output_size": "output_size",
-            "return_mask": "return_indices"
-        },
-        "min_input_args": 1
-    },
-    "paddle.nn.FractionalMaxPool3D": {
-        "torch_api": "torch.nn.FractionalMaxPool3d",
-        "paddle_torch_args_map": {
-            "kernel_size": "kernel_size",
-            "output_size": "output_size",
-            "return_mask": "return_indices"
-        },
-        "min_input_args": 1
-    },
-    "paddle.nn.GLU": {
-        "torch_api": "torch.nn.GLU",
-        "paddle_torch_args_map": {
-            "axis": "dim"
-        },
-        "min_input_args": 0
-    },
-    "paddle.nn.GaussianNLLLoss": {
-        "torch_api": "torch.nn.GaussianNLLLoss",
-        "paddle_torch_args_map": {
-            "full": "full",
-            "epsilon": "eps",
-            "reduction": "reduction"
-        },
-        "min_input_args": 0
-    },
-    "paddle.nn.Hardshrink": {
-        "torch_api": "torch.nn.Hardshrink",
-        "paddle_torch_args_map": {
-            "threshold": "lambd"
-        },
-        "min_input_args": 1
-    },
-    "paddle.nn.Hardsigmoid": {
-        "torch_api": "torch.nn.Hardsigmoid",
-        "paddle_torch_args_map": {
-            "inplace": "inplace"
-        },
-        "min_input_args": 0
-    },
-    "paddle.nn.Hardswish": {
-        "torch_api": "torch.nn.Hardswish",
-        "paddle_torch_args_map": {
-            "inplace": "inplace"
-        },
-        "min_input_args": 0
-    },
-    "paddle.nn.Hardtanh": {
-        "torch_api": "torch.nn.Hardtanh",
-        "paddle_torch_args_map": {
-            "min": "min_val",
-            "max": "max_val",
-            "inplace": "inplace"
-        },
-        "min_input_args": 0
-    },
-    "paddle.nn.LPPool1D": {
-        "torch_api": "torch.nn.LPPool1d",
-        "paddle_torch_args_map": {
-            "norm_type": "norm_type",
-            "kernel_size": "kernel_size",
-            "stride": "stride",
-            "ceil_mode": "ceil_mode"
-        },
-        "min_input_args": 2
-    },
-    "paddle.nn.LPPool2D": {
-        "torch_api": "torch.nn.LPPool2d",
-        "paddle_torch_args_map": {
-            "norm_type": "norm_type",
-            "kernel_size": "kernel_size",
-            "stride": "stride",
-            "ceil_mode": "ceil_mode"
-        },
-        "min_input_args": 2
-    },
-    "paddle.nn.LeakyReLU": {
-        "torch_api": "torch.nn.LeakyReLU",
-        "paddle_torch_args_map": {
-            "negative_slope": "negative_slope",
-            "inplace": "inplace"
-        },
-        "min_input_args": 0
-    },
-    "paddle.nn.Linear": {
-        "torch_api": "torch.nn.Linear",
-        "paddle_torch_args_map": {
-            "in_features": "in_features",
-            "out_features": "out_features",
-            "bias_attr": "bias"
-        },
-        "min_input_args": 2
-    },
-    "paddle.nn.LocalResponseNorm": {
-        "torch_api": "torch.nn.LocalResponseNorm",
-        "paddle_torch_args_map": {
-            "size": "size",
-            "alpha": "alpha",
-            "beta": "beta",
-            "k": "k"
-        },
-        "min_input_args": 1
-    },
-    "paddle.nn.MaxPool1D": {
-        "torch_api": "torch.nn.MaxPool1d",
-        "paddle_torch_args_map": {
-            "kernel_size": "kernel_size",
-            "stride": "stride",
-            "padding": "padding",
-            "return_mask": "return_indices",
-            "ceil_mode": "ceil_mode"
-        },
-        "min_input_args": 1
-    },
-    "paddle.nn.MaxPool2D": {
-        "torch_api": "torch.nn.MaxPool2d",
-        "paddle_torch_args_map": {
-            "kernel_size": "kernel_size",
-            "stride": "stride",
-            "padding": "padding",
-            "return_mask": "return_indices",
-            "ceil_mode": "ceil_mode"
-        },
-        "min_input_args": 1
-    },
-    "paddle.nn.MaxPool3D": {
-        "torch_api": "torch.nn.MaxPool3d",
-        "paddle_torch_args_map": {
-            "kernel_size": "kernel_size",
-            "stride": "stride",
-            "padding": "padding",
-            "return_mask": "return_indices",
-            "ceil_mode": "ceil_mode"
-        },
-        "min_input_args": 1
-    },
-    "paddle.nn.MaxUnPool1D": {
-        "torch_api": "torch.nn.MaxUnpool1d",
-        "paddle_torch_args_map": {
-            "kernel_size": "kernel_size",
-            "stride": "stride",
-            "padding": "padding"
-        },
-        "min_input_args": 1
-    },
-    "paddle.nn.MaxUnPool2D": {
-        "torch_api": "torch.nn.MaxUnpool2d",
-        "paddle_torch_args_map": {
-            "kernel_size": "kernel_size",
-            "stride": "stride",
-            "padding": "padding"
-        },
-        "min_input_args": 1
-    },
-    "paddle.nn.MaxUnPool3D": {
-        "torch_api": "torch.nn.MaxUnpool3d",
-        "paddle_torch_args_map": {
-            "kernel_size": "kernel_size",
-            "stride": "stride",
-            "padding": "padding"
-        },
-        "min_input_args": 1
-    },
-    "paddle.nn.Mish": {
-        "torch_api": "torch.nn.Mish",
-        "paddle_torch_args_map": {
-            "inplace": "inplace"
-        },
-        "min_input_args": 0
-    },
-    "paddle.nn.Layer.add_sublayer": {
-        "torch_api": "torch.nn.Module.add_module",
-        "paddle_torch_args_map": {
-            "name": "name",
-            "sublayer": "module"
-        },
-        "min_input_args": 2
-    },
-    "paddle.nn.Layer.buffers": {
-        "torch_api": "torch.nn.Module.buffers",
-        "paddle_torch_args_map": {
-            "include_sublayers": "recurse"
-        },
-        "min_input_args": 0
-    },
-    "paddle.nn.Layer.set_state_dict": {
-        "torch_api": "torch.nn.Module.load_state_dict",
-        "paddle_torch_args_map": {
-            "state_dict": "state_dict"
-        },
-        "min_input_args": 1
-    },
-    "paddle.nn.Layer.named_buffers": {
-        "torch_api": "torch.nn.Module.named_buffers",
-        "paddle_torch_args_map": {
-            "prefix": "prefix",
-            "include_sublayers": "recurse",
-            "remove_duplicate": "remove_duplicate"
-        },
-        "min_input_args": 0
-    },
-    "paddle.nn.Layer.named_parameters": {
-        "torch_api": "torch.nn.Module.named_parameters",
-        "paddle_torch_args_map": {
-            "prefix": "prefix",
-            "include_sublayers": "recurse",
-            "remove_duplicate": "remove_duplicate"
-        },
-        "min_input_args": 0
-    },
-    "paddle.nn.Layer.parameters": {
-        "torch_api": "torch.nn.Module.parameters",
-        "paddle_torch_args_map": {
-            "include_sublayers": "recurse"
-        },
-        "min_input_args": 0
-    },
-    "paddle.nn.Layer.register_buffer": {
-        "torch_api": "torch.nn.Module.register_buffer",
-        "paddle_torch_args_map": {
-            "name": "name",
-            "tensor": "tensor",
-            "persistable": "persistent"
-        },
-        "min_input_args": 2
-    },
-    "paddle.nn.Layer.register_forward_post_hook": {
-        "torch_api": "torch.nn.Module.register_forward_hook",
-        "paddle_torch_args_map": {
-            "hook": "hook"
-        },
-        "min_input_args": 1
-    },
-    "paddle.nn.Layer.register_forward_pre_hook": {
-        "torch_api": "torch.nn.Module.register_forward_pre_hook",
-        "paddle_torch_args_map": {
-            "hook": "hook"
-        },
-        "min_input_args": 1
-    },
-    "paddle.nn.Layer.add_parameter": {
-        "torch_api": "torch.nn.Module.register_parameter",
-        "paddle_torch_args_map": {
-            "name": "name",
-            "parameter": "param"
-        },
-        "min_input_args": 2
-    },
-    "paddle.nn.Layer.state_dict": {
-        "torch_api": "torch.nn.Module.state_dict",
-        "paddle_torch_args_map": {
-            "structured_name_prefix": "prefix",
-            "keep_vars": "keep_vars"
-        },
-        "min_input_args": 0
-    },
-    "paddle.nn.Layer.astype": {
-        "torch_api": "torch.nn.Module.type",
-        "paddle_torch_args_map": {
-            "dtype": "dst_type"
-        },
-        "min_input_args": 1
-    },
-    "paddle.nn.LayerDict": {
-        "torch_api": "torch.nn.ModuleDict",
-        "paddle_torch_args_map": {
-            "sublayers": "modules"
-        },
-        "min_input_args": 0
-    },
-    "paddle.nn.LayerList": {
-        "torch_api": "torch.nn.ModuleList",
-        "paddle_torch_args_map": {
-            "sublayers": "modules"
-        },
-        "min_input_args": 0
-    },
-    "paddle.nn.PReLU": {
-        "torch_api": "torch.nn.PReLU",
-        "paddle_torch_args_map": {
-            "num_parameters": "num_parameters",
-            "init": "init"
-        },
-        "min_input_args": 0
-    },
-    "paddle.nn.PairwiseDistance": {
-        "torch_api": "torch.nn.PairwiseDistance",
-        "paddle_torch_args_map": {
-            "p": "p",
-            "epsilon": "eps",
-            "keepdim": "keepdim"
-        },
-        "min_input_args": 0
-    },
-    "paddle.nn.ParameterDict": {
-        "torch_api": "torch.nn.ParameterDict",
-        "paddle_torch_args_map": {
-            "parameters": "values"
-        },
-        "min_input_args": 0
-    },
-    "paddle.nn.ParameterList": {
-        "torch_api": "torch.nn.ParameterList",
-        "paddle_torch_args_map": {
-            "parameters": "values"
-        },
-        "min_input_args": 0
-    },
-    "paddle.nn.PixelShuffle": {
-        "torch_api": "torch.nn.PixelShuffle",
-        "paddle_torch_args_map": {
-            "upscale_factor": "upscale_factor"
-        },
-        "min_input_args": 1
-    },
-    "paddle.nn.PixelUnshuffle": {
-        "torch_api": "torch.nn.PixelUnshuffle",
-        "paddle_torch_args_map": {
-            "downscale_factor": "downscale_factor"
-        },
-        "min_input_args": 1
-    },
-    "paddle.nn.RReLU": {
-        "torch_api": "torch.nn.RReLU",
-        "paddle_torch_args_map": {
-            "lower": "lower",
-            "upper": "upper",
-            "inplace": "inplace"
-        },
-        "min_input_args": 0
-    },
-    "paddle.nn.ReLU": {
-        "torch_api": "torch.nn.ReLU",
-        "paddle_torch_args_map": {
-            "inplace": "inplace"
-        },
-        "min_input_args": 0
-    },
-    "paddle.nn.ReLU6": {
-        "torch_api": "torch.nn.ReLU6",
-        "paddle_torch_args_map": {
-            "inplace": "inplace"
-        },
-        "min_input_args": 0
-    },
-    "paddle.nn.SELU": {
-        "torch_api": "torch.nn.SELU",
-        "paddle_torch_args_map": {
-            "inplace": "inplace"
-        },
-        "min_input_args": 0
-    },
-    "paddle.nn.Silu": {
-        "torch_api": "torch.nn.SiLU",
-        "paddle_torch_args_map": {
-            "inplace": "inplace"
-        },
-        "min_input_args": 0
-    },
-    "paddle.nn.Softplus": {
-        "torch_api": "torch.nn.Softplus",
-        "paddle_torch_args_map": {
-            "beta": "beta",
-            "threshold": "threshold"
-        },
-        "min_input_args": 0
-    },
-    "paddle.nn.Softshrink": {
-        "torch_api": "torch.nn.Softshrink",
-        "paddle_torch_args_map": {
-            "threshold": "lambd"
-        },
-        "min_input_args": 0
-    },
-    "paddle.nn.SyncBatchNorm.convert_sync_batchnorm": {
-        "torch_api": "torch.nn.SyncBatchNorm.convert_sync_batchnorm",
-        "paddle_torch_args_map": {
-            "layer": "module"
-        },
-        "min_input_args": 1
-    },
-    "paddle.nn.ThresholdedReLU": {
-        "torch_api": "torch.nn.Threshold",
-        "paddle_torch_args_map": {
-            "threshold": "threshold",
-            "value": "value"
-        },
-        "min_input_args": 0
-    },
-    "paddle.nn.Transformer": {
-        "torch_api": "torch.nn.Transformer",
-        "paddle_torch_args_map": {
-            "d_model": "d_model",
-            "nhead": "nhead",
-            "num_encoder_layers": "num_encoder_layers",
-            "num_decoder_layers": "num_decoder_layers",
-            "dim_feedforward": "dim_feedforward",
-            "dropout": "dropout",
-            "activation": "activation",
-            "custom_encoder": "custom_encoder",
-            "custom_decoder": "custom_decoder",
-            "normalize_before": "norm_first",
-            "bias_attr": "bias"
-        },
-        "min_input_args": 0
-    },
-    "paddle.nn.TransformerDecoder": {
-        "torch_api": "torch.nn.TransformerDecoder",
-        "paddle_torch_args_map": {
-            "decoder_layer": "decoder_layer",
-            "num_layers": "num_layers",
-            "norm": "norm"
-        },
-        "min_input_args": 2
-    },
-    "paddle.nn.TransformerEncoder": {
-        "torch_api": "torch.nn.TransformerEncoder",
-        "paddle_torch_args_map": {
-            "encoder_layer": "encoder_layer",
-            "num_layers": "num_layers",
-            "norm": "norm"
-        },
-        "min_input_args": 2
-    },
-    "paddle.nn.TripletMarginWithDistanceLoss": {
-        "torch_api": "torch.nn.TripletMarginWithDistanceLoss",
-        "paddle_torch_args_map": {
-            "distance_function": "distance_function",
-            "margin": "margin",
-            "swap": "swap",
-            "reduction": "reduction"
-        },
-        "min_input_args": 0
-    },
-    "paddle.nn.Unflatten": {
-        "torch_api": "torch.nn.Unflatten",
-        "paddle_torch_args_map": {
-            "axis": "dim",
-            "shape": "unflattened_size"
-        },
-        "min_input_args": 2
-    },
-    "paddle.nn.Unfold": {
-        "torch_api": "torch.nn.Unfold",
-        "paddle_torch_args_map": {
-            "kernel_sizes": "kernel_size",
-            "dilations": "dilation",
-            "paddings": "padding",
-            "strides": "stride"
-        },
-        "min_input_args": 1
-    },
-    "paddle.nn.Upsample": {
-        "torch_api": "torch.nn.Upsample",
-        "paddle_torch_args_map": {
-            "size": "size",
-            "scale_factor": "scale_factor",
-            "mode": "mode",
-            "align_corners": "align_corners"
-        },
-        "min_input_args": 0
-    },
-    "paddle.nn.UpsamplingBilinear2D": {
-        "torch_api": "torch.nn.UpsamplingBilinear2d",
-        "paddle_torch_args_map": {
-            "size": "size",
-            "scale_factor": "scale_factor"
-        },
-        "min_input_args": 1
-    },
-    "paddle.nn.UpsamplingNearest2D": {
-        "torch_api": "torch.nn.UpsamplingNearest2d",
-        "paddle_torch_args_map": {
-            "size": "size",
-            "scale_factor": "scale_factor"
-        },
-        "min_input_args": 0
-    },
-    "paddle.nn.ZeroPad2D": {
-        "torch_api": "torch.nn.ZeroPad2d",
-        "paddle_torch_args_map": {
-            "padding": "padding"
-        },
-        "min_input_args": 1
-    },
-    "paddle.nn.functional.adaptive_avg_pool1d": {
-        "torch_api": "torch.nn.functional.adaptive_avg_pool1d",
-        "paddle_torch_args_map": {
-            "x": "input",
-            "output_size": "output_size"
-        },
-        "min_input_args": 2
-    },
-    "paddle.nn.functional.adaptive_max_pool1d": {
-        "torch_api": "torch.nn.functional.adaptive_max_pool1d",
-        "paddle_torch_args_map": {
-            "x": "input",
-            "output_size": "output_size",
-            "return_mask": "return_indices"
-        },
-        "min_input_args": 2
-    },
-    "paddle.nn.functional.adaptive_max_pool2d": {
-        "torch_api": "torch.nn.functional.adaptive_max_pool2d",
-        "paddle_torch_args_map": {
-            "x": "input",
-            "output_size": "output_size",
-            "return_mask": "return_indices"
-        },
-        "min_input_args": 2
-    },
-    "paddle.nn.functional.adaptive_max_pool3d": {
-        "torch_api": "torch.nn.functional.adaptive_max_pool3d",
-        "paddle_torch_args_map": {
-            "x": "input",
-            "output_size": "output_size",
-            "return_mask": "return_indices"
-        },
-        "min_input_args": 2
-    },
-    "paddle.nn.functional.alpha_dropout": {
-        "torch_api": "torch.nn.functional.alpha_dropout",
-        "paddle_torch_args_map": {
-            "x": "input",
-            "p": "p",
-            "training": "training",
-            "inplace": "inplace"
-        },
-        "min_input_args": 1
-    },
-    "paddle.nn.functional.celu": {
-        "torch_api": "torch.nn.functional.celu",
-        "paddle_torch_args_map": {
-            "x": "input",
-            "alpha": "alpha",
-            "inplace": "inplace"
-        },
-        "min_input_args": 1
-    },
-    "paddle.nn.functional.cosine_similarity": {
-        "torch_api": "torch.nn.functional.cosine_similarity",
-        "paddle_torch_args_map": {
-            "x1": "x1",
-            "x2": "x2",
-            "axis": "dim",
-            "eps": "eps"
-        },
-        "min_input_args": 2
-    },
-    "paddle.nn.functional.elu": {
-        "torch_api": "torch.nn.functional.elu",
-        "paddle_torch_args_map": {
-            "x": "input",
-            "alpha": "alpha",
-            "inplace": "inplace"
-        },
-        "min_input_args": 1
-    },
-    "paddle.nn.functional.elu_": {
-        "torch_api": "torch.nn.functional.elu_",
-        "paddle_torch_args_map": {
-            "x": "input",
-            "alpha": "alpha"
-        },
-        "min_input_args": 1
-    },
-    "paddle.nn.functional.gaussian_nll_loss": {
-        "torch_api": "torch.nn.functional.gaussian_nll_loss",
-        "paddle_torch_args_map": {
-            "input": "input",
-            "label": "target",
-            "variance": "var",
-            "full": "full",
-            "epsilon": "eps",
-            "reduction": "reduction"
-        },
-        "min_input_args": 3
-    },
-    "paddle.nn.functional.glu": {
-        "torch_api": "torch.nn.functional.glu",
-        "paddle_torch_args_map": {
-            "x": "input",
-            "axis": "dim"
-        },
-        "min_input_args": 1
-    },
-    "paddle.nn.functional.gumbel_softmax": {
-        "torch_api": "torch.nn.functional.gumbel_softmax",
-        "paddle_torch_args_map": {
-            "x": "logits",
-            "temperature": "tau",
-            "hard": "hard",
-            "axis": "dim"
-        },
-        "min_input_args": 1
-    },
-    "paddle.nn.functional.hardshrink": {
-        "torch_api": "torch.nn.functional.hardshrink",
-        "paddle_torch_args_map": {
-            "x": "input",
-            "threshold": "lambd"
-        },
-        "min_input_args": 1
-    },
-    "paddle.nn.functional.hardswish": {
-        "torch_api": "torch.nn.functional.hardswish",
-        "paddle_torch_args_map": {
-            "x": "input",
-            "inplace": "inplace"
-        },
-        "min_input_args": 1
-    },
-    "paddle.nn.functional.hardtanh_": {
-        "torch_api": "torch.nn.functional.hardtanh_",
-        "paddle_torch_args_map": {
-            "x": "input",
-            "min": "min_val",
-            "max": "max_val"
-        },
-        "min_input_args": 1
-    },
-    "paddle.nn.functional.leaky_relu": {
-        "torch_api": "torch.nn.functional.leaky_relu",
-        "paddle_torch_args_map": {
-            "x": "input",
-            "negative_slope": "negative_slope",
-            "inplace": "inplace"
-        },
-        "min_input_args": 1
-    },
-    "paddle.nn.functional.leaky_relu_": {
-        "torch_api": "torch.nn.functional.leaky_relu_",
-        "paddle_torch_args_map": {
-            "x": "input",
-            "negative_slope": "negative_slope"
-        },
-        "min_input_args": 1
-    },
-    "paddle.nn.functional.log_sigmoid": {
-        "torch_api": "torch.nn.functional.logsigmoid",
-        "paddle_torch_args_map": {
-            "x": "input"
-        },
-        "min_input_args": 1
-    },
-    "paddle.nn.functional.mish": {
-        "torch_api": "torch.nn.functional.mish",
-        "paddle_torch_args_map": {
-            "x": "input",
-            "inplace": "inplace"
-        },
-        "min_input_args": 1
-    },
-    "paddle.nn.functional.normalize": {
-        "torch_api": "torch.nn.functional.normalize",
-        "paddle_torch_args_map": {
-            "x": "input",
-            "p": "p",
-            "axis": "dim",
-            "epsilon": "eps"
-        },
-        "min_input_args": 1
-    },
-    "paddle.nn.functional.pairwise_distance": {
-        "torch_api": "torch.nn.functional.pairwise_distance",
-        "paddle_torch_args_map": {
-=======
->>>>>>> 0aaaa834
             "x": "x1",
             "y": "x2",
             "p": "p",
@@ -5876,7 +4494,6 @@
             "keepdim": "keepdim"
         },
         "min_input_args": 2
-<<<<<<< HEAD
     },
     "paddle.pdist": {
         "torch_api": "torch.nn.functional.pdist",
@@ -5899,13 +4516,6 @@
         "paddle_torch_args_map": {
             "x": "input",
             "inplace": "inplace"
-        },
-        "min_input_args": 1
-    },
-    "paddle.nn.functional.relu_": {
-        "torch_api": "torch.nn.functional.relu_",
-        "paddle_torch_args_map": {
-            "x": "input"
         },
         "min_input_args": 1
     },
@@ -5972,15 +4582,6 @@
             "x": "input"
         },
         "min_input_args": 1
-    },
-    "paddle.nn.functional.thresholded_relu_": {
-        "torch_api": "torch.nn.functional.threshold_",
-        "paddle_torch_args_map": {
-            "x": "input",
-            "threshold": "threshold",
-            "value": "value"
-        },
-        "min_input_args": 3
     },
     "paddle.nn.functional.triplet_margin_with_distance_loss": {
         "torch_api": "torch.nn.functional.triplet_margin_with_distance_loss",
@@ -5995,660 +4596,6 @@
         },
         "min_input_args": 3
     },
-    "paddle.nn.initializer.calculate_gain": {
-        "torch_api": "torch.nn.init.calculate_gain",
-        "paddle_torch_args_map": {
-            "nonlinearity": "nonlinearity",
-            "param": "param"
-        },
-        "min_input_args": 1
-    },
-    "paddle.nn.utils.clip_grad_norm_": {
-        "torch_api": "torch.nn.utils.clip_grad_norm_",
-        "paddle_torch_args_map": {
-            "parameters": "parameters",
-            "max_norm": "max_norm",
-            "norm_type": "norm_type",
-            "error_if_nonfinite": "error_if_nonfinite"
-        },
-        "min_input_args": 2
-    },
-    "paddle.nn.utils.clip_grad_value_": {
-        "torch_api": "torch.nn.utils.clip_grad_value_",
-        "paddle_torch_args_map": {
-            "parameters": "parameters",
-            "clip_value": "clip_value"
-        },
-        "min_input_args": 2
-    },
-    "paddle.nn.utils.parameters_to_vector": {
-        "torch_api": "torch.nn.utils.parameters_to_vector",
-        "paddle_torch_args_map": {
-            "parameters": "parameters"
-        },
-        "min_input_args": 1
-    },
-    "paddle.nn.utils.remove_weight_norm": {
-        "torch_api": "torch.nn.utils.remove_weight_norm",
-        "paddle_torch_args_map": {
-            "layer": "module",
-            "name": "name"
-        },
-        "min_input_args": 1
-    },
-    "paddle.nn.utils.spectral_norm": {
-        "torch_api": "torch.nn.utils.spectral_norm",
-        "paddle_torch_args_map": {
-            "layer": "module",
-            "name": "name",
-            "n_power_iterations": "n_power_iterations",
-            "eps": "eps",
-            "dim": "dim"
-        },
-        "min_input_args": 1
-    },
-    "paddle.nn.utils.vector_to_parameters": {
-        "torch_api": "torch.nn.utils.vector_to_parameters",
-        "paddle_torch_args_map": {
-            "vec": "vec",
-            "parameters": "parameters"
-        },
-        "min_input_args": 2
-    },
-    "paddle.nn.utils.weight_norm": {
-        "torch_api": "torch.nn.utils.weight_norm",
-        "paddle_torch_args_map": {
-            "layer": "module",
-            "name": "name",
-            "dim": "dim"
-        },
-        "min_input_args": 1
-    },
-    "paddle.no_grad": {
-        "torch_api": "torch.no_grad",
-        "paddle_torch_args_map": {
-            "func": "orig_func"
-        },
-        "min_input_args": 0
-    },
-    "paddle.optimizer.ASGD": {
-        "torch_api": "torch.optim.ASGD",
-        "paddle_torch_args_map": {
-            "parameters": "params",
-            "learning_rate": "lr",
-            "weight_decay": "weight_decay"
-        },
-        "min_input_args": 1
-    },
-    "paddle.optimizer.LBFGS": {
-        "torch_api": "torch.optim.LBFGS",
-        "paddle_torch_args_map": {
-            "parameters": "params",
-            "learning_rate": "lr",
-            "max_iter": "max_iter",
-            "max_eval": "max_eval",
-            "tolerance_grad": "tolerance_grad",
-            "tolerance_change": "tolerance_change",
-            "history_size": "history_size",
-            "line_search_fn": "line_search_fn"
-        },
-        "min_input_args": 1
-    },
-    "paddle.optimizer.Optimizer.load_state_dict": {
-        "torch_api": "torch.optim.Optimizer.load_state_dict",
-        "paddle_torch_args_map": {
-            "state_dict": "state_dict"
-        },
-        "min_input_args": 1
-    },
-    "paddle.optimizer.Rprop": {
-        "torch_api": "torch.optim.Rprop",
-        "paddle_torch_args_map": {
-            "parameters": "params",
-            "learning_rate": "lr",
-            "etas": "etas",
-            "learning_rate_range": "step_sizes"
-        },
-        "min_input_args": 1
-    },
-    "paddle.linalg.ormqr": {
-        "torch_api": "torch.ormqr",
-        "paddle_torch_args_map": {
-            "x": "input",
-            "tau": "input2",
-            "y": "input3",
-            "left": "left",
-            "transpose": "transpose"
-        },
-        "min_input_args": 3
-    },
-    "paddle.linalg.pca_lowrank": {
-        "torch_api": "torch.pca_lowrank",
-        "paddle_torch_args_map": {
-            "x": "A",
-            "q": "q",
-            "center": "center",
-            "niter": "niter"
-        },
-        "min_input_args": 1
-    },
-    "paddle.pow": {
-        "torch_api": "torch.pow",
-        "paddle_torch_args_map": {
-            "x": "input",
-            "y": "exponent"
-        },
-        "min_input_args": 2
-    },
-    "paddle.profiler.make_scheduler": {
-        "torch_api": "torch.profiler.schedule",
-        "paddle_torch_args_map": {
-            "closed": "wait",
-            "ready": "warmup",
-            "record": "active",
-            "repeat": "repeat",
-            "skip_first": "skip_first"
-        },
-        "min_input_args": 0
-    },
-    "paddle.rad2deg": {
-        "torch_api": "torch.rad2deg",
-        "paddle_torch_args_map": {
-            "x": "input"
-        },
-        "min_input_args": 1
-    },
-    "paddle.randint_like": {
-        "torch_api": "torch.randint_like",
-        "paddle_torch_args_map": {
-            "x": "input",
-            "low": "low",
-            "high": "high",
-            "dtype": "dtype",
-            "layout": "layout",
-            "device": "device",
-            "requires_grad": "requires_grad",
-            "memory_format": "memory_format"
-        },
-        "min_input_args": 3
-    },
-    "paddle.randperm": {
-        "torch_api": "torch.randperm",
-        "paddle_torch_args_map": {
-            "n": "n",
-            "generator": "generator",
-            "dtype": "dtype",
-            "layout": "layout",
-            "device": "device",
-            "pin_memory": "pin_memory",
-            "requires_grad": "requires_grad"
-        },
-        "min_input_args": 1
-    },
-    "paddle.real": {
-        "torch_api": "torch.real",
-        "paddle_torch_args_map": {
-            "x": "input"
-        },
-        "min_input_args": 1
-    },
-    "paddle.reciprocal": {
-        "torch_api": "torch.reciprocal",
-        "paddle_torch_args_map": {
-            "x": "input"
-        },
-        "min_input_args": 1
-    },
-    "paddle.renorm": {
-        "torch_api": "torch.renorm",
-        "paddle_torch_args_map": {
-            "x": "input",
-            "p": "p",
-            "axis": "dim",
-            "max_norm": "maxnorm"
-        },
-        "min_input_args": 4
-    },
-    "paddle.repeat_interleave": {
-        "torch_api": "torch.repeat_interleave",
-        "paddle_torch_args_map": {
-            "x": "input",
-            "repeats": "repeats",
-            "axis": "dim"
-        },
-        "min_input_args": 2
-    },
-    "paddle.round": {
-        "torch_api": "torch.round",
-        "paddle_torch_args_map": {
-            "x": "input"
-        }
-    },
-    "paddle.rot90": {
-        "torch_api": "torch.rot90",
-        "paddle_torch_args_map": {
-            "x": "input",
-            "k": "k",
-            "axes": "dims"
-        },
-        "min_input_args": 1
-    },
-    "paddle.row_stack": {
-        "torch_api": "torch.row_stack",
-        "paddle_torch_args_map": {
-            "x": "tensors"
-        },
-        "min_input_args": 1
-    },
-    "paddle.rsqrt": {
-        "torch_api": "torch.rsqrt",
-        "paddle_torch_args_map": {
-            "x": "input"
-        },
-        "min_input_args": 1
-    },
-    "paddle.save": {
-        "torch_api": "torch.save",
-        "paddle_torch_args_map": {
-            "obj": "obj",
-            "path": "f",
-            "protocol": "pickle_protocol"
-        },
-        "min_input_args": 2
-    },
-    "paddle.select_scatter": {
-        "torch_api": "torch.select_scatter",
-        "paddle_torch_args_map": {
-            "x": "input",
-            "values": "src",
-            "axis": "dim",
-            "index": "index"
-        },
-        "min_input_args": 4
-    },
-    "paddle.set_default_dtype": {
-        "torch_api": "torch.set_default_dtype",
-        "paddle_torch_args_map": {
-            "d": "d"
-        },
-        "min_input_args": 1
-    },
-    "paddle.set_grad_enabled": {
-        "torch_api": "torch.set_grad_enabled",
-        "paddle_torch_args_map": {
-            "mode": "mode"
-        },
-        "min_input_args": 1
-    },
-    "paddle.set_rng_state": {
-        "torch_api": "torch.set_rng_state",
-        "paddle_torch_args_map": {
-            "state_list": "new_state"
-        },
-        "min_input_args": 1
-    },
-    "paddle.sgn": {
-        "torch_api": "torch.sgn",
-        "paddle_torch_args_map": {
-            "x": "input"
-        },
-        "min_input_args": 1
-    },
-    "paddle.signbit": {
-        "torch_api": "torch.signbit",
-        "paddle_torch_args_map": {
-            "x": "input"
-        },
-        "min_input_args": 1
-    },
-    "paddle.sin": {
-        "torch_api": "torch.sin",
-        "paddle_torch_args_map": {
-            "x": "input"
-        },
-        "min_input_args": 1
-    },
-    "paddle.sinh": {
-        "torch_api": "torch.sinh",
-        "paddle_torch_args_map": {
-            "x": "input"
-        },
-        "min_input_args": 1
-    },
-    "paddle.sort": {
-        "Rule": "SortRule",
-        "torch_api": "torch.sort",
-        "set_defaults": {
-            "axis": "-1",
-            "stable": "False",
-            "descending": "False"
-        },
-        "paddle_torch_args_map": {
-            "x": "input",
-            "axis": "dim",
-            "stable": "stable",
-            "descending": "descending"
-        }
-    },
-    "paddle.Tensor.sort": {
-        "Rule": "SortRule",
-        "torch_api": "torch.Tensor.sort",
-        "set_defaults": {
-            "axis": "-1",
-            "stable": "False",
-            "descending": "False"
-        },
-        "paddle_torch_args_map": {
-            "axis": "dim",
-            "stable": "stable",
-            "descending": "descending"
-        }
-    },    
-    "paddle.Tensor.split": {
-        "Rule": "SplitTensorRule",
-        "torch_api": "torch.Tensor.split",
-        "set_defaults": {
-            "axis": "0"
-        },
-        "paddle_torch_args_map": {
-            "axis": "dim",
-            "num_or_sections": "split_size"
-        }
-    },   
-    "paddle.sparse.addmm": {
-        "torch_api": "torch.sparse.addmm",
-        "paddle_torch_args_map": {
-            "input": "input",
-            "x": "mat1",
-            "y": "mat2",
-            "beta": "beta",
-            "alpha": "alpha"
-        },
-        "min_input_args": 3
-    },
-    "paddle.sparse.matmul": {
-        "torch_api": "torch.sparse.mm",
-        "paddle_torch_args_map": {
-            "x": "sparse",
-            "y": "dense"
-        },
-        "min_input_args": 2
-    },
-    "paddle.sparse.sparse_coo_tensor": {
-        "torch_api": "torch.sparse_coo_tensor",
-        "paddle_torch_args_map": {
-            "indices": "indices",
-            "values": "values",
-            "shape": "size",
-            "dtype": "dtype",
-            "place": "device",
-            "requires_grad": "requires_grad"
-        },
-        "min_input_args": 2
-    },
-    "paddle.sparse.sparse_csr_tensor": {
-        "torch_api": "torch.sparse_csr_tensor",
-        "paddle_torch_args_map": {
-            "crows": "crow_indices",
-            "cols": "col_indices",
-            "values": "values",
-            "shape": "size",
-            "dtype": "dtype",
-            "place": "device",
-            "requires_grad": "requires_grad"
-        },
-        "min_input_args": 3
-    },
-    "paddle.digamma": {
-        "torch_api": "torch.special.digamma",
-        "paddle_torch_args_map": {
-            "x": "input"
-        },
-        "min_input_args": 1
-    },
-    "paddle.erf": {
-        "torch_api": "torch.special.erf",
-        "paddle_torch_args_map": {
-            "x": "input"
-        },
-        "min_input_args": 1
-    },
-    "paddle.erfinv": {
-        "torch_api": "torch.special.erfinv",
-        "paddle_torch_args_map": {
-            "x": "input"
-        },
-        "min_input_args": 1
-    },
-    "paddle.expm1": {
-        "torch_api": "torch.special.expm1",
-        "paddle_torch_args_map": {
-            "x": "input"
-        },
-        "min_input_args": 1
-    },
-    "paddle.gammainc": {
-        "torch_api": "torch.special.gammainc",
-        "paddle_torch_args_map": {
-            "x": "input",
-            "y": "other"
-        },
-        "min_input_args": 0
-    },
-    "paddle.gammaincc": {
-        "torch_api": "torch.special.gammaincc",
-        "paddle_torch_args_map": {
-            "x": "input",
-            "y": "other"
-        },
-        "min_input_args": 0
-    },
-    "paddle.i0": {
-        "torch_api": "torch.special.i0",
-        "paddle_torch_args_map": {
-            "x": "input"
-        },
-        "min_input_args": 1
-    },
-    "paddle.i0e": {
-        "torch_api": "torch.special.i0e",
-        "paddle_torch_args_map": {
-            "x": "input"
-        },
-        "min_input_args": 1
-    },
-    "paddle.i1": {
-        "torch_api": "torch.special.i1",
-        "paddle_torch_args_map": {
-            "x": "input"
-        },
-        "min_input_args": 1
-    },
-    "paddle.i1e": {
-        "torch_api": "torch.special.i1e",
-        "paddle_torch_args_map": {
-            "x": "input"
-        },
-        "min_input_args": 1
-    },
-    "paddle.logit": {
-        "torch_api": "torch.special.logit",
-        "paddle_torch_args_map": {
-            "x": "input",
-            "eps": "eps"
-        },
-        "min_input_args": 1
-    },
-    "paddle.polygamma": {
-        "torch_api": "torch.special.polygamma",
-        "paddle_torch_args_map": {
-            "n": "n",
-            "x": "input"
-        },
-        "min_input_args": 2
-    },
-    "paddle.sinc": {
-        "torch_api": "torch.special.sinc",
-        "paddle_torch_args_map": {
-            "x": "input"
-        },
-        "min_input_args": 1
-    },
-    "paddle.sqrt": {
-        "torch_api": "torch.sqrt",
-        "paddle_torch_args_map": {
-            "x": "input"
-        },
-        "min_input_args": 1
-    },
-    "paddle.Tensor.sqrt": {
-        "torch_api": "torch.Tensor.sqrt"
-    },    
-    "paddle.square": {
-        "torch_api": "torch.square",
-        "paddle_torch_args_map": {
-            "x": "input"
-        },
-        "min_input_args": 1
-    },
-    "paddle.Tensor.square": {
-        "torch_api": "torch.Tensor.square"
-    },
-    "paddle.stack": {
-        "torch_api": "torch.stack",
-        "paddle_torch_args_map": {
-            "x": "tensors",
-            "axis": "dim"
-        },
-        "min_input_args": 1
-    },
-    "paddle.subtract": {
-        "torch_api": "torch.subtract",
-        "Rule": "SubtractRule",
-        "paddle_torch_args_map": {
-            "x": "input",
-            "y": "other"
-        }
-    },
-    "paddle.Tensor.subtract": {
-        "torch_api": "torch.Tensor.subtract",
-        "paddle_torch_args_map": {
-            "y": "other"
-        }
-    },
-    "paddle.linalg.svd_lowrank": {
-        "torch_api": "torch.svd_lowrank",
-        "paddle_torch_args_map": {
-            "x": "A",
-            "q": "q",
-            "niter": "niter",
-            "M": "M"
-        },
-        "min_input_args": 1
-=======
->>>>>>> 0aaaa834
-    },
-    "paddle.pdist": {
-        "torch_api": "torch.nn.functional.pdist",
-        "paddle_torch_args_map": {
-            "x": "input",
-            "p": "p"
-        },
-        "min_input_args": 1
-    },
-    "paddle.nn.functional.relu": {
-        "torch_api": "torch.nn.functional.relu",
-        "paddle_torch_args_map": {
-            "x": "input",
-            "inplace": "inplace"
-        },
-        "min_input_args": 1
-    },
-    "paddle.nn.functional.relu6": {
-        "torch_api": "torch.nn.functional.relu6",
-        "paddle_torch_args_map": {
-            "x": "input",
-            "inplace": "inplace"
-        },
-        "min_input_args": 1
-    },
-    "paddle.nn.functional.rrelu": {
-        "torch_api": "torch.nn.functional.rrelu",
-        "paddle_torch_args_map": {
-            "x": "input",
-            "lower": "lower",
-            "upper": "upper",
-            "training": "training",
-            "inplace": "inplace"
-        },
-        "min_input_args": 1
-    },
-    "paddle.nn.functional.sigmoid": {
-        "torch_api": "torch.nn.functional.sigmoid",
-        "paddle_torch_args_map": {
-            "x": "input"
-        },
-        "min_input_args": 1
-    },
-    "paddle.nn.functional.silu": {
-        "torch_api": "torch.nn.functional.silu",
-        "paddle_torch_args_map": {
-            "x": "input",
-            "inplace": "inplace"
-        },
-        "min_input_args": 1
-    },
-    "paddle.nn.functional.softplus": {
-        "torch_api": "torch.nn.functional.softplus",
-        "paddle_torch_args_map": {
-            "x": "input",
-            "beta": "beta",
-            "threshold": "threshold"
-        },
-        "min_input_args": 1
-    },
-    "paddle.nn.functional.softshrink": {
-        "torch_api": "torch.nn.functional.softshrink",
-        "paddle_torch_args_map": {
-            "x": "input",
-            "threshold": "lambd"
-        },
-        "min_input_args": 1
-    },
-    "paddle.nn.functional.softsign": {
-        "torch_api": "torch.nn.functional.softsign",
-        "paddle_torch_args_map": {
-            "x": "input"
-        },
-        "min_input_args": 1
-    },
-    "paddle.nn.functional.tanh": {
-        "torch_api": "torch.nn.functional.tanh",
-        "paddle_torch_args_map": {
-            "x": "input"
-        },
-        "min_input_args": 1
-    },
-    "paddle.nn.functional.tanhshrink": {
-        "torch_api": "torch.nn.functional.tanhshrink",
-        "paddle_torch_args_map": {
-            "x": "input"
-        },
-        "min_input_args": 1
-    },
-    "paddle.nn.functional.triplet_margin_with_distance_loss": {
-        "torch_api": "torch.nn.functional.triplet_margin_with_distance_loss",
-        "paddle_torch_args_map": {
-            "input": "anchor",
-            "positive": "positive",
-            "negative": "negative",
-            "distance_function": "distance_function",
-            "margin": "margin",
-            "swap": "swap",
-            "reduction": "reduction"
-        },
-        "min_input_args": 3
-    },
     "paddle.nn.utils.parameters_to_vector": {
         "torch_api": "torch.nn.utils.parameters_to_vector",
         "paddle_torch_args_map": {
