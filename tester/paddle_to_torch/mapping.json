--- conflicted
+++ resolved
@@ -253,7 +253,6 @@
             "dtype": "None"            
         }
     },
-<<<<<<< HEAD
     "paddle.Tensor.cumsum": {
         "torch_api": "torch.Tensor.cumsum",
         "Rule": "CumsumRule",
@@ -275,8 +274,9 @@
         },
         "set_defaults": {
             "axis": "None",
-            "dtype": "None"            
-=======
+            "dtype": "None"
+        }
+    },
     "paddle.cumulative_trapezoid": {
         "Rule": "CumulativeTrapezoidRule",
         "torch_api": "torch.cumulative_trapezoid",
@@ -290,7 +290,6 @@
             "x": "x",
             "dx": "dx",
             "axis": "dim"
->>>>>>> b45bbbef
         }
     },
     "paddle.Tensor.cauchy_":{
