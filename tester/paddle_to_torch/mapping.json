--- conflicted
+++ resolved
@@ -334,7 +334,9 @@
     "paddle.Tensor.is_complex": {
         "torch_api": "torch.Tensor.is_complex"
     },
-<<<<<<< HEAD
+    "paddle.increment": {
+        "Rule": "IncrementRule"
+    },
     "paddle.index_fill": {
         "torch_api": "torch.index_fill",
         "paddle_torch_args_map": {
@@ -345,10 +347,6 @@
         "torch_kwargs": {
             "index": "{index}.to(torch.int64) if {index}.dtype != torch.int64 else {index}"
         }
-=======
-    "paddle.increment": {
-        "Rule": "IncrementRule"
->>>>>>> 5548887f
     },
     "j": "API started with 'j' should be placed here",
     "k": "API started with 'k' should be placed here",
