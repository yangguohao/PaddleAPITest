{
    "a": "API started with 'a' should be placed here",
    "paddle.Tensor.abs": {
        "torch_api": "torch.Tensor.abs",
        "description": "_tmp_tensor_ = args[0], result = _tmp_tensor_.abs()"
    },
    "paddle.Tensor.add": {
        "torch_api": "torch.Tensor.add",
        "paddle_torch_args_map": {
            "y": "other"
        },
        "description": "_tmp_tensor_ = args[0], result = _tmp_tensor_.add(other=y)"
    },
    "paddle.add": {
        "torch_api": "torch.add",
        "paddle_torch_args_map": {
            "x": "input",
            "y": "other"
        },
        "torch_args": [],
        "torch_kwargs": {
            "alpha": 1
        },
        "description": "result = torch.add(input=x, other=y, alpha=1)"
    },
    "paddle.Tensor.all": {
        "torch_api": "torch.Tensor.all",
        "paddle_torch_args_map": {
            "axis": "dim",
            "keepdim": "keepdim"
        },
        "description": "_tmp_tensor_ = args[0], result = _tmp_tensor_.all(dim=dim, keepdim=keepdim)"
    },
    "paddle.Tensor.any": {
        "torch_api": "torch.Tensor.any",
        "paddle_torch_args_map": {
            "axis": "dim",
            "keepdim": "keepdim"
        },
        "description": "_tmp_tensor_ = args[0], result = _tmp_tensor_.any(dim=dim, keepdim=keepdim)"
    },
    "paddle.Tensor.astype": {
        "torch_api": "torch.Tensor.to",
        "paddle_torch_args_map": {
            "dtype": "dtype"
        },
        "description": "_tmp_tensor_ = args[0], result = _tmp_tensor_.to(dtype=dtype)"
    },
    "paddle.add_n": {
        "Rule": "AddNRule"
    },
    "paddle.allclose":{
        "Rule": "AllcloseRule",
        "torch_api": "torch.allclose",
        "set_defaults": {
            "rtol": 1e-05,
            "atol": 1e-08,
            "equal_nan": "False"
        },
        "paddle_torch_args_map": {
            "x": "input",
            "y": "other",
            "rtol": "rtol",
            "atol": "atol",
            "equal_nan": "equal_nan"
        }
    },
    "paddle.arange": {
        "torch_api": "torch.arange",
        "paddle_torch_args_map": {
            "dtype": "dtype"
        },
        "torch_kwargs": {
            "start": "0 if locals().get('start') is None else start.item() if isinstance(start, torch.Tensor) else start",
            "end": "end.item() if isinstance(end, torch.Tensor) else end",
            "step": "1 if locals().get('step') is None else step.item() if isinstance(step, torch.Tensor) else step"
        },
        "description": "result = torch.arange(start=start, end=end, step=step, dtype=dtype)"
    },
    "paddle.Tensor.argmax": {
        "torch_api": "torch.Tensor.argmax",
        "torch_kwargs": {
            "dim": "None if locals().get('axis') is None else axis.item() if isinstance(axis, torch.Tensor) else axis",
            "keepdim": "False if locals().get('keepdim') is None else keepdim"
        },
        "description": "_tmp_tensor_ = args[0], result = _tmp_tensor_.argmax(dim=axis, keepdim=keepdim)"
    },
    "paddle.argmax": {
        "torch_api": "torch.argmax",
        "paddle_torch_args_map": {
            "x": "input"
        },
        "torch_kwargs": {
            "dim": "None if locals().get('axis') is None else axis.item() if isinstance(axis, torch.Tensor) else axis",
            "keepdim": "False if locals().get('keepdim') is None else keepdim"
        },
        "description": "result = torch.argmax(input=x, dim=axis, keepdim=keepdim)"
    },
    "paddle.atleast_1d": {
        "torch_api": "torch.atleast_1d",
        "torch_args": [
            "*{inputs}"
        ]
    },
    "paddle.atleast_2d": {
        "torch_api": "torch.atleast_2d",
        "torch_args": [
            "*{inputs}"
        ]
    },
    "paddle.atleast_3d": {
        "torch_api": "torch.atleast_3d",
        "torch_args": [
            "*{inputs}"
        ]
    },
    "paddle.as_strided": {
        "torch_api": "torch.as_strided",
        "paddle_torch_args_map": {
            "x": "input",
            "shape": "size",
            "stride": "stride",
            "offset": "storage_offset"
        },
        "description": "result = torch.as_strided(input=x, size=shape, stride=stride, storage_offset=offset)"
    },
    "paddle.Tensor.atanh": {
        "torch_api": "torch.Tensor.atanh",
        "description": "_tmp_tensor_ = args[0], result = _tmp_tensor_.atanh()"
    },
    "paddle.autograd.hessian": {
        "Rule": "HessianRule"
    },
    "paddle.autograd.jacobian": {
        "Rule": "JacobianRule"
    },
    "b": "API started with 'b' should be placed here",
    "paddle.bincount": {
        "torch_api": "torch.bincount",
        "set_defaults": {
            "weights": "None",
            "minlength": 0
        },
        "paddle_torch_args_map": {
            "x": "input",
            "weights": "weights"
        },
        "torch_kwargs": {
            "minlength": "{minlength}.item() if torch.is_tensor({minlength}) else {minlength}"
        }
    },
    "paddle.broadcast_shape": {
        "Rule": "BroadcastShapeRule"
    },
    "paddle.broadcast_tensors": {
        "Rule": "BroadcastTensorsRule"
    },
    "paddle.binomial": {
        "Rule": "BinomialRule", 
        "description": "result = torch.distributions.binomial.Binomial(total_count=tcnt, probs=tprob).sample()"
    },
    "paddle.bitwise_invert": {
        "torch_api": "torch.bitwise_not",
        "paddle_torch_args_map": {
            "x": "input",
            "out": "out"
        }
    },
    "paddle.Tensor.bernoulli_":{
        "torch_api": "torch.Tensor.bernoulli_",
        "paddle_torch_args_map": {
            "p": "p"
        }
    },
    "c": "API started with 'c' should be placed here",
    "paddle.cast":{
        "Rule": "CastRule"
    },
    "paddle.Tensor.cast":{
        "Rule": "CastRule"
    },
    "paddle.Tensor.coalesce":{
        "torch_api": "torch.Tensor.coalesce"
    },
    "paddle.crop": {
        "Rule": "CropRule"
    },
    "paddle.cummax": {
        "Rule": "CumRule"
    },
    "paddle.cummin": {
        "Rule": "CumRule"
    },
    "paddle.cumprod": {
        "Rule": "CumprodRule"
    },
    "paddle.Tensor.cauchy_":{
        "torch_api": "torch.Tensor.cauchy_",
        "paddle_torch_args_map": {
            "loc": "median",
            "scale": "sigma"
        }
    },
    "paddle.Tensor.ceil":{
        "torch_api": "torch.Tensor.ceil"
    },
    "paddle.Tensor.conj":{
        "torch_api": "torch.Tensor.conj"
    },
    "paddle.Tensor.cos":{
        "torch_api": "torch.Tensor.cos"
    },
    "paddle.Tensor.cumprod": {
        "torch_api": "torch.Tensor.cumprod",
        "paddle_torch_args_map": {
            "dim": "dim",
            "dtype": "dtype"
        }
    },
    "d": "API started with 'd' should be placed here",
    "paddle.divide": {
        "torch_api": "torch.divide",
        "paddle_torch_args_map": {
            "x": "input",
            "y": "other"
        }
    },   
    "paddle.Tensor.detach":{
        "torch_api": "torch.Tensor.detach"
    },
    "paddle.Tensor.digamma":{
        "torch_api": "torch.Tensor.digamma"
    },
    "paddle.Tensor.dim":{
        "torch_api": "torch.Tensor.dim"
    },
    "paddle.Tensor.divide": {
        "torch_api": "torch.Tensor.true_divide",
        "paddle_torch_args_map": {
            "y": "other"
        }
    },  
    "paddle.nn.functional.dropout": {
        "Rule": "DropoutRule"
    },
    "paddle.nn.functional.dropout2d": {
        "Rule": "Dropout2dRule"
    },
    "paddle.nn.functional.dropout3d": {
        "Rule": "Dropout3dRule"
    },
    "e": "API started with 'e' should be placed here",
    "paddle.equal_all": {
        "torch_api": "torch.equal",
        "paddle_torch_args_map": {
            "x": "input",
            "y": "other"
        }
    },
    "paddle.empty": {
        "Rule": "EmptyRule"
    },
    "paddle.empty_like": {
        "torch_api": "torch.empty_like",
        "paddle_torch_args_map": {
            "x": "input",
            "dtype": "dtype"
        }
    },
    "paddle.expand": {
        "Rule": "ExpandRule"
    },
    "paddle.expand_as": {
        "Rule": "ExpandasRule"
    },
    "paddle.Tensor.equal_all": {
        "torch_api": "torch.Tensor.equal",
        "paddle_torch_args_map": {
            "y": "other"
        }
    },
    "paddle.Tensor.erfinv": {
        "torch_api": "torch.Tensor.erfinv"
    },
    "paddle.Tensor.exp": {
        "torch_api": "torch.Tensor.exp"
    },
    "paddle.Tensor.exponential_": {
        "torch_api": "torch.Tensor.exponential_",
        "paddle_torch_args_map": {
            "lam": "lambd"
        },
        "torch_kwargs": {
            "generator": "None"
        }
    },
    "f": "API started with 'f' should be placed here",
    "paddle.floor_divide": {
        "torch_api": "torch.floor_divide",
        "paddle_torch_args_map": {
            "x": "input",
            "y": "other"
        }
    },
    "paddle.floor_mod": {
        "torch_api": "torch.fmod",
        "paddle_torch_args_map": {
            "x": "input",
            "y": "other"
        }
    },
    "paddle.frexp": {
        "torch_api": "torch.frexp",
        "paddle_torch_args_map": {
            "x": "input"
        }
    },   
    "paddle.Tensor.floor": {
        "torch_api": "torch.Tensor.floor"
    },    
    "paddle.Tensor.frexp": {
        "torch_api": "torch.Tensor.frexp"
    }, 
    "paddle.full": {
        "Rule": "FullRule",
        "torch_api": "torch.full",
        "paddle_torch_args_map": {
            "shape": "size",
            "fill_value": "fill_value",
            "dtype": "dtype"
        },
        "description": "result = torch.full(size=shape, fill_value=fill_value, dtype=dtype)"
    },
    "paddle.full_like": {
        "torch_api": "torch.full_like",
        "paddle_torch_args_map": {
            "x": "input",
            "dtype": "dtype"
        },
        "torch_kwargs": {
            "fill_value": "fill_value.item() if isinstance(fill_value, torch.Tensor) else fill_value"
        },
        "description": "result = torch.full_like(input=x, fill_value=torch_kwargs['fill_value'], dtype=dtype)"
    },
    "paddle.incubate.nn.functional.fused_bias_dropout_residual_layer_norm": {
        "Rule": "FusedBiasDropoutResidualLayerNormRule"
    },
    "paddle.incubate.nn.functional.fused_dropout_add": {
        "Rule": "FusedDropoutAddRule"
    },
    "paddle.incubate.nn.functional.fused_linear_activation": {
        "Rule": "FusedLinearActivationRule"
    },
    "paddle.incubate.nn.functional.fused_linear": {
        "Rule": "FusedLinearRule"
    },
    "g": "API started with 'g' should be placed here",
    "paddle.gammaln": {
        "torch_api": "torch.special.gammaln",
        "paddle_torch_args_map": {
            "x": "input"
        }
    },
    "paddle.gather_nd": {
        "Rule": "Gather_ndRule"
    },
    "paddle.gather": {
        "Rule": "GatherRule"
    },
    "paddle.Tensor.gather":{
        "Rule": "GatherRule"
    },
    "paddle.Tensor.gather_nd":{
        "Rule": "Gather_ndRule"
    },
    "paddle.Tensor.geometric_": {
        "torch_api": "torch.Tensor.geometric_",
        "paddle_torch_args_map": {
            "probs": "p"
        },
        "torch_kwargs": {
            "generator": "None"
        }
    },
    "paddle.nn.functional.gather_tree":{
        "Rule": "Gather_treeRule"
    },
    "paddle.vision.ops.generate_proposals":{
        "Rule": "GenerateProposalsRule"
    },
    "paddle.geometric.sample_neighbors":{
        "Rule": "SampleNeighborsRule"
    },
    "paddle.geometric.segment_max": {
        "Rule":"SegmentMaxRule"
    },
    "paddle.geometric.segment_mean": {
        "Rule": "SegmentRule"
    },
    "paddle.geometric.segment_min": {
        "Rule": "SegmentRule"
    },
    "paddle.geometric.segment_sum": {
        "Rule": "SegmentRule"
    },
    "paddle.greater_equal": {
        "torch_api": "torch.ge",
        "paddle_torch_args_map": {
            "x": "input",
            "y": "other"
        }, 
        "description": "result = torch.ge(input=x, other=y)"
    },
    "paddle.greater_than": {
        "torch_api": "torch.gt",
        "paddle_torch_args_map": {
            "x": "input",
            "y": "other"
        },
        "description": "result = torch.gt(input=x, other=y)"
    },
    "paddle.audio.functional.get_window": {
        "Rule": "GetWindowRule"
    },
    "h": "API started with 'h' should be placed here",
    "paddle.histogram":{
        "torch_api": "torch.histc",
        "paddle_torch_args_map": {
            "input": "input",
            "bins": "bins",
            "min": "min",
            "max": "max"
        }
    },
    "paddle.histogram_bin_edges": {
        "Rule": "HistogramBinEdgeRule"
    },
    "i": "API started with 'i' should be placed here",
    "paddle.is_empty": {
        "Rule": "IsEmptyRule"
    },
    "paddle.Tensor.isinf": {
        "torch_api": "torch.Tensor.isinf"
    },
    "paddle.Tensor.isnan": {
        "torch_api": "torch.Tensor.isnan"
    },
    "paddle.Tensor.item": {
        "Rule": "ItemRule"
    },
    "paddle.Tensor.imag": {
        "torch_api": "torch.Tensor.imag",
        "is_attribute": true
    },
    "paddle.Tensor.inverse": {
        "torch_api": "torch.Tensor.inverse"
    },
    "paddle.Tensor.is_coalesced":{
        "torch_api": "torch.Tensor.is_coalesced"
    },
    "paddle.Tensor.is_complex": {
        "torch_api": "torch.Tensor.is_complex"
    },
    "paddle.increment": {
        "Rule": "IncrementRule"
    },
    "paddle.index_add": {
        "Rule":"IndexAddRule"
    },
    "paddle.index_put": {
        "Rule":"IndexPutRule",
        "paddle_torch_args_map": {
            "indices": "indices",
            "accumulate": "accumulate",
            "value": "values"
        },
        "set_defaults": {
            "accumulate": "False"
        }
    },
    "paddle.index_sample": {
        "Rule":"IndexSampleRule"
    },
    "paddle.index_fill": {
        "torch_api": "torch.index_fill",
        "paddle_torch_args_map": {
            "x": "input",
            "axis": "dim",
            "value": "value"
        },
        "torch_kwargs": {
            "index": "{index}.to(torch.int64) if {index}.dtype != torch.int64 else {index}"
        }
    },
    "paddle.incubate.nn.functional.blha_get_max_len": {
        "Rule": "BlhaGetMaxLenRule"
    },
    "paddle.incubate.segment_max": {
        "Rule": "SegmentRule"
    },
    "paddle.incubate.segment_mean": {
        "Rule": "SegmentRule"
    },
    "paddle.incubate.segment_min": {
        "Rule": "SegmentRule"
    },
    "paddle.incubate.segment_sum": {
        "Rule": "SegmentRule"
    },
    "paddle.incubate.softmax_mask_fuse": {
        "Rule": "SoftmaxMaskFuseRule"
    },
    "paddle.incubate.softmax_mask_fuse_upper_triangle": {
        "Rule": "SoftmaxMaskFuseUpperTriangleRule"
    },
<<<<<<< HEAD
    "paddle.incubate.nn.functional.fused_bias_act": {
        "Rule": "FusedBiasActRule"
    },
    "paddle.incubate.nn.functional.fused_matmul_bias": {
        "Rule": "FusedMatmulBiasRule"
    },
    "paddle.incubate.nn.functional.fused_multi_head_attention": {
        "Rule": "FusedMultiHeadAttentionRule"
    },
    "paddle.incubate.nn.functional.fused_rms_norm": {
        "Rule": "FusedRMSNormRule"
    },
    "paddle.incubate.nn.functional.fused_rotary_position_embedding": {
        "Rule": "FusedRotaryPositionEmbeddingRule"
=======
    "paddle.incubate.nn.functional.variable_length_memory_efficient_attention": {
        "Rule": "VariableLengthMemoryEfficientAttentionRule"
    },
    "paddle.incubate.nn.functional.masked_multihead_attention": {
        "Rule": "MaskedMultiheadAttentionRule"
>>>>>>> 456ab9e8
    },
    "j": "API started with 'j' should be placed here",
    "k": "API started with 'k' should be placed here",
    "paddle.kthvalue":{
        "torch_api": "torch.kthvalue",
        "paddle_torch_args_map": {
        "x": "input",
        "k": "k",
        "axis":"dim",
        "keepdim":"keepdim"
        }
    },
    "l": "API started with 'l' should be placed here",
    "paddle.lcm": {
        "Rule": "LcmRule"
    },
    "paddle.ldexp": {
        "torch_api": "torch.ldexp",
        "paddle_torch_args_map": {
            "x": "input",
            "y": "other"
        }
    },  
    "paddle.less": {
        "torch_api": "torch.lt",
        "paddle_torch_args_map": {
            "x": "input",
            "y": "other"
        },
        "description": "result = torch.lt(input=x, other=y)"
    },
    "paddle.less_equal": {
        "torch_api": "torch.le", 
        "paddle_torch_args_map": {
            "x": "input",
            "y": "other"
        },
        "description": "result = torch.le(input=x, other=y)"
    },
    "paddle.less_than": {
        "torch_api": "torch.lt",
        "paddle_torch_args_map": {
            "x": "input",
            "y": "other"
        },
        "description": "result = torch.lt(input=x, other=y)"
    },
    "paddle.Tensor.less": {
        "torch_api": "torch.Tensor.less",
        "paddle_torch_args_map": {
            "y": "other"
        }
    },
    "paddle.linspace": {
        "torch_api": "torch.linspace",
        "paddle_torch_args_map": {
            "dtype": "dtype"
        },
        "torch_kwargs": {
            "start": "start.reshape([]) if isinstance(start, torch.Tensor) else start",
            "end": "stop.reshape([]) if isinstance(stop, torch.Tensor) else stop",
            "steps": "int(num) if isinstance(num, (float, torch.Tensor)) else num"
        },
        "description": "result = torch.linspace(start=torch_kwargs['start'], end=torch_kwargs['end'], steps=torch_kwargs['step'], dtype=dtype)"
    },
    "paddle.Tensor.lgamma": {
        "torch_api": "torch.Tensor.lgamma"
    },
    "paddle.linalg.corrcoef":{
        "Rule": "CorrcoefRule"
    },
    "paddle.linalg.eig":{
        "torch_api": "torch.linalg.eig",
        "paddle_torch_args_map": {
            "x": "input"
        }
    },
    "paddle.linalg.lu":{
        "torch_api": "torch.lu",
        "paddle_torch_args_map": {
            "x": "A",
            "pivot": "pivot",
            "get_infos": "get_infos"
        }
    },
    "paddle.linalg.matrix_transpose":{
        "Rule": "Matrix_transposeRule"
    },
    "paddle.linalg.qr":{
        "Rule": "QrRule"
    },
    "paddle.linalg.slogdet":{
        "Rule": "SlogdetRule"
    },
    "paddle.linalg.svd":{
        "torch_api":"torch.linalg.svd",
        "paddle_torch_args_map":{
            "x": "A",
            "full_matrices": "full_matrices"
        }
    },
    "paddle.linalg.triangular_solve":{
        "Rule": "TriangularSolveRule"
    },
    "paddle.linalg.eigh":{
        "torch_api":"torch.linalg.eigh",
        "paddle_torch_args_map":{
            "x": "input",
            "UPLO": "UPLO"
        }
    },
    "paddle.linalg.svdvals": {
        "torch_api":"torch.linalg.svdvals",
        "paddle_torch_args_map":{
            "x": "A"
        }
    },
    "paddle.linalg.lu_unpack":{
        "torch_api": "torch.lu_unpack",
        "paddle_torch_args_map": {
            "x": "LU_data",
            "y": "LU_pivots",
            "unpack_data": "unpack_ludata",
            "unpack_pivots": "unpack_pivots"
        }
    },
    "paddle.logaddexp":{
        "Rule": "LogaddexpRule",
        "torch_api": "torch.logaddexp",
        "paddle_torch_args_map": {
            "x": "input",
            "y": "other"
        }
    },
    "paddle.Tensor.log": {
        "torch_api": "torch.Tensor.log"
    },
    "paddle.Tensor.log10": {
        "torch_api": "torch.Tensor.log10"
    },
    "paddle.Tensor.log1p": {
        "torch_api": "torch.Tensor.log1p"
    },
    "paddle.logcumsumexp": {
        "Rule": "LogcumsumexpRule",
        "description": "result = torch.logcumsumexp(input=x, dim=axis)"
    },
    "paddle.Tensor.logical_not": {
        "torch_api": "torch.Tensor.logical_not"
    },
    "paddle.log_normal": {
        "torch_api": "torch.normal",
        "Rule": "LogNormalRule",
        "paddle_torch_args_map": {
            "mean": "mean",
            "std": "std",
            "shape":"size"
        },
        "set_defaults": {
            "mean": 1.0,
            "std": 2.0
        }
    },
    "paddle.Tensor.log_normal_": {
        "torch_api": "torch.Tensor.log_normal_",
        "paddle_torch_args_map": {
            "mean": "mean",
            "std": "std"
        }
    },
    "m": "API started with 'm' should be placed here",
    "paddle.matrix_transpose":{
        "Rule": "Matrix_transposeRule"
    },
    "paddle.median": {
        "Rule": "MedianRule"
    },
    "paddle.mod": {
        "torch_api": "torch.fmod",
        "paddle_torch_args_map": {
            "x": "input",
            "y": "other"
        }
    },
    "paddle.multinomial": {
        "torch_api": "torch.multinomial",
        "paddle_torch_args_map": {
            "x": "input",
            "num_samples": "num_samples",
            "replacement": "replacement"
        }
    },
    "paddle.Tensor.mod": {
        "torch_api": "torch.Tensor.fmod",
        "paddle_torch_args_map": {
            "y": "other"
        }
    },
    "paddle.mode": {
        "torch_api": "torch.mode",
        "paddle_torch_args_map": {
            "x": "input",
            "axis": "dim",
            "keepdim": "keepdim"
        }
    },
    "paddle.Tensor.max": {
        "torch_api": "torch.Tensor.max",
        "paddle_torch_args_map": {
            "axis": "dim",
            "keepdim": "keepdim"
        }
    },
    "paddle.Tensor.min": {
        "torch_api": "torch.Tensor.min",
        "paddle_torch_args_map": {
            "axis": "dim",
            "keepdim": "keepdim"
        }
    },
    "paddle.Tensor.multiply": {
        "torch_api": "torch.Tensor.mul",
        "paddle_torch_args_map": {
            "y": "other"
        }
    },
    "paddle.multiplex": {
        "Rule": "MultiplexRule"
    },
    "paddle.multiply": {
        "torch_api": "torch.mul",
        "paddle_torch_args_map": {
            "x": "input",
            "y": "other"
        }
    },
    "paddle.max": {
        "torch_api": "torch.amax",
        "Rule": "ReduceRule",
        "set_defaults": {
            "axis": "None",
            "keepdim": "False"
        }
    },
    "paddle.min": {
        "torch_api": "torch.amin",
        "Rule": "ReduceRule",
        "set_defaults": {
            "axis": "None",
            "keepdim": "False"
        }
    },
    "paddle.meshgrid": {
        "torch_api": "torch.meshgrid",
        "torch_args": ["*args"]
    },
    "paddle.mean": {
        "torch_api": "torch.mean",
        "Rule": "ReduceRule",
        "set_defaults": {
            "axis": "None",
            "keepdim": "False"
        }
    },
    "n": "API started with 'n' should be placed here",
    "paddle.nanmedian": {
        "Rule": "NanmedianRule"
    },
    "paddle.negative": {
        "torch_api": "torch.negative",
        "paddle_torch_args_map": {
            "x": "input"
        }
    },
    "paddle.Tensor.neg": {
        "torch_api": "torch.Tensor.neg"
    },
    "paddle.nn.functional.adaptive_log_softmax_with_loss": {
        "Rule": "Adaptive_log_softmax_with_lossRule"
    },
    "paddle.Tensor.nonzero": {
        "torch_api": "torch.Tensor.nonzero",
        "paddle_torch_args_map": {
            "as_tuple": "as_tuple"
        }
    },
    "paddle.normal": {
        "Rule": "NormalRule"
    },
    "paddle.Tensor.norm": {
        "torch_api": "torch.Tensor.norm",
        "paddle_torch_args_map": {
            "p": "p",
            "axis": "dim",
            "keepdim": "keepdim"
        }
    },
    "paddle.Tensor.normal_": {
        "torch_api": "torch.Tensor.normal_",
        "paddle_torch_args_map": {
            "mean": "mean",
            "std": "std"
        },
        "torch_kwargs": {
            "generator": "None"
        }
    },
    "paddle.Tensor.not_equal": {
        "torch_api": "torch.Tensor.not_equal",
        "paddle_torch_args_map": {
            "y": "other"
        }
    },
    "paddle.nn.functional.avg_pool1d": {
        "Rule": "PoolRule",
        "torch_api": "torch.nn.functional.avg_pool1d",
        "set_defaults": {
            "padding": 0,
            "stride": "None",
            "exclusive": false
        },
        "paddle_torch_args_map": {
            "x": "input",
            "kernel_size": "kernel_size",
            "stride": "stride",
            "padding": "padding",
            "ceil_mode": "ceil_mode"
        },
        "torch_kwargs": {
            "count_include_pad": "not {exclusive}"
        }
    },
    "paddle.nn.functional.avg_pool2d": {
        "Rule": "PoolRule",
        "torch_api": "torch.nn.functional.avg_pool2d",
        "set_defaults": {
            "padding": 0,
            "stride": "None",
            "exclusive": false,
            "data_format": "'NCHW'"
        },
        "paddle_torch_args_map": {
            "x": "input",
            "kernel_size": "kernel_size",
            "stride": "stride",
            "padding": "padding",
            "ceil_mode": "ceil_mode",
            "divisor_override": "divisor_override"
        },
        "torch_kwargs": {
            "count_include_pad": "not {exclusive}"
        }
    },
    "paddle.nn.functional.avg_pool3d": {
        "Rule": "PoolRule",
        "torch_api": "torch.nn.functional.avg_pool3d",
        "set_defaults": {
            "padding": 0,
            "stride": "None",
            "exclusive": false,
            "data_format": "'NCDHW'"
        },
        "paddle_torch_args_map": {
            "x": "input",
            "kernel_size": "kernel_size",
            "stride": "stride",
            "padding": "padding",
            "ceil_mode": "ceil_mode",
            "divisor_override": "divisor_override"
        },
        "torch_kwargs": {
            "count_include_pad": "not {exclusive}"
        }
    },
    "paddle.nn.functional.batch_norm": {
        "Rule": "BatchNormRule",
        "torch_api": "torch.nn.functional.batch_norm",
        "set_defaults": {
            "momentum": 0.9
        },
        "paddle_torch_args_map": {
            "x": "input",
            "running_mean": "running_mean",
            "running_var": "running_var",
            "weight": "weight",
            "bias": "bias",
            "epsilon": "eps",
            "training": "training"
        },
        "torch_kwargs": {
            "momentum": "1 - {momentum}"
        }
    },
    "paddle.nn.functional.bilinear": {
        "torch_api": "torch.nn.functional.bilinear",
        "paddle_torch_args_map": {
            "x1": "input1",
            "x2": "input2",
            "weight": "weight"
        },
        "torch_kwargs": {
            "bias": "{bias}.squeeze(0) if '{bias}' in locals() else None"
        }
    },
    "paddle.nn.functional.channel_shuffle": {
        "Rule": "DataFormatRule",
        "torch_api": "torch.nn.functional.channel_shuffle",
        "paddle_torch_args_map": {
            "x": "input",
            "groups": "groups"
        }
    },
    "paddle.nn.functional.fractional_max_pool2d": {
        "Rule": "FractionalMaxPoolRule",
        "torch_api": "torch.nn.functional.fractional_max_pool2d",
        "paddle_torch_args_map": {
            "x": "input",
            "kernel_size": "kernel_size",
            "output_size": "output_size",
            "return_mask": "return_indices",
            "_random_samples": "random_u"
        }
    },
    "paddle.nn.functional.fractional_max_pool3d": {
        "Rule": "FractionalMaxPoolRule",
        "torch_api": "torch.nn.functional.fractional_max_pool3d",
        "paddle_torch_args_map": {
            "x": "input",
            "kernel_size": "kernel_size",
            "output_size": "output_size",
            "return_mask": "return_indices",
            "_random_samples": "random_u"
        }
    },
    "paddle.nn.functional.margin_ranking_loss": {
        "torch_api": "torch.nn.functional.margin_ranking_loss",
        "paddle_torch_args_map": {
            "input": "input1",
            "other": "input2",
            "margin": "margin",
            "reduction": "reduction"
        },
        "torch_kwargs": {
            "target": "torch.broadcast_to({label}, {input}.shape)"
        }
    },
    "paddle.nn.functional.class_center_sample": {
        "Rule": "ClassCenterSampleRule"
    },
    "paddle.nn.functional.gelu": {
        "torch_api": "torch.nn.functional.gelu",
        "set_defaults": {
            "approximate": false
        },
        "paddle_torch_args_map": {
              "x": "input"
        },
        "torch_kwargs": {
            "approximate": "'tanh' if {approximate} else 'none'"
        }
    },
    "paddle.nn.functional.pixel_shuffle": {
        "Rule": "DataFormatRule",
        "torch_api": "torch.nn.functional.pixel_shuffle",
        "set_defaults": {
            "data_format": "'NCHW'"
        },
        "paddle_torch_args_map": {
            "x": "input",
            "upscale_factor": "upscale_factor"
        }
    },
    "paddle.nn.functional.pixel_unshuffle": {
        "Rule": "DataFormatRule",
        "torch_api": "torch.nn.functional.pixel_unshuffle",
        "set_defaults": {
            "data_format": "'NCHW'"
        },
        "paddle_torch_args_map": {
            "x": "input",
            "downscale_factor": "downscale_factor"
        }
    },
    "paddle.nn.functional.prelu": {
        "Rule": "DataFormatRule",
        "torch_api": "torch.nn.functional.prelu",
        "set_defaults": {
            "data_format": "'NCHW'"
        },
        "paddle_torch_args_map": {
            "x": "input",
            "weight": "weight"
        }
    },
    "paddle.nn.functional.selu": {
        "Rule": "SeluRule",
        "torch_api": "torch.nn.functional.selu",
        "set_defaults": {
            "scale": 1.0507009873554804934193349852946,
            "alpha": 1.6732632423543772848170429916717
        },
        "paddle_torch_args_map": {
            "x": "input"
        }
    },
    "paddle.nonzero": {
        "torch_api": "torch.argwhere",
        "paddle_torch_args_map": {
            "x": "input"
        }
    },  
    "paddle.not_equal": {
        "torch_api": "torch.ne",
        "paddle_torch_args_map": {
            "x": "input",
            "y": "other"
        }
    },  
    "paddle.numel": {
        "Rule": "NumelRule"
    },
    "paddle.nn.functional.conv1d_transpose": {
        "Rule": "Conv1dTransposeRule",
        "torch_api": "torch.nn.functional.conv_transpose1d",
        "set_defaults": {
            "bias": "None",
            "stride": 1,
            "padding": 0,
            "output_padding": 0,
            "groups": 1,
            "dialation": 1,
            "output_size": "None",
            "data_format": "'NCL'"
        },
        "paddle_torch_args_map": {
            "x": "input",
            "weight": "weight",
            "bias": "bias",
            "stride": "stride",
            "padding": "padding",
            "output_padding": "output_padding",
            "groups": "groups",
            "dilation": "dilation"
        }
    },
    "paddle.nn.functional.conv2d_transpose": {
        "Rule": "Conv2dTransposeRule",
        "torch_api": "torch.nn.functional.conv_transpose2d",
        "set_defaults": {
            "bias": "None",
            "stride": 1,
            "padding": 0,
            "output_padding": 0,
            "groups": 1,
            "dilation": 1,
            "output_size": "None",
            "data_format": "'NCHW'"
        },
        "paddle_torch_args_map": {
            "x": "input",
            "weight": "weight",
            "bias": "bias",
            "stride": "stride",
            "padding": "padding",
            "output_padding": "output_padding",
            "groups": "groups",
            "dilation": "dilation"
        }
    },
    "paddle.nn.functional.conv3d_transpose": {
        "Rule": "Conv3dTransposeRule",
        "torch_api": "torch.nn.functional.conv_transpose3d",
        "set_defaults": {
            "bias": "None",
            "stride": 1,
            "padding": 0,
            "output_padding": 0,
            "groups": 1,
            "dialation": 1,
            "output_size": "None",
            "data_format": "'NCDHW'"
        },
        "paddle_torch_args_map": {
            "x": "input",
            "weight": "weight",
            "bias": "bias",
            "stride": "stride",
            "padding": "padding",
            "output_padding": "output_padding",
            "groups": "groups",
            "dilation": "dilation"
        }
    },
    "paddle.nn.functional.conv1d": {
        "Rule": "Conv1dRule",
        "torch_api": "torch.nn.functional.conv1d",
        "set_defaults": {
            "bias": "None",
            "stride": 1,
            "padding": 0,
            "dilation": 1,
            "groups": 1,
            "data_format": "'NCL'"
        },
        "paddle_torch_args_map": {
            "x": "input",
            "weight": "weight",
            "bias": "bias",
            "stride": "stride",
            "padding": "padding",
            "dilation": "dilation",
            "groups": "groups"
        }
    },
    "paddle.nn.functional.conv2d": {
        "Rule": "Conv2dRule",
        "torch_api": "torch.nn.functional.conv2d",
        "set_defaults": {
            "bias": "None",
            "stride": 1,
            "padding": 0,
            "dilation": 1,
            "groups": 1,
            "data_format": "'NCHW'"
        },
        "paddle_torch_args_map": {
            "x": "input",
            "weight": "weight",
            "bias": "bias",
            "stride": "stride",
            "padding": "padding",
            "dilation": "dilation",
            "groups": "groups"
        }
    },
    "paddle.nn.functional.conv3d": {
        "Rule": "Conv3dRule",
        "torch_api": "torch.nn.functional.conv3d",
        "set_defaults": {
            "bias": "None",
            "stride": 1,
            "padding": 0,
            "dilation": 1,
            "groups": 1,
            "data_format": "'NCDHW'"
        },
        "paddle_torch_args_map": {
            "x": "input",
            "weight": "weight",
            "bias": "bias",
            "stride": "stride",
            "padding": "padding",
            "dilation": "dilation",
            "groups": "groups"
        }
    },
    "paddle.nn.functional.max_pool1d": {
        "Rule": "PoolRule",
        "torch_api": "torch.nn.functional.max_pool1d",
        "set_defaults": {
            "stride":"None",
            "padding": 0
        },
        "paddle_torch_args_map": {
            "x": "input",
            "kernel_size": "kernel_size",
            "stride": "stride",
            "padding": "padding",
            "ceil_mode": "ceil_mode",
            "return_mask": "return_indices"
        }
    },
    "paddle.nn.functional.max_pool2d": {
        "Rule": "PoolRule",
        "torch_api": "torch.nn.functional.max_pool2d",
        "set_defaults": {
            "stride":"None",
            "padding": 0,
            "data_format": "'NCHW'"
        },
        "paddle_torch_args_map": {
            "x": "input",
            "kernel_size": "kernel_size",
            "stride": "stride",
            "padding": "padding",
            "ceil_mode": "ceil_mode",
            "return_mask": "return_indices"
        }
    },
    "paddle.nn.functional.max_pool3d": {
        "Rule": "PoolRule",
        "torch_api": "torch.nn.functional.max_pool3d",
        "set_defaults": {
            "stride":"None",
            "padding": 0,
            "data_format": "'NCDHW'"
        },
        "paddle_torch_args_map": {
            "x": "input",
            "kernel_size": "kernel_size",
            "stride": "stride",
            "padding": "padding",
            "ceil_mode": "ceil_mode",
            "return_mask": "return_indices"
        }
    },
    "paddle.nn.functional.lp_pool1d": {
        "torch_api": "torch.nn.functional.lp_pool1d",
        "Rule": "PoolRule",        
        "set_defaults": {
            "stride": "None",
            "padding": 0,
            "data_format": "'NCL'"
        },
        "paddle_torch_args_map": {
            "x": "input",
            "norm_type": "norm_type",
            "kernel_size": "kernel_size",
            "stride": "stride",
            "ceil_mode": "ceil_mode"
        }
    },
    "paddle.nn.functional.lp_pool2d": {
        "torch_api": "torch.nn.functional.lp_pool2d",
        "Rule": "PoolRule",
        "set_defaults": {
            "stride": "None",
            "padding": 0,
            "data_format": "'NCHW'"
        },
        "paddle_torch_args_map": {
            "x": "input",
            "norm_type": "norm_type",
            "kernel_size": "kernel_size",
            "stride": "stride",
            "ceil_mode": "ceil_mode"
        }
    },
    "paddle.nn.functional.max_unpool1d": {
        "torch_api": "torch.nn.functional.max_unpool1d",
        "Rule": "UnpoolRule",
        "set_defaults": {
            "stride": "None",
            "padding": 0,
            "data_format": "'NCL'",
            "output_size": "None"
        },
        "paddle_torch_args_map": {
            "x": "input",
            "indices": "indices",
            "kernel_size": "kernel_size",
            "stride": "stride",
            "padding": "padding",
            "output_size": "output_size"
        }
    },
    "paddle.nn.functional.max_unpool2d": {
        "torch_api": "torch.nn.functional.max_unpool2d",
        "Rule": "UnpoolRule",
        "set_defaults": {
            "stride": "None",
            "padding": 0,
            "data_format": "'NCHW'",
            "output_size": "None"
        },
        "paddle_torch_args_map": {
            "x": "input",
            "indices": "indices",
            "kernel_size": "kernel_size",
            "stride": "stride",
            "padding": "padding",
            "output_size": "output_size"
        }
    },
    "paddle.nn.functional.max_unpool3d": {
        "torch_api": "torch.nn.functional.max_unpool3d",
        "Rule": "UnpoolRule",
        "set_defaults": {
            "stride": "None",
            "padding": 0,
            "data_format": "'NCDHW'",
            "output_size": "None"
        },
        "paddle_torch_args_map": {
            "x": "input",
            "indices": "indices",
            "kernel_size": "kernel_size",
            "stride": "stride",
            "padding": "padding",
            "output_size": "output_size"
        }
    },
    "paddle.nn.functional.adaptive_avg_pool2d": {
        "torch_api": "torch.nn.functional.adaptive_avg_pool2d",
        "Rule": "AdaptiveAvgPoolRule",
        "set_defaults": {
            "data_format": "'NCHW'"
        },
        "paddle_torch_args_map": {
            "x": "input",
            "output_size": "output_size"
        }
    },
    "paddle.nn.functional.adaptive_avg_pool3d": {
        "torch_api": "torch.nn.functional.adaptive_avg_pool3d",
        "Rule": "AdaptiveAvgPoolRule",
        "set_defaults": {
            "data_format": "'NCDHW'"
        },
        "paddle_torch_args_map": {
            "x": "input",
            "output_size": "output_size"
        }
    },
    "o": "API started with 'o' should be placed here",
    "paddle.ones":{
        "Rule": "OnesRule"
    },
    "paddle.ones_like": {
        "torch_api": "torch.ones_like",
        "paddle_torch_args_map": {
            "x": "input",
            "dtype": "dtype"
        }
    },
    "p": "API started with 'p' should be placed here",
    "paddle.poisson": {
        "torch_api": "torch.poisson",
        "paddle_torch_args_map": {
            "x": "input"
        }
    },
    "paddle.polar":{
        "Rule": "PolarRule"
    },
    "paddle.positive":{
        "Rule":"PositiveRule"
    },
    "paddle.Tensor.pow":{
        "torch_api":"torch.Tensor.pow",
        "paddle_torch_args_map": {
            "y": "exponent"
        }
    },
    "paddle.prod": {
        "torch_api": "torch.prod",
        "Rule": "ReduceRule",
        "set_defaults": {
            "axis": "None",
            "keepdim": "False",
            "dtype": "None"
        }
    },
    "paddle.Tensor.prod": {
        "torch_api": "torch.Tensor.prod",
        "paddle_torch_args_map": {
            "axis": "dim",
            "keepdim": "keepdim",
            "dtype": "dtype"
        }
    },
    "paddle.vision.ops.psroi_pool":{
        "torch_api":"torchvision.ops.ps_roi_pool",
        "Rule": "Roi_poolRule"
    },
    "paddle.Tensor.put_along_axis": {
        "Rule": "Put_along_axisRule"
    },
    "paddle.put_along_axis": {
        "Rule": "Put_along_axisRule"
    },
    "q": "API started with 'q' should be placed here",
    "r": "API started with 'r' should be placed here",
    "paddle.rank":{
        "Rule": "RankRule"
    },
    "paddle.reduce_as":{
        "Rule": "Reduce_asRule"
    },
    "paddle.remainder":{
        "torch_api": "torch.remainder",
        "paddle_torch_args_map":{
            "x": "input",
            "y": "other"
        }
    },
    "paddle.Tensor.reshape": {
        "Rule": "ReshapeRule"
    },   
    "paddle.reverse":{
        "Rule":"ReverseRule"
    },
    "paddle.vision.ops.roi_align":{
        "Rule": "Roi_aignRule"
    },
    "paddle.Tensor.rad2deg":{
        "torch_api":"torch.Tensor.rad2deg"
    },
    "paddle.Tensor.rank":{
        "Rule": "RankRule"
    },
    "paddle.Tensor.real":{
        "torch_api":"torch.Tensor.real",
        "is_attribute": true
    },
    "paddle.Tensor.reciprocal":{
        "torch_api":"torch.Tensor.reciprocal"
    },
    "paddle.Tensor.round":{
        "torch_api":"torch.Tensor.round",
        "torch_kwargs": {
            "decimals": 0
        }
    },
    "paddle.Tensor.rsqrt":{
        "torch_api":"torch.Tensor.rsqrt"
    },
    "paddle.vision.ops.roi_pool": {
        "torch_api":"torchvision.ops.roi_pool",
        "Rule": "Roi_poolRule"
    },
    "s": "API started with 's' should be placed here",
    "paddle.scatter": {
        "Rule": "ScatterRule"
    },
    "paddle.scatter_nd": {
        "Rule": "ScatterndRule"
    },
    "paddle.scatter_nd_add": {
        "Rule": "ScatterndaddRule"
    },
    "paddle.Tensor.set_": {
        "torch_api": "torch.Tensor.set_",
        "paddle_torch_args_map": {
            "stride": "stride"
        },
        "torch_kwargs": {
            "source": "{source} if locals().get('{source}') is not None else torch.empty([])",
            "size": "locals().get('{shape}') or ({source}.size() if locals().get('{source}') is not None else [])",
            "storage_offset": "(locals().get('{offset}') or 0) // _tmp_tensor.itemsize"
        }
    },
    "paddle.shard_index":{
        "Rule": "ShardIndex"
    },
    "paddle.Tensor.sigmoid":{
        "torch_api":"torch.Tensor.sigmoid"
    },
    "paddle.Tensor.sign":{
        "torch_api":"torch.Tensor.sign"
    },
    "paddle.Tensor.sin":{
        "torch_api":"torch.Tensor.sin"
    },
    "paddle.signal.stft":{
        "torch_api": "torch.stft",
        "paddle_torch_args_map": {
            "x": "input",
            "n_fft": "n_fft",
            "hop_length": "hop_length",
            "win_length": "win_length",
            "window": "window",
            "center": "center",
            "pad_mode": "pad_mode",
            "onesided": "onesided",
            "normalized": "normalized"
        },
        "torch_kwargs":{
            "return_complex": "True"
        }
    },
    "paddle.slice_scatter": {
        "Rule": "SliceScatterRule"
    },
    "paddle.standard_gamma":{
        "torch_api": "torch.distributions.Gamma",
        "Rule": "StandardGammaRule",
        "paddle_torch_args_map": {
            "x": "concentration",
            "rate":"rate"
        }
    },
    "paddle.standard_normal":{
        "torch_api": "torch.randn",
        "paddle_torch_args_map": {
            "shape": "size",
            "dtype":"dtype"
        },
        "set_defaults":{
            "dtype": "None"
        }
    },
    "paddle.stanh":{
        "torch_api": "torch.tanh",
        "Rule": "StanhRule",
        "paddle_torch_args_map": {
            "x": "input"
        },
        "set_defaults":{
            "scale_a": "0.67",
            "scale_b":"1.7159"
        }

    },
    "paddle.strided_slice":{
        "Rule": "StridedSliceRule"
    },
    "paddle.Tensor.slice_scatter": {
        "torch_api": "torch.Tensor.slice_scatter",
        "paddle_torch_args_map": {
            "value": "src"
        },
        "torch_kwargs": {
            "dim": "{axes}[0] if isinstance({axes}, list) else {axes}",
            "start": "{starts}[0] if isinstance({starts}, list) else {starts}",
            "end": "{ends}[0] if isinstance({ends}, list) else {ends}",
            "step": "{strides}[0] if isinstance({strides}, list) else {strides}"
        }
    },
    "paddle.scale": {
        "Rule": "ScaleRule",
        "set_defaults": {
            "scale": 1.0,
            "bias": 0.0,
            "bias_after_scale": true,
            "act": "None"
        }
    },
    "paddle.Tensor.scale": {
        "Rule": "ScaleRule",
        "set_defaults": {
            "scale": 1.0,
            "bias": 0.0,
            "bias_after_scale": true,
            "act": "None"
        }
    },
    "paddle.searchsorted": {
        "torch_api": "torch.searchsorted",
        "paddle_torch_args_map": {
            "sorted_sequence": "sorted_sequence",
            "values": "input",
            "out_int32": "out_int32",
            "right": "right"
        }
    },
    "paddle.shape": {
        "Rule": "ShapeRule"
    },
    "paddle.slice":{
        "Rule": "SliceRule"
    },
    "paddle.split":{
       "Rule": "SplitRule"
    },
    "paddle.incubate.nn.functional.swiglu":{
        "Rule": "SwigluRule"
    },
    "paddle.sum": {
        "torch_api": "torch.sum",
        "Rule": "ReduceRule",
        "set_defaults": {
            "axis": "None",
            "keepdim": false,
            "dtype": "None"
        }
    },
    "t": "API started with 't' should be placed here",
    "paddle.Tensor.tanh":{
        "torch_api": "torch.Tensor.tanh"
    },
    "paddle.tolist":{
        "torch_api": "torch.Tensor.tolist",
        "Rule": "TolistRule"
    },   
    "paddle.Tensor.tolist":{
        "torch_api": "torch.Tensor.tolist"
    },   
    "paddle.tanh":{
        "torch_api": "torch.tanh",
        "paddle_torch_args_map": {
            "x": "input"
        }
    },
    "paddle.take": {
        "Rule": "TakeRule",
        "paddle_torch_args_map": {
            "x": "input",
            "index": "index"
        }
    },
    "paddle.topk":{
        "torch_api": "torch.topk",
        "paddle_torch_args_map": {
            "x": "input",
            "k": "k",
            "axis": "dim",
            "largest": "largest",
            "sorted": "sorted"
        }
    },
    "paddle.Tensor.transpose": {
        "torch_api": "torch.Tensor.permute",
        "paddle_torch_args_map": {
            "perm": "dims"
        }
    },
    "paddle.Tensor.trunc": {
        "torch_api": "torch.Tensor.trunc"
    },
    "paddle.Tensor.tile":{
        "torch_api":"torch.Tensor.tile",
        "paddle_torch_args_map": {
            "repeat_times": "dims"
        }
    },
    "u": "API started with 'u' should be placed here",
    "paddle.unstack":{
        "torch_api": "torch.unbind",
        "paddle_torch_args_map": {
            "x": "input", 
            "axis": "dim"
        }
    },
    "v": "API started with 'v' should be placed here",
    "paddle.vecdot": {
        "Rule": "VecdotRule"
    },
    "paddle.view":{
        "Rule": "ViewRule"
    },
    "paddle.view_as":{
        "Rule": "View_As_Rule"
    },
    "paddle.vision.ops.distribute_fpn_proposals":{
        "Rule": "Distribute_fpn_proposalsRule"
    },
    "w": "API started with 'w' should be placed here",
    "paddle.where":{
        "Rule":"WhereRule"
    },
    "x": "API started with 'x' should be placed here",
    "y": "API started with 'y' should be placed here",
    "z": "API started with 'z' should be placed here",
    "paddle.zeros":{
        "Rule": "ZerosRule"
    },
    "paddle.zeros_like": {
        "torch_api": "torch.zeros_like",
        "paddle_torch_args_map": {
            "x": "input",
            "dtype": "dtype"
        }
    },
    "paddle.Tensor.zero_":{
        "torch_api": "torch.Tensor.zero_"
    },
    "_": "API started with '_' should be placed here",
    "paddle.Tensor.__eq__": {
        "torch_api": "torch.Tensor.__eq__",
        "paddle_torch_args_map": {
            "y": "other"
        },
        "description": "_tmp_tensor = arg[0], result = _tmp_tensor.__eq__(other=y)"
    },
    "paddle.Tensor.__lshift__": {
        "torch_api": "torch.Tensor.__lshift__",
        "paddle_torch_args_map": {
            "y": "other"
        },
        "description": "_tmp_tensor = arg[0], result = _tmp_tensor.__lshift__(other=y)"
    },
    "paddle.Tensor.__ge__": {
        "torch_api": "torch.Tensor.__ge__",
        "paddle_torch_args_map": {
            "y": "other"
        },
        "description": "_tmp_tensor = arg[0], result = _tmp_tensor.__ge__(other=y)"
    },
    "paddle.Tensor.__gt__": {
        "torch_api": "torch.Tensor.__gt__",
        "paddle_torch_args_map": {
            "y": "other"
        },
        "description": "_tmp_tensor = arg[0], result = _tmp_tensor.__gt__(other=y)"
    },
    "paddle.Tensor.__le__": {
        "torch_api": "torch.Tensor.__le__",
        "paddle_torch_args_map": {
            "y": "other"
        },
        "description": "_tmp_tensor = arg[0], result = _tmp_tensor.__le__(other=y)"
    },
    "paddle.Tensor.__len__": {
        "torch_api": "torch.Tensor.__len__"
      },      
    "paddle.Tensor.__lt__": {
        "torch_api": "torch.Tensor.__lt__",
        "paddle_torch_args_map": {
            "y": "other"
        },
        "description": "_tmp_tensor = arg[0], result = _tmp_tensor.__lt__(other=y)"
    },
    "paddle.Tensor.__add__": {
        "torch_api": "torch.Tensor.__add__",
        "paddle_torch_args_map": {
            "y": "other"
        },
        "description": "_tmp_tensor = arg[0], result = _tmp_tensor.__add__(other=y)"
    },
    "paddle.Tensor.__div__": {
        "torch_api": "torch.Tensor.__div__",
        "paddle_torch_args_map": {
            "y": "other"
        },
        "description": "_tmp_tensor = arg[0], result = _tmp_tensor.__div__(other=y)"
    },
    "paddle.Tensor.__floordiv__": {
        "torch_api": "torch.Tensor.__floordiv__",
        "paddle_torch_args_map": {
            "y": "other"
        },
        "description": "_tmp_tensor = arg[0], result = _tmp_tensor.__floordiv__(other=y)"
    },
    "paddle.Tensor.__matmul__": {
        "torch_api": "torch.Tensor.__matmul__",
        "paddle_torch_args_map": {
            "y": "other"
        },
        "description": "_tmp_tensor = arg[0], result = _tmp_tensor.__matmul__(other=y)"
    },
    "paddle.Tensor.__mod__": {
        "torch_api": "torch.Tensor.__mod__",
        "paddle_torch_args_map": {
            "y": "other"
        },
        "description": "_tmp_tensor = arg[0], result = _tmp_tensor.__mod__(other=y)"
    },
    "paddle.Tensor.__ne__": {
        "torch_api": "torch.Tensor.__ne__",
        "paddle_torch_args_map": {
            "y": "other"
        },
        "description": "_tmp_tensor = arg[0], result = _tmp_tensor.__ne__(other=y)"
    },
    "paddle.Tensor.__neg__": {
        "torch_api": "torch.Tensor.__neg__",
        "description": "_tmp_tensor = arg[0], result = _tmp_tensor.__neg__()"
    },
    "paddle.Tensor.__nonzero__": {
        "Rule": "NonzeroRule",
        "description": "_tmp_tensor = arg[0], result = _tmp_tensor.__gt__(0)"
    },
    "paddle.Tensor.__or__": {
        "torch_api": "torch.Tensor.__or__",
        "paddle_torch_args_map": {
            "y": "other"
        },
        "description": "_tmp_tensor = arg[0], result = _tmp_tensor.__or__(other=y)"
    },
    "paddle.Tensor.__pow__": {
        "Rule": "__Pow__Rule",
        "description": "use rule since torch.Tensor.__pow__(other=y) throws unimplemented error"
    },
    "paddle.Tensor.__radd__": {
        "torch_api": "torch.Tensor.__radd__",
        "paddle_torch_args_map": {
            "y": "other"
        },
        "description": "_tmp_tensor = arg[0], result = _tmp_tensor.__radd__(other=y)"
    },
    "paddle.Tensor.__rlshift__": {
        "torch_api": "torch.Tensor.__rlshift__",
        "paddle_torch_args_map": {
            "y": "other"
        },
        "description": "_tmp_tensor = arg[0], result = _tmp_tensor.__rlshift__(other=y)"
    },
    "paddle.Tensor.__rrshift__": {
        "torch_api": "torch.Tensor.__rrshift__",
        "paddle_torch_args_map": {
            "y": "other"
        },
        "description": "_tmp_tensor = arg[0], result = _tmp_tensor.__rrshift__(other=y)"
    },
    "paddle.Tensor.__ror__": {
        "torch_api": "torch.Tensor.__ror__",
        "paddle_torch_args_map": {
            "y": "other"
        },
        "description": "_tmp_tensor = arg[0], result = _tmp_tensor.__ror__(other=y)"
    },
    "paddle.Tensor.__xor__": {
        "torch_api": "torch.Tensor.__xor__",
        "paddle_torch_args_map": {
            "y": "other"
        },
        "description": "_tmp_tensor = arg[0], result = _tmp_tensor.__xor__(other=y)"
    },
    "paddle.Tensor.__rxor__": {
        "torch_api": "torch.Tensor.__rxor__",
        "paddle_torch_args_map": {
            "y": "other"
        },
        "description": "_tmp_tensor = arg[0], result = _tmp_tensor.__rxor__(other=y)"
    },
    "paddle.Tensor.__rmatmul__": {
        "torch_api": "torch.Tensor.__rmatmul__",
        "paddle_torch_args_map": {
            "y": "other"
        },
        "description": "_tmp_tensor = arg[0], result = _tmp_tensor.__rmatmul__(other=y)"
    },
    "paddle.Tensor.__rmod__": {
        "torch_api": "torch.Tensor.__rmod__",
        "paddle_torch_args_map": {
            "y": "other"
        },
        "description": "_tmp_tensor = arg[0], result = _tmp_tensor.__rmod__(other=y)"
    },
    "paddle.Tensor.__rmul__": {
        "torch_api": "torch.Tensor.__rmul__",
        "paddle_torch_args_map": {
            "y": "other"
        },
        "description": "_tmp_tensor = arg[0], result = _tmp_tensor.__rmul__(other=y)"
    },
    "paddle.Tensor.__rpow__": {
        "torch_api": "torch.Tensor.__rpow__",
        "paddle_torch_args_map": {
            "y": "other"
        },
        "description": "_tmp_tensor = arg[0], result = _tmp_tensor.__rpow__(other=y)"
    },
    "paddle.Tensor.__rsub__": {
        "torch_api": "torch.Tensor.__rsub__",
        "paddle_torch_args_map": {
            "y": "other"
        },
        "description": "_tmp_tensor = arg[0], result = _tmp_tensor.__rsub__(other=y)"
    },
    "paddle.Tensor.__rshift__": {
        "Rule": "__rshift__Rule"
    },
    "paddle.Tensor.__rtruediv__": {
        "torch_api": "torch.Tensor.__rtruediv__",
        "paddle_torch_args_map": {
            "y": "other"
        },
        "description": "_tmp_tensor = arg[0], result = _tmp_tensor.__rtruediv__(other=y)"
    },
    "paddle.Tensor.__truediv__": {
        "torch_api": "torch.Tensor.__truediv__",
        "paddle_torch_args_map": {
            "y": "other"
        },
        "description": "_tmp_tensor = arg[0], result = _tmp_tensor.__truediv__(other=y)"
    },
    "paddle.Tensor.__mul__": {
        "torch_api": "torch.Tensor.__mul__",
        "paddle_torch_args_map": {
            "y": "other"
        },
        "description": "_tmp_tensor = arg[0], result = _tmp_tensor.__mul__(other=y)"
    },
    "paddle.Tensor.__sub__": {
        "torch_api": "torch.Tensor.__sub__",
        "paddle_torch_args_map": {
            "y": "other"
        },
        "description": "_tmp_tensor = arg[0], result = _tmp_tensor.__sub__(other=y)"
    },
    "paddle.Tensor.__getitem__": {
        "torch_api": "torch.Tensor.__getitem__"
    },
    "paddle.Tensor.__setitem__": {
        "torch_api": "torch.Tensor.__setitem__"
    },
    "paddle.Tensor.__abs__": {
        "torch_api": "torch.Tensor.__abs__"
    },
    "paddle.Tensor.__and__": {
        "torch_api": "torch.Tensor.__and__",
        "paddle_torch_args_map": {
            "y": "other"
        }
    },
    "paddle.Tensor.__dir__": {
        "torch_api": "torch.Tensor.__dir__"
    },
    "migrated": "APIs migrated are placed here",
    "paddle.Tensor.addmm": {
        "torch_api": "torch.Tensor.addmm",
        "paddle_torch_args_map": {
            "x": "mat1",
            "y": "mat2",
            "beta": "beta",
            "alpha": "alpha"
        },
        "min_input_args": 2
    },
    "paddle.Tensor.addmm_": {
        "torch_api": "torch.Tensor.addmm_",
        "paddle_torch_args_map": {
            "x": "mat1",
            "y": "mat2",
            "alpha": "alpha",
            "beta": "beta"
        },
        "min_input_args": 2
    },
    "paddle.Tensor.amax": {
        "torch_api": "torch.Tensor.amax",
        "paddle_torch_args_map": {
            "axis": "dim",
            "keepdim": "keepdim"
        },
        "min_input_args": 0
    },
    "paddle.Tensor.amin": {
        "torch_api": "torch.Tensor.amin",
        "paddle_torch_args_map": {
            "axis": "dim",
            "keepdim": "keepdim"
        },
        "min_input_args": 0
    },
    "paddle.Tensor.atan2": {
        "torch_api": "torch.Tensor.arctan2",
        "paddle_torch_args_map": {
            "y": "other"
        },
        "min_input_args": 1
    },
    "paddle.Tensor.argmin": {
        "torch_api": "torch.Tensor.argmin",
        "paddle_torch_args_map": {
            "axis": "dim",
            "keepdim": "keepdim"
        },
        "min_input_args": 0
    },
    "paddle.Tensor.argsort": {
        "torch_api": "torch.Tensor.argsort",
        "paddle_torch_args_map": {
            "axis": "dim",
            "descending": "descending",
            "stable": "stable"
        },
        "min_input_args": 0
    },
    "paddle.Tensor.backward": {
        "torch_api": "torch.Tensor.backward",
        "paddle_torch_args_map": {
            "grad_tensor": "gradient",
            "retain_graph": "retain_graph"
        },
        "min_input_args": 0
    },
    "paddle.Tensor.bincount": {
        "torch_api": "torch.Tensor.bincount",
        "paddle_torch_args_map": {
            "weights": "weights",
            "minlength": "minlength"
        },
        "min_input_args": 0
    },
    "paddle.Tensor.bitwise_and": {
        "torch_api": "torch.Tensor.bitwise_and",
        "paddle_torch_args_map": {
            "y": "other"
        },
        "min_input_args": 1
    },
    "paddle.Tensor.bitwise_and_": {
        "torch_api": "torch.Tensor.bitwise_and_",
        "paddle_torch_args_map": {
            "y": "other"
        },
        "min_input_args": 1
    },
    "paddle.Tensor.bitwise_left_shift": {
        "torch_api": "torch.Tensor.bitwise_left_shift",
        "paddle_torch_args_map": {
            "y": "other"
        },
        "min_input_args": 1
    },
    "paddle.Tensor.bitwise_left_shift_": {
        "torch_api": "torch.Tensor.bitwise_left_shift_",
        "paddle_torch_args_map": {
            "y": "other"
        },
        "min_input_args": 1
    },
    "paddle.Tensor.bitwise_or": {
        "torch_api": "torch.Tensor.bitwise_or",
        "paddle_torch_args_map": {
            "y": "other"
        },
        "min_input_args": 1
    },
    "paddle.Tensor.bitwise_or_": {
        "torch_api": "torch.Tensor.bitwise_or_",
        "paddle_torch_args_map": {
            "y": "other"
        },
        "min_input_args": 1
    },
    "paddle.Tensor.bitwise_right_shift": {
        "torch_api": "torch.Tensor.bitwise_right_shift",
        "paddle_torch_args_map": {
            "y": "other"
        },
        "min_input_args": 1
    },
    "paddle.Tensor.bitwise_right_shift_": {
        "torch_api": "torch.Tensor.bitwise_right_shift_",
        "paddle_torch_args_map": {
            "y": "other"
        },
        "min_input_args": 1
    },
    "paddle.Tensor.bitwise_xor": {
        "torch_api": "torch.Tensor.bitwise_xor",
        "paddle_torch_args_map": {
            "y": "other"
        },
        "min_input_args": 1
    },
    "paddle.Tensor.bitwise_xor_": {
        "torch_api": "torch.Tensor.bitwise_xor_",
        "paddle_torch_args_map": {
            "y": "other"
        },
        "min_input_args": 1
    },
    "paddle.Tensor.bmm": {
        "torch_api": "torch.Tensor.bmm",
        "paddle_torch_args_map": {
            "y": "mat2"
        },
        "min_input_args": 1
    },
    "paddle.Tensor.broadcast_to": {
        "torch_api": "torch.Tensor.broadcast_to",
        "paddle_torch_args_map": {
            "shape": "size"
        },
        "min_input_args": 1
    },
    "paddle.Tensor.cholesky": {
        "torch_api": "torch.Tensor.cholesky",
        "paddle_torch_args_map": {
            "upper": "upper"
        },
        "min_input_args": 0
    },
    "paddle.Tensor.cholesky_solve": {
        "torch_api": "torch.Tensor.cholesky_solve",
        "paddle_torch_args_map": {
            "y": "input2",
            "upper": "upper"
        },
        "min_input_args": 1
    },
    "paddle.Tensor.chunk": {
        "torch_api": "torch.Tensor.chunk",
        "paddle_torch_args_map": {
            "chunks": "chunks",
            "axis": "dim"
        },
        "min_input_args": 1
    },
    "paddle.Tensor.clip": {
        "torch_api": "torch.Tensor.clamp",
        "paddle_torch_args_map": {
            "min": "min",
            "max": "max"
        },
        "min_input_args": 1
    },
    "paddle.Tensor.clip_": {
        "torch_api": "torch.Tensor.clip_",
        "paddle_torch_args_map": {
            "min": "min",
            "max": "max"
        },
        "min_input_args": 1
    },
    "paddle.Tensor.clone": {
        "torch_api": "torch.Tensor.clone",
        "paddle_torch_args_map": {
            "memory_format": "memory_format"
        },
        "min_input_args": 0
    },
    "paddle.Tensor.contiguous": {
        "torch_api": "torch.Tensor.contiguous",
        "paddle_torch_args_map": {
            "memory_format": "memory_format"
        },
        "min_input_args": 0
    },
    "paddle.Tensor.count_nonzero": {
        "torch_api": "torch.Tensor.count_nonzero",
        "paddle_torch_args_map": {
            "axis": "dim"
        },
        "min_input_args": 0
    },
    "paddle.Tensor.cov": {
        "torch_api": "torch.Tensor.cov",
        "paddle_torch_args_map": {
            "ddof": "correction",
            "fweights": "fweights",
            "aweights": "aweights"
        },
        "min_input_args": 0
    },
    "paddle.Tensor.cpu": {
        "torch_api": "torch.Tensor.cpu",
        "paddle_torch_args_map": {
            "memory_format": "memory_format"
        },
        "min_input_args": 0
    },
    "paddle.Tensor.cross": {
        "torch_api": "torch.Tensor.cross",
        "paddle_torch_args_map": {
            "y": "other",
            "axis": "dim"
        },
        "min_input_args": 1
    },
    "paddle.Tensor.cumprod_": {
        "torch_api": "torch.Tensor.cumprod_",
        "paddle_torch_args_map": {
            "dim": "dim",
            "dtype": "dtype"
        },
        "min_input_args": 1
    },
    "paddle.Tensor.cumsum": {
        "torch_api": "torch.Tensor.cumsum",
        "paddle_torch_args_map": {
            "axis": "dim",
            "dtype": "dtype"
        },
        "min_input_args": 1
    },
    "paddle.Tensor.cumsum_": {
        "torch_api": "torch.Tensor.cumsum_",
        "paddle_torch_args_map": {
            "axis": "dim",
            "dtype": "dtype"
        },
        "min_input_args": 1
    },
    "paddle.Tensor.diag": {
        "torch_api": "torch.Tensor.diag",
        "paddle_torch_args_map": {
            "offset": "diagonal"
        },
        "min_input_args": 0
    },
    "paddle.Tensor.diag_embed": {
        "torch_api": "torch.Tensor.diag_embed",
        "paddle_torch_args_map": {
            "offset": "offset",
            "dim1": "dim1",
            "dim2": "dim2"
        },
        "min_input_args": 0
    },
    "paddle.Tensor.diagflat": {
        "torch_api": "torch.Tensor.diagflat",
        "paddle_torch_args_map": {
            "offset": "offset"
        },
        "min_input_args": 0
    },
    "paddle.Tensor.diagonal": {
        "torch_api": "torch.Tensor.diagonal",
        "paddle_torch_args_map": {
            "offset": "offset",
            "axis1": "dim1",
            "axis2": "dim2"
        },
        "min_input_args": 0
    },
    "paddle.Tensor.diagonal_scatter": {
        "torch_api": "torch.Tensor.diagonal_scatter",
        "paddle_torch_args_map": {
            "y": "src",
            "offset": "offset",
            "axis1": "dim1",
            "axis2": "dim2"
        },
        "min_input_args": 1
    },
    "paddle.Tensor.diff": {
        "torch_api": "torch.Tensor.diff",
        "paddle_torch_args_map": {
            "n": "n",
            "axis": "dim",
            "prepend": "prepend",
            "append": "append"
        },
        "min_input_args": 0
    },
    "paddle.Tensor.dist": {
        "torch_api": "torch.Tensor.dist",
        "paddle_torch_args_map": {
            "y": "other",
            "p": "p"
        },
        "min_input_args": 1
    },
    "paddle.Tensor.dot": {
        "torch_api": "torch.Tensor.dot",
        "paddle_torch_args_map": {
            "y": "tensor"
        },
        "min_input_args": 1
    },
    "paddle.Tensor.dsplit": {
        "torch_api": "torch.Tensor.dsplit",
        "paddle_torch_args_map": {
            "num_or_indices": "indices"
        },
        "min_input_args": 1
    },
    "paddle.Tensor.equal": {
        "torch_api": "torch.Tensor.eq",
        "paddle_torch_args_map": {
            "y": "other"
        },
        "min_input_args": 1
    },
    "paddle.Tensor.expand": {
        "torch_api": "torch.Tensor.expand",
        "torch_args": [
            "*{shape}"
        ]
    },
    "paddle.Tensor.expand_as": {
        "torch_api": "torch.Tensor.expand_as",
        "paddle_torch_args_map": {
            "y": "other"
        },
        "min_input_args": 1
    },
    "paddle.Tensor.fill_": {
        "torch_api": "torch.Tensor.fill_",
        "paddle_torch_args_map": {
            "value": "value"
        },
        "min_input_args": 1
    },
    "paddle.Tensor.fill_diagonal_": {
        "torch_api": "torch.Tensor.fill_diagonal_",
        "paddle_torch_args_map": {
            "value": "fill_value",
            "wrap": "wrap"
        },
        "min_input_args": 1
    },
    "paddle.Tensor.flatten": {
        "torch_api": "torch.Tensor.flatten",
        "paddle_torch_args_map": {
            "start_axis": "start_dim",
            "stop_axis": "end_dim"
        },
        "min_input_args": 0
    },
    "paddle.Tensor.flip": {
        "torch_api": "torch.Tensor.flip",
        "paddle_torch_args_map": {
            "axis": "dims"
        },
        "min_input_args": 1
    },
    "paddle.Tensor.fmax": {
        "torch_api": "torch.Tensor.fmax",
        "paddle_torch_args_map": {
            "y": "other"
        },
        "min_input_args": 1
    },
    "paddle.Tensor.fmin": {
        "torch_api": "torch.Tensor.fmin",
        "paddle_torch_args_map": {
            "y": "other"
        },
        "min_input_args": 1
    },
    "paddle.Tensor.gcd": {
        "torch_api": "torch.Tensor.gcd",
        "paddle_torch_args_map": {
            "y": "other"
        },
        "min_input_args": 1
    },
    "paddle.Tensor.gcd_": {
        "torch_api": "torch.Tensor.gcd_",
        "paddle_torch_args_map": {
            "y": "other"
        },
        "min_input_args": 1
    },
    "paddle.Tensor.heaviside": {
        "torch_api": "torch.Tensor.heaviside",
        "paddle_torch_args_map": {
            "y": "values"
        },
        "min_input_args": 1
    },
    "paddle.Tensor.hsplit": {
        "torch_api": "torch.Tensor.hsplit",
        "paddle_torch_args_map": {
            "num_or_indices": "indices"
        },
        "min_input_args": 1
    },
    "paddle.Tensor.hypot": {
        "torch_api": "torch.Tensor.hypot",
        "paddle_torch_args_map": {
            "y": "other"
        },
        "min_input_args": 1
    },
    "paddle.Tensor.hypot_": {
        "torch_api": "torch.Tensor.hypot_",
        "paddle_torch_args_map": {
            "y": "other"
        },
        "min_input_args": 1
    },
    "paddle.Tensor.gammainc": {
        "torch_api": "torch.Tensor.igamma",
        "paddle_torch_args_map": {
            "y": "other"
        },
        "min_input_args": 1
    },
    "paddle.Tensor.gammainc_": {
        "torch_api": "torch.Tensor.igamma_",
        "paddle_torch_args_map": {
            "y": "other"
        },
        "min_input_args": 1
    },
    "paddle.Tensor.gammaincc": {
        "torch_api": "torch.Tensor.igammac",
        "paddle_torch_args_map": {
            "y": "other"
        },
        "min_input_args": 1
    },
    "paddle.Tensor.gammaincc_": {
        "torch_api": "torch.Tensor.igammac_",
        "paddle_torch_args_map": {
            "y": "other"
        },
        "min_input_args": 1
    },
    "paddle.Tensor.index_fill": {
        "torch_api": "torch.Tensor.index_fill",
        "paddle_torch_args_map": {
            "axis": "dim",
            "index": "index",
            "value": "value"
        },
        "min_input_args": 3
    },
    "paddle.Tensor.index_fill_": {
        "torch_api": "torch.Tensor.index_fill_",
        "paddle_torch_args_map": {
            "axis": "dim",
            "index": "index",
            "value": "value"
        },
        "min_input_args": 3
    },
    "paddle.Tensor.index_put": {
        "torch_api": "torch.Tensor.index_put",
        "paddle_torch_args_map": {
            "indices": "indices",
            "value": "values",
            "accumulate": "accumulate"
        },
        "min_input_args": 2
    },
    "paddle.Tensor.index_put_": {
        "torch_api": "torch.Tensor.index_put_",
        "paddle_torch_args_map": {
            "indices": "indices",
            "value": "values",
            "accumulate": "accumulate"
        },
        "min_input_args": 2
    },
    "paddle.Tensor.index_select": {
        "Rule": "IndexSelectRule"
    },
    "paddle.Tensor.inner": {
        "torch_api": "torch.Tensor.inner",
        "paddle_torch_args_map": {
            "y": "other"
        },
        "min_input_args": 1
    },
    "paddle.Tensor.isclose": {
        "torch_api": "torch.Tensor.isclose",
        "paddle_torch_args_map": {
            "y": "other",
            "rtol": "rtol",
            "atol": "atol",
            "equal_nan": "equal_nan"
        },
        "min_input_args": 1
    },
    "paddle.Tensor.istft": {
        "torch_api": "torch.Tensor.istft",
        "paddle_torch_args_map": {
            "n_fft": "n_fft",
            "hop_length": "hop_length",
            "win_length": "win_length",
            "window": "window",
            "center": "center",
            "normalized": "normalized",
            "onesided": "onesided",
            "length": "length",
            "return_complex": "return_complex"
        },
        "min_input_args": 1
    },
    "paddle.Tensor.kthvalue": {
        "torch_api": "torch.Tensor.kthvalue",
        "paddle_torch_args_map": {
            "k": "k",
            "axis": "dim",
            "keepdim": "keepdim"
        },
        "min_input_args": 1
    },
    "paddle.Tensor.lcm": {
        "torch_api": "torch.Tensor.lcm",
        "paddle_torch_args_map": {
            "y": "other"
        },
        "min_input_args": 1
    },
    "paddle.Tensor.lcm_": {
        "torch_api": "torch.Tensor.lcm_",
        "paddle_torch_args_map": {
            "y": "other"
        },
        "min_input_args": 1
    },
    "paddle.Tensor.ldexp_": {
        "torch_api": "torch.Tensor.ldexp_",
        "paddle_torch_args_map": {
            "y": "other"
        },
        "min_input_args": 1
    },
    "paddle.Tensor.lerp": {
        "torch_api": "torch.Tensor.lerp",
        "paddle_torch_args_map": {
            "y": "end",
            "weight": "weight"
        },
        "min_input_args": 2
    },
    "paddle.Tensor.lerp_": {
        "torch_api": "torch.Tensor.lerp_",
        "paddle_torch_args_map": {
            "y": "end",
            "weight": "weight"
        },
        "min_input_args": 2
    },
    "paddle.Tensor.logcumsumexp": {
        "torch_api": "torch.Tensor.logcumsumexp",
        "paddle_torch_args_map": {
            "axis": "dim"
        },
        "min_input_args": 1
    },
    "paddle.Tensor.logical_and": {
        "torch_api": "torch.Tensor.logical_and",
        "paddle_torch_args_map": {
            "y": "other"
        },
        "min_input_args": 1
    },
    "paddle.Tensor.logical_or": {
        "torch_api": "torch.Tensor.logical_or",
        "paddle_torch_args_map": {
            "y": "other"
        },
        "min_input_args": 1
    },
    "paddle.Tensor.logical_xor": {
        "torch_api": "torch.Tensor.logical_xor",
        "paddle_torch_args_map": {
            "y": "other"
        },
        "min_input_args": 1
    },
    "paddle.Tensor.logit": {
        "torch_api": "torch.Tensor.logit",
        "paddle_torch_args_map": {
            "eps": "eps"
        },
        "min_input_args": 0
    },
    "paddle.Tensor.logit_": {
        "torch_api": "torch.Tensor.logit_",
        "paddle_torch_args_map": {
            "eps": "eps"
        },
        "min_input_args": 0
    },
    "paddle.Tensor.logsumexp": {
        "torch_api": "torch.Tensor.logsumexp",
        "paddle_torch_args_map": {
            "axis": "dim",
            "keepdim": "keepdim"
        },
        "min_input_args": 1
    },
    "paddle.Tensor.lu": {
        "torch_api": "torch.Tensor.lu",
        "paddle_torch_args_map": {
            "pivot": "pivot",
            "get_infos": "get_infos"
        },
        "min_input_args": 0
    },
    "paddle.Tensor.masked_fill": {
        "torch_api": "torch.Tensor.masked_fill",
        "paddle_torch_args_map": {
            "mask": "mask",
            "value": "value"
        },
        "min_input_args": 2
    },
    "paddle.Tensor.masked_fill_": {
        "torch_api": "torch.Tensor.masked_fill_",
        "paddle_torch_args_map": {
            "mask": "mask",
            "value": "value"
        },
        "min_input_args": 2
    },
    "paddle.masked_scatter": {
        "Rule": "MaskedScatterRule",
        "torch_api": "torch.Tensor.masked_scatter",
        "paddle_torch_args_map": {
            "mask": "mask",
            "value": "source"
        }
    },
    "paddle.Tensor.masked_select": {
        "torch_api": "torch.Tensor.masked_select",
        "paddle_torch_args_map": {
            "mask": "mask"
        },
        "min_input_args": 1
    },
    "paddle.Tensor.matmul": {
        "torch_api": "torch.Tensor.matmul",
        "paddle_torch_args_map": {
            "y": "other"
        },
        "min_input_args": 1
    },
    "paddle.Tensor.matrix_power": {
        "torch_api": "torch.Tensor.matrix_power",
        "paddle_torch_args_map": {
            "n": "n"
        },
        "min_input_args": 1
    },
    "paddle.Tensor.maximum": {
        "torch_api": "torch.Tensor.maximum",
        "paddle_torch_args_map": {
            "y": "other"
        },
        "min_input_args": 1
    },
    "paddle.Tensor.mean": {
        "torch_api": "torch.Tensor.mean",
        "paddle_torch_args_map": {
            "axis": "dim",
            "keepdim": "keepdim",
            "dtype": "dtype"
        },
        "min_input_args": 0
    },
    "paddle.Tensor.median": {
        "torch_api": "torch.Tensor.median",
        "paddle_torch_args_map": {
            "keepdim": "keepdim"
        },
        "min_input_args": 0
    },
    "paddle.Tensor.minimum": {
        "torch_api": "torch.Tensor.minimum",
        "paddle_torch_args_map": {
            "y": "other"
        },
        "min_input_args": 1
    },
    "paddle.Tensor.mm": {
        "torch_api": "torch.Tensor.mm",
        "paddle_torch_args_map": {
            "mat2": "mat2"
        },
        "min_input_args": 1
    },
    "paddle.Tensor.mode": {
        "torch_api": "torch.Tensor.mode",
        "paddle_torch_args_map": {
            "axis": "dim",
            "keepdim": "keepdim"
        },
        "min_input_args": 0
    },
    "paddle.Tensor.moveaxis": {
        "torch_api": "torch.Tensor.moveaxis",
        "paddle_torch_args_map": {
            "source": "source",
            "destination": "destination"
        },
        "min_input_args": 2
    },
    "paddle.Tensor.multinomial": {
        "torch_api": "torch.Tensor.multinomial",
        "paddle_torch_args_map": {
            "num_samples": "num_samples",
            "replacement": "replacement",
            "generator": "generator"
        },
        "min_input_args": 1
    },
    "paddle.Tensor.mv": {
        "torch_api": "torch.Tensor.mv",
        "paddle_torch_args_map": {
            "vec": "vec"
        },
        "min_input_args": 1
    },
    "paddle.Tensor.multigammaln": {
        "torch_api": "torch.Tensor.mvlgamma",
        "paddle_torch_args_map": {
            "p": "p"
        },
        "min_input_args": 1
    },
    "paddle.Tensor.multigammaln_": {
        "torch_api": "torch.Tensor.mvlgamma_",
        "paddle_torch_args_map": {
            "p": "p"
        },
        "min_input_args": 1
    },
    "paddle.Tensor.nan_to_num": {
        "torch_api": "torch.Tensor.nan_to_num",
        "paddle_torch_args_map": {
            "nan": "nan",
            "posinf": "posinf",
            "neginf": "neginf"
        },
        "min_input_args": 0
    },
    "paddle.Tensor.nan_to_num_": {
        "torch_api": "torch.Tensor.nan_to_num_",
        "paddle_torch_args_map": {
            "nan": "nan",
            "posinf": "posinf",
            "neginf": "neginf"
        },
        "min_input_args": 0
    },
    "paddle.Tensor.nanmean": {
        "torch_api": "torch.Tensor.nanmean",
        "paddle_torch_args_map": {
            "axis": "dim",
            "keepdim": "keepdim",
            "dtype": "dtype"
        },
        "min_input_args": 0
    },
    "paddle.Tensor.nanmedian": {
        "torch_api": "torch.Tensor.nanmedian",
        "paddle_torch_args_map": {
            "keepdim": "keepdim"
        },
        "min_input_args": 0
    },
    "paddle.Tensor.nanquantile": {
        "torch_api": "torch.Tensor.nanquantile",
        "paddle_torch_args_map": {
            "q": "q",
            "axis": "dim",
            "keepdim": "keepdim",
            "interpolation": "interpolation"
        },
        "min_input_args": 1
    },
    "paddle.Tensor.nansum": {
        "torch_api": "torch.Tensor.nansum",
        "paddle_torch_args_map": {
            "axis": "dim",
            "keepdim": "keepdim",
            "dtype": "dtype"
        },
        "min_input_args": 0
    },
    "paddle.Tensor.nextafter": {
        "torch_api": "torch.Tensor.nextafter",
        "paddle_torch_args_map": {
            "y": "other"
        },
        "min_input_args": 1
    },
    "paddle.Tensor.numpy": {
        "torch_api": "torch.Tensor.numpy",
        "paddle_torch_args_map": {},
        "min_input_args": 0
    },
    "paddle.Tensor.householder_product": {
        "torch_api": "torch.Tensor.orgqr",
        "paddle_torch_args_map": {
            "tau": "input2"
        },
        "min_input_args": 1
    },
    "paddle.Tensor.outer": {
        "torch_api": "torch.Tensor.outer",
        "paddle_torch_args_map": {
            "y": "vec2"
        },
        "min_input_args": 1
    },
    "paddle.Tensor.polygamma": {
        "torch_api": "torch.Tensor.polygamma",
        "paddle_torch_args_map": {
            "n": "n"
        },
        "min_input_args": 1
    },
    "paddle.Tensor.polygamma_": {
        "torch_api": "torch.Tensor.polygamma_",
        "paddle_torch_args_map": {
            "n": "n"
        },
        "min_input_args": 1
    },
    "paddle.Tensor.pow_": {
        "torch_api": "torch.Tensor.pow_",
        "paddle_torch_args_map": {
            "y": "exponent"
        },
        "min_input_args": 1
    },
    "paddle.Tensor.quantile": {
        "torch_api": "torch.Tensor.quantile",
        "paddle_torch_args_map": {
            "q": "q",
            "axis": "dim",
            "keepdim": "keepdim",
            "interpolation": "interpolation"
        },
        "min_input_args": 1
    },
    "paddle.Tensor.register_hook": {
        "torch_api": "torch.Tensor.register_hook",
        "paddle_torch_args_map": {
            "hook": "hook"
        },
        "min_input_args": 1
    },
    "paddle.Tensor.remainder": {
        "torch_api": "torch.Tensor.remainder",
        "paddle_torch_args_map": {
            "y": "other"
        },
        "min_input_args": 1
    },
    "paddle.Tensor.remainder_": {
        "torch_api": "torch.Tensor.remainder_",
        "paddle_torch_args_map": {
            "y": "other"
        },
        "min_input_args": 1
    },
    "paddle.Tensor.renorm": {
        "torch_api": "torch.Tensor.renorm",
        "paddle_torch_args_map": {
            "p": "p",
            "axis": "dim",
            "max_norm": "maxnorm"
        },
        "min_input_args": 3
    },
    "paddle.Tensor.renorm_": {
        "torch_api": "torch.Tensor.renorm_",
        "paddle_torch_args_map": {
            "p": "p",
            "axis": "dim",
            "max_norm": "maxnorm"
        },
        "min_input_args": 3
    },
    "paddle.Tensor.repeat_interleave": {
        "torch_api": "torch.Tensor.repeat_interleave",
        "paddle_torch_args_map": {
            "repeats": "repeats",
            "axis": "dim"
        },
        "min_input_args": 1
    },
    "paddle.Tensor.roll": {
        "torch_api": "torch.Tensor.roll",
        "paddle_torch_args_map": {
            "shifts": "shifts",
            "axis": "dims"
        },
        "min_input_args": 1
    },
    "paddle.Tensor.rot90": {
        "torch_api": "torch.Tensor.rot90",
        "paddle_torch_args_map": {
            "k": "k",
            "axes": "dims"
        },
        "min_input_args": 0
    },
    "paddle.Tensor.select_scatter": {
        "torch_api": "torch.Tensor.select_scatter",
        "paddle_torch_args_map": {
            "values": "src",
            "axis": "dim",
            "index": "index"
        },
        "min_input_args": 3
    },
    "paddle.Tensor.signbit": {
        "torch_api": "torch.Tensor.signbit",
        "paddle_torch_args_map": {},
        "min_input_args": 0
    },
    "paddle.Tensor.squeeze": {
        "torch_api": "torch.Tensor.squeeze",
        "paddle_torch_args_map": {
            "axis": "dim"
        },
        "min_input_args": 0
    },
    "paddle.Tensor.squeeze_": {
        "torch_api": "torch.Tensor.squeeze_",
        "paddle_torch_args_map": {
            "axis": "dim"
        },
        "min_input_args": 0
    },
    "paddle.Tensor.std": {
        "torch_api": "torch.Tensor.std",
        "paddle_torch_args_map": {
            "axis": "dim",
            "unbiased": "correction",
            "keepdim": "keepdim"
        },
        "min_input_args": 0
    },
    "paddle.Tensor.sum": {
        "torch_api": "torch.Tensor.sum",
        "paddle_torch_args_map": {
            "axis": "dim",
            "keepdim": "keepdim",
            "dtype": "dtype"
        },
        "min_input_args": 0
    },
    "paddle.Tensor.take_along_axis": {
        "torch_api": "torch.Tensor.take_along_dim",
        "paddle_torch_args_map": {
            "indices": "indices",
            "axis": "dim"
        },
        "min_input_args": 2
    },
    "paddle.Tensor.tensor_split": {
        "torch_api": "torch.Tensor.tensor_split",
        "paddle_torch_args_map": {
            "num_or_indices": "indices",
            "axis": "dim"
        },
        "min_input_args": 1
    },
    "paddle.Tensor.to_sparse_coo": {
        "torch_api": "torch.Tensor.to_sparse",
        "paddle_torch_args_map": {
            "sparse_dim": "sparse_dim"
        },
        "min_input_args": 1
    },
    "paddle.Tensor.topk": {
        "torch_api": "torch.Tensor.topk",
        "paddle_torch_args_map": {
            "k": "k",
            "axis": "dim",
            "largest": "largest",
            "sorted": "sorted"
        },
        "min_input_args": 1
    },
    "paddle.Tensor.tril": {
        "torch_api": "torch.Tensor.tril",
        "paddle_torch_args_map": {
            "diagonal": "diagonal"
        },
        "min_input_args": 0
    },
    "paddle.Tensor.tril_": {
        "torch_api": "torch.Tensor.tril_",
        "paddle_torch_args_map": {
            "diagonal": "diagonal"
        },
        "min_input_args": 0
    },
    "paddle.Tensor.triu": {
        "torch_api": "torch.Tensor.triu",
        "paddle_torch_args_map": {
            "diagonal": "diagonal"
        },
        "min_input_args": 0
    },
    "paddle.Tensor.triu_": {
        "torch_api": "torch.Tensor.triu_",
        "paddle_torch_args_map": {
            "diagonal": "diagonal"
        },
        "min_input_args": 0
    },
    "paddle.Tensor.unbind": {
        "torch_api": "torch.Tensor.unbind",
        "paddle_torch_args_map": {
            "axis": "dim"
        },
        "min_input_args": 0
    },
    "paddle.Tensor.unflatten": {
        "torch_api": "torch.Tensor.unflatten",
        "paddle_torch_args_map": {
            "axis": "dim",
            "shape": "sizes"
        },
        "min_input_args": 2
    },
    "paddle.Tensor.unfold": {
        "torch_api": "torch.Tensor.unfold",
        "paddle_torch_args_map": {
            "axis": "dimension",
            "size": "size",
            "step": "step"
        },
        "min_input_args": 3
    },
    "paddle.Tensor.uniform_": {
        "torch_api": "torch.Tensor.uniform_",
        "paddle_torch_args_map": {
            "min": "from",
            "max": "to"
        },
        "min_input_args": 0
    },
    "paddle.Tensor.unique": {
        "torch_api": "torch.Tensor.unique",
        "paddle_torch_args_map": {
            "return_inverse": "return_inverse",
            "return_counts": "return_counts",
            "axis": "dim"
        },
        "min_input_args": 0
    },
    "paddle.Tensor.unique_consecutive": {
        "torch_api": "torch.Tensor.unique_consecutive",
        "paddle_torch_args_map": {
            "return_inverse": "return_inverse",
            "return_counts": "return_counts",
            "axis": "dim"
        },
        "min_input_args": 0
    },
    "paddle.Tensor.unsqueeze": {
        "torch_api": "torch.Tensor.unsqueeze",
        "paddle_torch_args_map": {
            "axis": "dim"
        },
        "min_input_args": 1
    },
    "paddle.Tensor.unsqueeze_": {
        "torch_api": "torch.Tensor.unsqueeze_",
        "paddle_torch_args_map": {
            "axis": "dim"
        },
        "min_input_args": 1
    },
    "paddle.Tensor.var": {
        "torch_api": "torch.Tensor.var",
        "paddle_torch_args_map": {
            "axis": "dim",
            "unbiased": "correction",
            "keepdim": "keepdim"
        },
        "min_input_args": 0
    },
    "paddle.Tensor.view_as": {
        "torch_api": "torch.Tensor.view_as",
        "paddle_torch_args_map": {
            "other": "other"
        },
        "min_input_args": 1
    },
    "paddle.Tensor.where": {
        "torch_api": "torch.Tensor.where",
        "paddle_torch_args_map": {
            "condition": "condition",
            "y": "y"
        },
        "min_input_args": 2
    },
    "paddle.__version__.split": {
        "torch_api": "torch.__version__.split",
        "paddle_torch_args_map": {
            "sep": "sep",
            "maxsplit": "maxsplit"
        },
        "min_input_args": 0
    },
    "paddle.abs": {
        "torch_api": "torch.abs",
        "paddle_torch_args_map": {
            "x": "input"
        },
        "min_input_args": 1
    },
    "paddle.abs_": {
        "torch_api": "torch.abs_",
        "paddle_torch_args_map": {
            "x": "input"
        },
        "min_input_args": 1
    },
    "paddle.addmm": {
        "torch_api": "torch.addmm",
        "paddle_torch_args_map": {
            "input": "input",
            "x": "mat1",
            "y": "mat2",
            "beta": "beta",
            "alpha": "alpha"
        },
        "min_input_args": 3
    },
    "paddle.all": {
        "torch_api": "torch.all",
        "paddle_torch_args_map": {
            "x": "input",
            "axis": "dim",
            "keepdim": "keepdim"
        },
        "min_input_args": 1
    },
    "paddle.amax": {
        "torch_api": "torch.amax",
        "paddle_torch_args_map": {
            "x": "input",
            "axis": "dim",
            "keepdim": "keepdim"
        },
        "min_input_args": 1
    },
    "paddle.amin": {
        "torch_api": "torch.amin",
        "paddle_torch_args_map": {
            "x": "input",
            "axis": "dim",
            "keepdim": "keepdim"
        },
        "min_input_args": 1
    },
    "paddle.amp.auto_cast": {
        "torch_api": "torch.amp.autocast",
        "paddle_torch_args_map": {
            "dtype": "dtype",
            "enable": "enabled"
        },
        "min_input_args": 0
    },
    "paddle.angle": {
        "torch_api": "torch.angle",
        "paddle_torch_args_map": {
            "x": "input"
        },
        "min_input_args": 1
    },
    "paddle.any": {
        "torch_api": "torch.any",
        "paddle_torch_args_map": {
            "x": "input",
            "axis": "dim",
            "keepdim": "keepdim"
        },
        "min_input_args": 1
    },
    "paddle.acos": {
        "torch_api": "torch.arccos",
        "paddle_torch_args_map": {
            "x": "input"
        },
        "min_input_args": 1
    },
    "paddle.acosh": {
        "torch_api": "torch.arccosh",
        "paddle_torch_args_map": {
            "x": "input"
        },
        "min_input_args": 1
    },
    "paddle.asin": {
        "torch_api": "torch.arcsin",
        "paddle_torch_args_map": {
            "x": "input"
        },
        "min_input_args": 1
    },
    "paddle.asinh": {
        "torch_api": "torch.arcsinh",
        "paddle_torch_args_map": {
            "x": "input"
        },
        "min_input_args": 1
    },
    "paddle.atan": {
        "torch_api": "torch.arctan",
        "paddle_torch_args_map": {
            "x": "input"
        },
        "min_input_args": 1
    },
    "paddle.atan2": {
        "torch_api": "torch.arctan2",
        "paddle_torch_args_map": {
            "x": "input",
            "y": "other"
        },
        "min_input_args": 2
    },
    "paddle.atanh": {
        "torch_api": "torch.arctanh",
        "paddle_torch_args_map": {
            "x": "input"
        },
        "min_input_args": 1
    },
    "paddle.argmin": {
        "torch_api": "torch.argmin",
        "paddle_torch_args_map": {
            "x": "input",
            "axis": "dim",
            "keepdim": "keepdim"
        },
        "min_input_args": 1
    },
    "paddle.argsort": {
        "torch_api": "torch.argsort",
        "paddle_torch_args_map": {
            "x": "input",
            "axis": "dim",
            "descending": "descending",
            "stable": "stable"
        },
        "min_input_args": 1
    },
    "paddle.to_tensor": {
        "torch_api": "torch.as_tensor",
        "paddle_torch_args_map": {
            "data": "data",
            "dtype": "dtype",
            "place": "device"
        },
        "min_input_args": 1
    },
    "paddle.autograd.backward": {
        "torch_api": "torch.autograd.backward",
        "paddle_torch_args_map": {
            "tensors": "tensors",
            "grad_tensors": "grad_tensors",
            "retain_graph": "retain_graph"
        },
        "min_input_args": 1
    },
    "paddle.incubate.autograd.jvp": {
        "torch_api": "torch.autograd.functional.jvp",
        "paddle_torch_args_map": {
            "func": "func",
            "xs": "inputs",
            "v": "v"
        },
        "min_input_args": 2
    },
    "paddle.incubate.autograd.vjp": {
        "torch_api": "torch.autograd.functional.vjp",
        "paddle_torch_args_map": {
            "func": "func",
            "xs": "inputs",
            "v": "v"
        },
        "min_input_args": 2
    },
    "paddle.grad": {
        "torch_api": "torch.autograd.grad",
        "paddle_torch_args_map": {
            "outputs": "outputs",
            "inputs": "inputs",
            "grad_outputs": "grad_outputs",
            "retain_graph": "retain_graph",
            "create_graph": "create_graph",
            "allow_unused": "allow_unused"
        },
        "min_input_args": 2
    },
    "paddle.autograd.saved_tensors_hooks": {
        "torch_api": "torch.autograd.graph.saved_tensors_hooks",
        "paddle_torch_args_map": {
            "pack_hook": "pack_hook",
            "unpack_hook": "unpack_hook"
        },
        "min_input_args": 2
    },
    "paddle.profiler.export_chrome_tracing": {
        "torch_api": "torch.autograd.profiler.profile.export_chrome_trace",
        "paddle_torch_args_map": {
            "dir_name": "path"
        },
        "min_input_args": 1
    },
    "paddle.bernoulli": {
        "torch_api": "torch.bernoulli",
        "paddle_torch_args_map": {
            "x": "input",
            "p": "p",
            "generator": "generator"
        },
        "min_input_args": 0
    },
    "paddle.bitwise_and": {
        "torch_api": "torch.bitwise_and",
        "paddle_torch_args_map": {
            "x": "input",
            "y": "other"
        },
        "min_input_args": 2
    },
    "paddle.bitwise_left_shift": {
        "torch_api": "torch.bitwise_left_shift",
        "paddle_torch_args_map": {
            "x": "input",
            "y": "other"
        },
        "min_input_args": 2
    },
    "paddle.bitwise_not": {
        "torch_api": "torch.bitwise_not",
        "paddle_torch_args_map": {
            "x": "input"
        },
        "min_input_args": 1
    },
    "paddle.bitwise_or": {
        "torch_api": "torch.bitwise_or",
        "paddle_torch_args_map": {
            "x": "input",
            "y": "other"
        },
        "min_input_args": 2
    },
    "paddle.bitwise_right_shift": {
        "torch_api": "torch.bitwise_right_shift",
        "paddle_torch_args_map": {
            "x": "input",
            "y": "other"
        },
        "min_input_args": 2
    },
    "paddle.bitwise_xor": {
        "torch_api": "torch.bitwise_xor",
        "paddle_torch_args_map": {
            "x": "input",
            "y": "other"
        },
        "min_input_args": 2
    },
    "paddle.bmm": {
        "torch_api": "torch.bmm",
        "paddle_torch_args_map": {
            "x": "input",
            "y": "mat2"
        },
        "min_input_args": 2
    },
    "paddle.broadcast_to": {
        "torch_api": "torch.broadcast_to",
        "paddle_torch_args_map": {
            "x": "input",
            "shape": "size"
        },
        "min_input_args": 2
    },
    "paddle.bucketize": {
        "torch_api": "torch.bucketize",
        "paddle_torch_args_map": {
            "x": "input",
            "sorted_sequence": "boundaries",
            "out_int32": "out_int32",
            "right": "right"
        },
        "min_input_args": 2
    },
    "paddle.cdist": {
        "torch_api": "torch.cdist",
        "paddle_torch_args_map": {
            "x": "x1",
            "y": "x2",
            "p": "p",
            "compute_mode": "compute_mode"
        },
        "min_input_args": 2
    },
    "paddle.ceil": {
        "torch_api": "torch.ceil",
        "paddle_torch_args_map": {
            "x": "input"
        },
        "min_input_args": 1
    },
    "paddle.linalg.cholesky_solve": {
        "torch_api": "torch.cholesky_solve",
        "paddle_torch_args_map": {
            "x": "input",
            "y": "input2",
            "upper": "upper"
        },
        "min_input_args": 2
    },
    "paddle.chunk": {
        "torch_api": "torch.chunk",
        "paddle_torch_args_map": {
            "x": "input",
            "chunks": "chunks",
            "axis": "dim"
        },
        "min_input_args": 2
    },
    "paddle.clip": {
        "torch_api": "torch.clamp",
        "paddle_torch_args_map": {
            "x": "input",
            "min": "min",
            "max": "max"
        },
        "min_input_args": 1
    },
    "paddle.clone": {
        "torch_api": "torch.clone",
        "paddle_torch_args_map": {
            "x": "input",
            "memory_format": "memory_format"
        },
        "min_input_args": 1
    },
    "paddle.column_stack": {
        "torch_api": "torch.column_stack",
        "paddle_torch_args_map": {
            "x": "tensors"
        },
        "min_input_args": 1
    },
    "paddle.combinations": {
        "torch_api": "torch.combinations",
        "paddle_torch_args_map": {
            "x": "input",
            "r": "r",
            "with_replacement": "with_replacement"
        },
        "min_input_args": 1
    },
    "paddle.complex": {
        "torch_api": "torch.complex",
        "paddle_torch_args_map": {
            "real": "real",
            "imag": "imag"
        },
        "min_input_args": 2
    },
    "paddle.concat": {
        "torch_api": "torch.concat",
        "paddle_torch_args_map": {
            "x": "tensors",
            "axis": "dim"
        },
        "min_input_args": 1
    },
    "paddle.conj": {
        "torch_api": "torch.conj",
        "paddle_torch_args_map": {
            "x": "input"
        },
        "min_input_args": 1
    },
    "paddle.copysign": {
        "torch_api": "torch.copysign",
        "paddle_torch_args_map": {
            "x": "input",
            "y": "other"
        },
        "min_input_args": 2
    },
    "paddle.cos": {
        "torch_api": "torch.cos",
        "paddle_torch_args_map": {
            "x": "input"
        },
        "min_input_args": 1
    },
    "paddle.cosh": {
        "torch_api": "torch.cosh",
        "paddle_torch_args_map": {
            "x": "input"
        },
        "min_input_args": 1
    },
    "paddle.count_nonzero": {
        "torch_api": "torch.count_nonzero",
        "paddle_torch_args_map": {
            "x": "input",
            "axis": "dim"
        },
        "min_input_args": 1
    },
    "paddle.linalg.cov": {
        "torch_api": "torch.cov",
        "paddle_torch_args_map": {
            "x": "input",
            "ddof": "correction",
            "fweights": "fweights",
            "aweights": "aweights"
        },
        "min_input_args": 1
    },
    "paddle.cross": {
        "torch_api": "torch.cross",
        "paddle_torch_args_map": {
            "x": "input",
            "y": "other",
            "axis": "dim"
        },
        "min_input_args": 2
    },
    "paddle.device.cuda.Event": {
        "torch_api": "torch.cuda.Event",
        "paddle_torch_args_map": {
            "enable_timing": "enable_timing",
            "blocking": "blocking",
            "interprocess": "interprocess"
        },
        "min_input_args": 0
    },
    "paddle.device.cuda.current_stream": {
        "torch_api": "torch.cuda.current_stream",
        "paddle_torch_args_map": {
            "device": "device"
        },
        "min_input_args": 0
    },
    "paddle.device.cuda.get_device_capability": {
        "torch_api": "torch.cuda.get_device_capability",
        "paddle_torch_args_map": {
            "device": "device"
        },
        "min_input_args": 0
    },
    "paddle.device.cuda.get_device_name": {
        "torch_api": "torch.cuda.get_device_name",
        "paddle_torch_args_map": {
            "device": "device"
        },
        "min_input_args": 0
    },
    "paddle.device.cuda.max_memory_allocated": {
        "torch_api": "torch.cuda.max_memory_allocated",
        "paddle_torch_args_map": {
            "device": "device"
        },
        "min_input_args": 0
    },
    "paddle.device.cuda.max_memory_reserved": {
        "torch_api": "torch.cuda.max_memory_reserved",
        "paddle_torch_args_map": {
            "device": "device"
        },
        "min_input_args": 0
    },
    "paddle.device.cuda.memory_allocated": {
        "torch_api": "torch.cuda.memory_allocated",
        "paddle_torch_args_map": {
            "device": "device"
        },
        "min_input_args": 0
    },
    "paddle.device.cuda.memory_reserved": {
        "torch_api": "torch.cuda.memory_reserved",
        "paddle_torch_args_map": {
            "device": "device"
        },
        "min_input_args": 0
    },
    "paddle.device.stream_guard": {
        "torch_api": "torch.cuda.stream",
        "paddle_torch_args_map": {
            "stream": "stream"
        },
        "min_input_args": 1
    },
    "paddle.device.cuda.synchronize": {
        "torch_api": "torch.cuda.synchronize",
        "paddle_torch_args_map": {
            "device": "device"
        },
        "min_input_args": 0
    },
    "paddle.cumsum": {
        "torch_api": "torch.cumsum",
        "paddle_torch_args_map": {
            "x": "input",
            "axis": "dim",
            "dtype": "dtype"
        },
        "min_input_args": 2
    },
    "paddle.cumulative_trapezoid": {
        "torch_api": "torch.cumulative_trapezoid",
        "paddle_torch_args_map": {
            "y": "y",
            "x": "x",
            "dx": "dx",
            "axis": "dim"
        },
        "min_input_args": 1
    },
    "paddle.deg2rad": {
        "torch_api": "torch.deg2rad",
        "paddle_torch_args_map": {
            "x": "input"
        },
        "min_input_args": 1
    },
    "paddle.diag": {
        "torch_api": "torch.diag",
        "paddle_torch_args_map": {
            "x": "input",
            "offset": "diagonal"
        },
        "min_input_args": 1
    },
    "paddle.diag_embed": {
        "torch_api": "torch.diag_embed",
        "paddle_torch_args_map": {
            "input": "input",
            "offset": "offset",
            "dim1": "dim1",
            "dim2": "dim2"
        },
        "min_input_args": 1
    },
    "paddle.diagflat": {
        "torch_api": "torch.diagflat",
        "paddle_torch_args_map": {
            "x": "input",
            "offset": "offset"
        },
        "min_input_args": 1
    },
    "paddle.diagonal": {
        "torch_api": "torch.diagonal",
        "paddle_torch_args_map": {
            "x": "input",
            "offset": "offset",
            "axis1": "dim1",
            "axis2": "dim2"
        },
        "min_input_args": 1
    },
    "paddle.diagonal_scatter": {
        "torch_api": "torch.diagonal_scatter",
        "paddle_torch_args_map": {
            "x": "input",
            "y": "src",
            "offset": "offset",
            "axis1": "dim1",
            "axis2": "dim2"
        },
        "min_input_args": 2
    },
    "paddle.diff": {
        "torch_api": "torch.diff",
        "paddle_torch_args_map": {
            "x": "input",
            "n": "n",
            "axis": "dim",
            "prepend": "prepend",
            "append": "append"
        },
        "min_input_args": 1
    },
    "paddle.dist": {
        "torch_api": "torch.dist",
        "paddle_torch_args_map": {
            "x": "input",
            "y": "other",
            "p": "p"
        },
        "min_input_args": 2
    },
    "paddle.distributed.alltoall": {
        "torch_api": "torch.distributed.all_to_all",
        "paddle_torch_args_map": {
            "out_tensor_list": "output_tensor_list",
            "in_tensor_list": "input_tensor_list",
            "group": "group"
        },
        "min_input_args": 2
    },
    "paddle.distributed.barrier": {
        "torch_api": "torch.distributed.barrier",
        "paddle_torch_args_map": {
            "group": "group"
        },
        "min_input_args": 0
    },
    "paddle.distributed.broadcast": {
        "torch_api": "torch.distributed.broadcast",
        "paddle_torch_args_map": {
            "tensor": "tensor",
            "src": "src",
            "group": "group"
        },
        "min_input_args": 2
    },
    "paddle.distributed.broadcast_object_list": {
        "torch_api": "torch.distributed.broadcast_object_list",
        "paddle_torch_args_map": {
            "object_list": "object_list",
            "src": "src",
            "group": "group"
        },
        "min_input_args": 1
    },
    "paddle.distributed.get_backend": {
        "torch_api": "torch.distributed.get_backend",
        "paddle_torch_args_map": {
            "group": "group"
        },
        "min_input_args": 0
    },
    "paddle.distributed.get_rank": {
        "torch_api": "torch.distributed.get_rank",
        "paddle_torch_args_map": {
            "group": "group"
        },
        "min_input_args": 0
    },
    "paddle.distributed.get_world_size": {
        "torch_api": "torch.distributed.get_world_size",
        "paddle_torch_args_map": {
            "group": "group"
        },
        "min_input_args": 0
    },
    "paddle.distributed.init_parallel_env": {
        "torch_api": "torch.distributed.init_process_group",
        "paddle_torch_args_map": {},
        "min_input_args": 0
    },
    "paddle.distributed.irecv": {
        "torch_api": "torch.distributed.irecv",
        "paddle_torch_args_map": {
            "tensor": "tensor",
            "src": "src",
            "group": "group"
        },
        "min_input_args": 1
    },
    "paddle.distributed.isend": {
        "torch_api": "torch.distributed.isend",
        "paddle_torch_args_map": {
            "tensor": "tensor",
            "dst": "dst",
            "group": "group"
        },
        "min_input_args": 2
    },
    "paddle.distributed.new_group": {
        "torch_api": "torch.distributed.new_group",
        "paddle_torch_args_map": {
            "ranks": "ranks",
            "backend": "backend"
        },
        "min_input_args": 0
    },
    "paddle.distributed.fleet.distributed_optimizer": {
        "torch_api": "torch.distributed.optim.DistributedOptimizer",
        "paddle_torch_args_map": {
            "optimizer_class": "optimizer_class",
            "*args": "*args",
            "**kwargs": "**kwargs"
        },
        "min_input_args": 1
    },
    "paddle.distributed.recv": {
        "torch_api": "torch.distributed.recv",
        "paddle_torch_args_map": {
            "tensor": "tensor",
            "src": "src",
            "group": "group"
        },
        "min_input_args": 1
    },
    "paddle.distributed.rpc.get_worker_info": {
        "torch_api": "torch.distributed.rpc.get_worker_info",
        "paddle_torch_args_map": {
            "name": "worker_name"
        },
        "min_input_args": 0
    },
    "paddle.distributed.rpc.init_rpc": {
        "torch_api": "torch.distributed.rpc.init_rpc",
        "paddle_torch_args_map": {
            "name": "name",
            "backend": "backend",
            "rank": "rank",
            "world_size": "world_size"
        },
        "min_input_args": 1
    },
    "paddle.distributed.rpc.rpc_async": {
        "torch_api": "torch.distributed.rpc.rpc_async",
        "paddle_torch_args_map": {
            "to": "to",
            "fn": "func",
            "kwargs": "kwargs",
            "timeout": "timeout"
        },
        "min_input_args": 2
    },
    "paddle.distributed.rpc.rpc_sync": {
        "torch_api": "torch.distributed.rpc.rpc_sync",
        "paddle_torch_args_map": {
            "to": "to",
            "fn": "func",
            "kwargs": "kwargs",
            "timeout": "timeout"
        },
        "min_input_args": 2
    },
    "paddle.distributed.rpc.shutdown": {
        "torch_api": "torch.distributed.rpc.shutdown",
        "paddle_torch_args_map": {},
        "min_input_args": 0
    },
    "paddle.distributed.scatter_object_list": {
        "torch_api": "torch.distributed.scatter_object_list",
        "paddle_torch_args_map": {
            "out_object_list": "scatter_object_output_list",
            "in_object_list": "scatter_object_input_list",
            "src": "src",
            "group": "group"
        },
        "min_input_args": 2
    },
    "paddle.distributed.send": {
        "torch_api": "torch.distributed.send",
        "paddle_torch_args_map": {
            "tensor": "tensor",
            "dst": "dst",
            "group": "group"
        },
        "min_input_args": 2
    },
    "paddle.distribution.AbsTransform": {
        "torch_api": "torch.distributions.AbsTransform",
        "paddle_torch_args_map": {},
        "min_input_args": 0
    },
    "paddle.distribution.AffineTransform": {
        "torch_api": "torch.distributions.AffineTransform",
        "paddle_torch_args_map": {
            "loc": "loc",
            "scale": "scale"
        },
        "min_input_args": 2
    },
    "paddle.distribution.Bernoulli": {
        "torch_api": "torch.distributions.Bernoulli",
        "paddle_torch_args_map": {
            "probs": "probs"
        },
        "min_input_args": 1
    },
    "paddle.distribution.Beta": {
        "torch_api": "torch.distributions.Beta",
        "paddle_torch_args_map": {
            "alpha": "concentration1",
            "beta": "concentration0"
        },
        "min_input_args": 2
    },
    "paddle.distribution.Categorical": {
        "torch_api": "torch.distributions.Categorical",
        "paddle_torch_args_map": {
            "logits": "logits"
        },
        "min_input_args": 1
    },
    "paddle.distribution.Cauchy": {
        "torch_api": "torch.distributions.Cauchy",
        "paddle_torch_args_map": {
            "loc": "loc",
            "scale": "scale"
        },
        "min_input_args": 2
    },
    "paddle.distribution.ChainTransform": {
        "torch_api": "torch.distributions.ComposeTransform",
        "paddle_torch_args_map": {
            "transforms": "parts"
        },
        "min_input_args": 1
    },
    "paddle.distribution.ContinuousBernoulli": {
        "torch_api": "torch.distributions.ContinuousBernoulli",
        "paddle_torch_args_map": {
            "probs": "probs",
            "lims": "lims"
        },
        "min_input_args": 0
    },
    "paddle.distribution.Dirichlet": {
        "torch_api": "torch.distributions.Dirichlet",
        "paddle_torch_args_map": {
            "concentration": "concentration"
        },
        "min_input_args": 1
    },
    "paddle.distribution.Distribution": {
        "torch_api": "torch.distributions.Distribution",
        "paddle_torch_args_map": {
            "batch_shape": "batch_shape",
            "event_shape": "event_shape"
        },
        "min_input_args": 0
    },
    "paddle.distribution.Distribution.rsample": {
        "torch_api": "torch.distributions.Distribution.rsample",
        "paddle_torch_args_map": {
            "shape": "sample_shape"
        },
        "min_input_args": 0
    },
    "paddle.distribution.Distribution.sample": {
        "torch_api": "torch.distributions.Distribution.sample",
        "paddle_torch_args_map": {
            "shape": "sample_shape"
        },
        "min_input_args": 0
    },
    "paddle.distribution.ExpTransform": {
        "torch_api": "torch.distributions.ExpTransform",
        "paddle_torch_args_map": {},
        "min_input_args": 0
    },
    "paddle.distribution.Exponential": {
        "torch_api": "torch.distributions.Exponential",
        "paddle_torch_args_map": {
            "rate": "rate"
        },
        "min_input_args": 0
    },
    "paddle.distribution.ExponentialFamily": {
        "torch_api": "torch.distributions.ExponentialFamily",
        "paddle_torch_args_map": {
            "batch_shape": "batch_shape",
            "event_shape": "event_shape"
        },
        "min_input_args": 0
    },
    "paddle.distribution.Geometric": {
        "torch_api": "torch.distributions.Geometric",
        "paddle_torch_args_map": {
            "probs": "probs"
        },
        "min_input_args": 1
    },
    "paddle.distribution.Gumbel": {
        "torch_api": "torch.distributions.Gumbel",
        "paddle_torch_args_map": {
            "loc": "loc",
            "scale": "scale"
        },
        "min_input_args": 2
    },
    "paddle.distribution.Independent": {
        "torch_api": "torch.distributions.Independent",
        "paddle_torch_args_map": {
            "base": "base_distribution",
            "reinterpreted_batch_rank": "reinterpreted_batch_ndims"
        },
        "min_input_args": 2
    },
    "paddle.distribution.IndependentTransform": {
        "torch_api": "torch.distributions.IndependentTransform",
        "paddle_torch_args_map": {
            "base": "base_transform",
            "reinterpreted_batch_rank": "reinterpreted_batch_ndims"
        },
        "min_input_args": 2
    },
    "paddle.distribution.Laplace": {
        "torch_api": "torch.distributions.Laplace",
        "paddle_torch_args_map": {
            "loc": "loc",
            "scale": "scale"
        },
        "min_input_args": 2
    },
    "paddle.distribution.LogNormal": {
        "torch_api": "torch.distributions.LogNormal",
        "paddle_torch_args_map": {
            "loc": "loc",
            "scale": "scale"
        },
        "min_input_args": 2
    },
    "paddle.distribution.Multinomial": {
        "torch_api": "torch.distributions.Multinomial",
        "paddle_torch_args_map": {
            "total_count": "total_count",
            "probs": "probs"
        },
        "min_input_args": 2
    },
    "paddle.distribution.MultivariateNormal": {
        "torch_api": "torch.distributions.MultivariateNormal",
        "paddle_torch_args_map": {
            "loc": "loc",
            "covariance_matrix": "covariance_matrix",
            "precision_matrix": "precision_matrix",
            "scale_tril": "scale_tril"
        },
        "min_input_args": 0
    },
    "paddle.distribution.Normal": {
        "torch_api": "torch.distributions.Normal",
        "paddle_torch_args_map": {
            "loc": "loc",
            "scale": "scale"
        },
        "min_input_args": 2
    },
    "paddle.distribution.PowerTransform": {
        "torch_api": "torch.distributions.PowerTransform",
        "paddle_torch_args_map": {
            "power": "exponent"
        },
        "min_input_args": 1
    },
    "paddle.distribution.ReshapeTransform": {
        "torch_api": "torch.distributions.ReshapeTransform",
        "paddle_torch_args_map": {
            "in_event_shape": "in_shape",
            "out_event_shape": "out_shape"
        },
        "min_input_args": 2
    },
    "paddle.distribution.SigmoidTransform": {
        "torch_api": "torch.distributions.SigmoidTransform",
        "paddle_torch_args_map": {},
        "min_input_args": 0
    },
    "paddle.distribution.SoftmaxTransform": {
        "torch_api": "torch.distributions.SoftmaxTransform",
        "paddle_torch_args_map": {},
        "min_input_args": 0
    },
    "paddle.distribution.StackTransform": {
        "torch_api": "torch.distributions.StackTransform",
        "paddle_torch_args_map": {
            "transforms": "tseq",
            "axis": "dim"
        },
        "min_input_args": 1
    },
    "paddle.distribution.StickBreakingTransform": {
        "torch_api": "torch.distributions.StickBreakingTransform",
        "paddle_torch_args_map": {},
        "min_input_args": 0
    },
    "paddle.distribution.TanhTransform": {
        "torch_api": "torch.distributions.TanhTransform",
        "paddle_torch_args_map": {},
        "min_input_args": 0
    },
    "paddle.distribution.Transform": {
        "torch_api": "torch.distributions.Transform",
        "paddle_torch_args_map": {},
        "min_input_args": 0
    },
    "paddle.distribution.TransformedDistribution": {
        "torch_api": "torch.distributions.TransformedDistribution",
        "paddle_torch_args_map": {
            "base": "base_distribution",
            "transforms": "transforms"
        },
        "min_input_args": 2
    },
    "paddle.distribution.Uniform": {
        "torch_api": "torch.distributions.Uniform",
        "paddle_torch_args_map": {
            "low": "low",
            "high": "high"
        },
        "min_input_args": 2
    },
    "paddle.distribution.Chi2": {
        "torch_api": "torch.distributions.chi2.Chi2",
        "paddle_torch_args_map": {
            "df": "df"
        },
        "min_input_args": 1
    },
    "paddle.distribution.Gamma": {
        "torch_api": "torch.distributions.gamma.Gamma",
        "paddle_torch_args_map": {
            "concentration": "concentration",
            "rate": "rate"
        },
        "min_input_args": 2
    },
    "paddle.distribution.kl_divergence": {
        "torch_api": "torch.distributions.kl.kl_divergence",
        "paddle_torch_args_map": {
            "p": "p",
            "q": "q"
        },
        "min_input_args": 2
    },
    "paddle.distribution.register_kl": {
        "torch_api": "torch.distributions.kl.register_kl",
        "paddle_torch_args_map": {
            "cls_p": "type_p",
            "cls_q": "type_q"
        },
        "min_input_args": 2
    },
    "paddle.distribution.LKJCholesky": {
        "torch_api": "torch.distributions.lkj_cholesky.LKJCholesky",
        "paddle_torch_args_map": {
            "dim": "dim",
            "concentration": "concentration"
        },
        "min_input_args": 1
    },
    "paddle.distribution.Poisson": {
        "torch_api": "torch.distributions.poisson.Poisson",
        "paddle_torch_args_map": {
            "rate": "rate"
        },
        "min_input_args": 1
    },
    "paddle.dot": {
        "torch_api": "torch.dot",
        "paddle_torch_args_map": {
            "x": "input",
            "y": "tensor"
        },
        "min_input_args": 2
    },
    "paddle.dsplit": {
        "torch_api": "torch.dsplit",
        "paddle_torch_args_map": {
            "x": "input",
            "num_or_indices": "indices"
        },
        "min_input_args": 0
    },
    "paddle.dstack": {
        "torch_api": "torch.dstack",
        "paddle_torch_args_map": {
            "x": "tensors"
        },
        "min_input_args": 1
    },
    "paddle.equal": {
        "torch_api": "torch.eq",
        "paddle_torch_args_map": {
            "x": "input",
            "y": "other"
        },
        "min_input_args": 2
    },
    "paddle.exp": {
        "torch_api": "torch.exp",
        "paddle_torch_args_map": {
            "x": "input"
        },
        "min_input_args": 1
    },
    "paddle.eye": {
        "torch_api": "torch.eye",
        "paddle_torch_args_map": {
            "num_rows": "n",
            "num_columns": "m",
            "dtype": "dtype",
            "layout": "layout",
            "device": "device",
            "requires_grad": "requires_grad"
        },
        "min_input_args": 1
    },
    "paddle.fft.fft": {
        "torch_api": "torch.fft.fft",
        "paddle_torch_args_map": {
            "x": "input",
            "n": "n",
            "axis": "dim",
            "norm": "norm"
        },
        "min_input_args": 1
    },
    "paddle.fft.fft2": {
        "torch_api": "torch.fft.fft2",
        "paddle_torch_args_map": {
            "x": "input",
            "s": "s",
            "axes": "dim",
            "norm": "norm"
        },
        "min_input_args": 1
    },
    "paddle.fft.fftfreq": {
        "torch_api": "torch.fft.fftfreq",
        "paddle_torch_args_map": {
            "n": "n",
            "d": "d",
            "dtype": "dtype",
            "layout": "layout",
            "device": "device",
            "requires_grad": "requires_grad"
        },
        "min_input_args": 1
    },
    "paddle.fft.fftn": {
        "torch_api": "torch.fft.fftn",
        "paddle_torch_args_map": {
            "x": "input",
            "s": "s",
            "axes": "dim",
            "norm": "norm"
        },
        "min_input_args": 1
    },
    "paddle.fft.fftshift": {
        "torch_api": "torch.fft.fftshift",
        "paddle_torch_args_map": {
            "x": "input",
            "axes": "dim"
        },
        "min_input_args": 1
    },
    "paddle.fft.hfft": {
        "torch_api": "torch.fft.hfft",
        "paddle_torch_args_map": {
            "x": "input",
            "n": "n",
            "axis": "dim",
            "norm": "norm"
        },
        "min_input_args": 1
    },
    "paddle.fft.hfft2": {
        "torch_api": "torch.fft.hfft2",
        "paddle_torch_args_map": {
            "x": "input",
            "s": "s",
            "axes": "dim",
            "norm": "norm"
        },
        "min_input_args": 1
    },
    "paddle.fft.hfftn": {
        "torch_api": "torch.fft.hfftn",
        "paddle_torch_args_map": {
            "x": "input",
            "s": "s",
            "axes": "dim",
            "norm": "norm"
        },
        "min_input_args": 1
    },
    "paddle.fft.ifft": {
        "torch_api": "torch.fft.ifft",
        "paddle_torch_args_map": {
            "x": "input",
            "n": "n",
            "axis": "dim",
            "norm": "norm"
        },
        "min_input_args": 1
    },
    "paddle.fft.ifft2": {
        "torch_api": "torch.fft.ifft2",
        "paddle_torch_args_map": {
            "x": "input",
            "s": "s",
            "axes": "dim",
            "norm": "norm"
        },
        "min_input_args": 1
    },
    "paddle.fft.ifftn": {
        "torch_api": "torch.fft.ifftn",
        "paddle_torch_args_map": {
            "x": "input",
            "s": "s",
            "axes": "dim",
            "norm": "norm"
        },
        "min_input_args": 1
    },
    "paddle.fft.ifftshift": {
        "torch_api": "torch.fft.ifftshift",
        "paddle_torch_args_map": {
            "x": "input",
            "axes": "dim"
        },
        "min_input_args": 1
    },
    "paddle.fft.ihfft": {
        "torch_api": "torch.fft.ihfft",
        "paddle_torch_args_map": {
            "x": "input",
            "n": "n",
            "axis": "dim",
            "norm": "norm"
        },
        "min_input_args": 1
    },
    "paddle.fft.ihfft2": {
        "torch_api": "torch.fft.ihfft2",
        "paddle_torch_args_map": {
            "x": "input",
            "s": "s",
            "axes": "dim",
            "norm": "norm"
        },
        "min_input_args": 1
    },
    "paddle.fft.ihfftn": {
        "torch_api": "torch.fft.ihfftn",
        "paddle_torch_args_map": {
            "x": "input",
            "s": "s",
            "axes": "dim",
            "norm": "norm"
        },
        "min_input_args": 1
    },
    "paddle.fft.irfft": {
        "torch_api": "torch.fft.irfft",
        "paddle_torch_args_map": {
            "x": "input",
            "n": "n",
            "axis": "dim",
            "norm": "norm"
        },
        "min_input_args": 1
    },
    "paddle.fft.irfft2": {
        "torch_api": "torch.fft.irfft2",
        "paddle_torch_args_map": {
            "x": "input",
            "s": "s",
            "axes": "dim",
            "norm": "norm"
        },
        "min_input_args": 1
    },
    "paddle.fft.irfftn": {
        "torch_api": "torch.fft.irfftn",
        "paddle_torch_args_map": {
            "x": "input",
            "s": "s",
            "axes": "dim",
            "norm": "norm"
        },
        "min_input_args": 1
    },
    "paddle.fft.rfft": {
        "torch_api": "torch.fft.rfft",
        "paddle_torch_args_map": {
            "x": "input",
            "n": "n",
            "axis": "dim",
            "norm": "norm"
        },
        "min_input_args": 1
    },
    "paddle.fft.rfft2": {
        "torch_api": "torch.fft.rfft2",
        "paddle_torch_args_map": {
            "x": "input",
            "s": "s",
            "axes": "dim",
            "norm": "norm"
        },
        "min_input_args": 1
    },
    "paddle.fft.rfftfreq": {
        "torch_api": "torch.fft.rfftfreq",
        "paddle_torch_args_map": {
            "n": "n",
            "d": "d",
            "dtype": "dtype",
            "layout": "layout",
            "device": "device",
            "requires_grad": "requires_grad"
        },
        "min_input_args": 1
    },
    "paddle.fft.rfftn": {
        "torch_api": "torch.fft.rfftn",
        "paddle_torch_args_map": {
            "x": "input",
            "s": "s",
            "axes": "dim",
            "norm": "norm"
        },
        "min_input_args": 1
    },
    "paddle.flatten": {
        "torch_api": "torch.flatten",
        "paddle_torch_args_map": {
            "x": "input",
            "start_axis": "start_dim",
            "stop_axis": "end_dim"
        },
        "min_input_args": 1
    },
    "paddle.flip": {
        "torch_api": "torch.flip",
        "paddle_torch_args_map": {
            "x": "input",
            "axis": "dims"
        },
        "min_input_args": 2
    },
    "paddle.floor": {
        "torch_api": "torch.floor",
        "paddle_torch_args_map": {
            "x": "input"
        },
        "min_input_args": 1
    },
    "paddle.fmax": {
        "torch_api": "torch.fmax",
        "paddle_torch_args_map": {
            "x": "input",
            "y": "other"
        },
        "min_input_args": 2
    },
    "paddle.fmin": {
        "torch_api": "torch.fmin",
        "paddle_torch_args_map": {
            "x": "input",
            "y": "other"
        },
        "min_input_args": 2
    },
    "paddle.frac": {
        "torch_api": "torch.frac",
        "paddle_torch_args_map": {
            "x": "input"
        },
        "min_input_args": 1
    },
    "paddle.gcd": {
        "torch_api": "torch.gcd",
        "paddle_torch_args_map": {
            "x": "input",
            "y": "other"
        },
        "min_input_args": 2
    },
    "paddle.heaviside": {
        "torch_api": "torch.heaviside",
        "paddle_torch_args_map": {
            "x": "input",
            "y": "values"
        },
        "min_input_args": 2
    },
    "paddle.histogramdd": {
        "Rule": "HistogramddRule"
    },
    "paddle.hsplit": {
        "torch_api": "torch.hsplit",
        "paddle_torch_args_map": {
            "x": "input",
            "num_or_indices": "indices"
        },
        "min_input_args": 0
    },
    "paddle.hstack": {
        "torch_api": "torch.hstack",
        "paddle_torch_args_map": {
            "x": "tensors"
        },
        "min_input_args": 1
    },
    "paddle.utils.download.get_weights_path_from_url": {
        "torch_api": "torch.hub.download_url_to_file",
        "paddle_torch_args_map": {
            "url": "url"
        },
        "min_input_args": 2
    },
    "paddle.hub.help": {
        "torch_api": "torch.hub.help",
        "paddle_torch_args_map": {
            "repo_dir": "github",
            "model": "model",
            "force_reload": "force_reload"
        },
        "min_input_args": 2
    },
    "paddle.hub.list": {
        "torch_api": "torch.hub.list",
        "paddle_torch_args_map": {
            "repo_dir": "github",
            "force_reload": "force_reload"
        },
        "min_input_args": 1
    },
    "paddle.hub.load": {
        "torch_api": "torch.hub.load",
        "paddle_torch_args_map": {
            "repo_dir": "repo_or_dir",
            "model": "model",
            "*args": "*args",
            "source": "source",
            "force_reload": "force_reload",
            "**kwargs": "**kwargs"
        },
        "min_input_args": 2
    },
    "paddle.hypot": {
        "torch_api": "torch.hypot",
        "paddle_torch_args_map": {
            "x": "input",
            "y": "other"
        },
        "min_input_args": 2
    },
    "paddle.imag": {
        "torch_api": "torch.imag",
        "paddle_torch_args_map": {
            "x": "input"
        },
        "min_input_args": 1
    },
    "paddle.index_select": {
        "Rule": "IndexSelectRule"
    },
    "paddle.inner": {
        "torch_api": "torch.inner",
        "paddle_torch_args_map": {
            "x": "input",
            "y": "other"
        },
        "min_input_args": 2
    },
    "paddle.is_complex": {
        "torch_api": "torch.is_complex",
        "paddle_torch_args_map": {
            "x": "input"
        },
        "min_input_args": 1
    },
    "paddle.is_floating_point": {
        "torch_api": "torch.is_floating_point",
        "paddle_torch_args_map": {
            "x": "input"
        },
        "min_input_args": 1
    },
    "paddle.is_tensor": {
        "torch_api": "torch.is_tensor",
        "paddle_torch_args_map": {
            "x": "obj"
        },
        "min_input_args": 1
    },
    "paddle.isclose": {
        "torch_api": "torch.isclose",
        "paddle_torch_args_map": {
            "x": "input",
            "y": "other",
            "rtol": "rtol",
            "atol": "atol",
            "equal_nan": "equal_nan"
        },
        "min_input_args": 2
    },
    "paddle.isfinite": {
        "torch_api": "torch.isfinite",
        "paddle_torch_args_map": {
            "x": "input"
        },
        "min_input_args": 1
    },
    "paddle.isin": {
        "torch_api": "torch.isin",
        "paddle_torch_args_map": {
            "x": "elements",
            "test_x": "test_elements",
            "assume_unique": "assume_unique",
            "invert": "invert"
        },
        "min_input_args": 2
    },
    "paddle.isinf": {
        "torch_api": "torch.isinf",
        "paddle_torch_args_map": {
            "x": "input"
        },
        "min_input_args": 1
    },
    "paddle.isnan": {
        "torch_api": "torch.isnan",
        "paddle_torch_args_map": {
            "x": "input"
        },
        "min_input_args": 1
    },
    "paddle.isneginf": {
        "torch_api": "torch.isneginf",
        "paddle_torch_args_map": {
            "x": "input"
        },
        "min_input_args": 1
    },
    "paddle.isposinf": {
        "torch_api": "torch.isposinf",
        "paddle_torch_args_map": {
            "x": "input"
        },
        "min_input_args": 1
    },
    "paddle.isreal": {
        "torch_api": "torch.isreal",
        "paddle_torch_args_map": {
            "x": "input"
        },
        "min_input_args": 1
    },
    "paddle.signal.istft": {
        "torch_api": "torch.istft",
        "paddle_torch_args_map": {
            "x": "input",
            "n_fft": "n_fft",
            "hop_length": "hop_length",
            "win_length": "win_length",
            "window": "window",
            "center": "center",
            "normalized": "normalized",
            "onesided": "onesided",
            "length": "length",
            "return_complex": "return_complex"
        },
        "min_input_args": 2
    },
    "paddle.jit.load": {
        "torch_api": "torch.jit.load",
        "paddle_torch_args_map": {
            "f": "f"
        },
        "min_input_args": 0
    },
    "paddle.kron": {
        "torch_api": "torch.kron",
        "paddle_torch_args_map": {
            "x": "input",
            "y": "other"
        },
        "min_input_args": 2
    },
    "paddle.lerp": {
        "torch_api": "torch.lerp",
        "paddle_torch_args_map": {
            "x": "input",
            "y": "end",
            "weight": "weight"
        },
        "min_input_args": 3
    },
    "paddle.lgamma": {
        "torch_api": "torch.lgamma",
        "paddle_torch_args_map": {
            "x": "input"
        },
        "min_input_args": 1
    },
    "paddle.linalg.cholesky": {
        "torch_api": "torch.linalg.cholesky",
        "paddle_torch_args_map": {
            "x": "input",
            "upper": "upper"
        },
        "min_input_args": 1
    },
    "paddle.linalg.cond": {
        "torch_api": "torch.linalg.cond",
        "paddle_torch_args_map": {
            "x": "input",
            "p": "p"
        },
        "min_input_args": 1
    },
    "paddle.linalg.det": {
        "torch_api": "torch.linalg.det",
        "paddle_torch_args_map": {
            "x": "A"
        },
        "min_input_args": 1
    },
    "paddle.linalg.eigvals": {
        "torch_api": "torch.linalg.eigvals",
        "paddle_torch_args_map": {
            "x": "input"
        },
        "min_input_args": 1
    },
    "paddle.linalg.eigvalsh": {
        "torch_api": "torch.linalg.eigvalsh",
        "paddle_torch_args_map": {
            "x": "input",
            "UPLO": "UPLO"
        },
        "min_input_args": 1
    },
    "paddle.linalg.householder_product": {
        "torch_api": "torch.linalg.householder_product",
        "paddle_torch_args_map": {
            "x": "input",
            "tau": "tau"
        },
        "min_input_args": 2
    },
    "paddle.linalg.inv": {
        "torch_api": "torch.linalg.inv",
        "paddle_torch_args_map": {
            "x": "A"
        },
        "min_input_args": 1
    },
    "paddle.linalg.lstsq": {
        "torch_api": "torch.linalg.lstsq",
        "paddle_torch_args_map": {
            "x": "input",
            "y": "b",
            "rcond": "rcond",
            "driver": "driver"
        },
        "min_input_args": 2
    },
    "paddle.matmul": {
        "torch_api": "torch.linalg.matmul",
        "paddle_torch_args_map": {
            "x": "input",
            "y": "other"
        },
        "min_input_args": 2
    },
    "paddle.linalg.matrix_norm": {
        "torch_api": "torch.linalg.matrix_norm",
        "paddle_torch_args_map": {
            "x": "input",
            "p": "ord",
            "axis": "dim",
            "keepdim": "keepdim",
            "dtype": "dtype"
        },
        "min_input_args": 1
    },
    "paddle.linalg.matrix_power": {
        "torch_api": "torch.linalg.matrix_power",
        "paddle_torch_args_map": {
            "x": "input",
            "n": "n"
        },
        "min_input_args": 2
    },
    "paddle.linalg.matrix_rank": {
        "torch_api": "torch.linalg.matrix_rank",
        "paddle_torch_args_map": {
            "x": "input",
            "tol": "tol",
            "hermitian": "hermitian",
            "atol": "atol",
            "rtol": "rtol"
        },
        "min_input_args": 1
    },
    "paddle.linalg.multi_dot": {
        "torch_api": "torch.linalg.multi_dot",
        "paddle_torch_args_map": {
            "x": "tensors"
        },
        "min_input_args": 1
    },
    "paddle.linalg.norm": {
        "torch_api": "torch.linalg.norm",
        "paddle_torch_args_map": {
            "x": "input",
            "p": "ord",
            "axis": "dim",
            "keepdim": "keepdim",
            "dtype": "dtype"
        },
        "min_input_args": 1
    },
    "paddle.linalg.pinv": {
        "torch_api": "torch.linalg.pinv",
        "paddle_torch_args_map": {
            "x": "input",
            "rcond": "rtol",
            "hermitian": "hermitian"
        },
        "min_input_args": 1
    },
    "paddle.linalg.solve": {
        "torch_api": "torch.linalg.solve",
        "paddle_torch_args_map": {
            "x": "A",
            "y": "B",
            "left": "left"
        },
        "min_input_args": 2
    },
    "paddle.linalg.vector_norm": {
        "torch_api": "torch.linalg.vector_norm",
        "paddle_torch_args_map": {
            "x": "x",
            "p": "ord",
            "axis": "dim",
            "keepdim": "keepdim",
            "dtype": "dtype"
        },
        "min_input_args": 1
    },
    "paddle.log": {
        "torch_api": "torch.log",
        "paddle_torch_args_map": {
            "x": "input"
        },
        "min_input_args": 1
    },
    "paddle.log10": {
        "torch_api": "torch.log10",
        "paddle_torch_args_map": {
            "x": "input"
        },
        "min_input_args": 1
    },
    "paddle.log1p": {
        "torch_api": "torch.log1p",
        "paddle_torch_args_map": {
            "x": "input"
        },
        "min_input_args": 1
    },
    "paddle.log2": {
        "torch_api": "torch.log2",
        "paddle_torch_args_map": {
            "x": "input"
        },
        "min_input_args": 1
    },
    "paddle.logical_and": {
        "torch_api": "torch.logical_and",
        "paddle_torch_args_map": {
            "x": "input",
            "y": "other"
        },
        "min_input_args": 2
    },
    "paddle.logical_not": {
        "torch_api": "torch.logical_not",
        "paddle_torch_args_map": {
            "x": "input"
        },
        "min_input_args": 1
    },
    "paddle.logical_or": {
        "torch_api": "torch.logical_or",
        "paddle_torch_args_map": {
            "x": "input",
            "y": "other"
        },
        "min_input_args": 2
    },
    "paddle.logical_xor": {
        "torch_api": "torch.logical_xor",
        "paddle_torch_args_map": {
            "x": "input",
            "y": "other"
        },
        "min_input_args": 2
    },
    "paddle.logspace": {
        "torch_api": "torch.logspace",
        "paddle_torch_args_map": {
            "start": "start",
            "stop": "end",
            "num": "steps",
            "base": "base",
            "dtype": "dtype",
            "layout": "layout",
            "device": "device",
            "requires_grad": "requires_grad"
        },
        "min_input_args": 3
    },
    "paddle.seed": {
        "torch_api": "torch.manual_seed",
        "paddle_torch_args_map": {
            "seed": "seed"
        },
        "min_input_args": 1
    },
    "paddle.masked_fill": {
        "torch_api": "torch.masked_fill",
        "paddle_torch_args_map": {
            "x": "input",
            "mask": "mask",
            "value": "value"
        },
        "min_input_args": 3
    },
    "paddle.masked_select": {
        "torch_api": "torch.masked_select",
        "paddle_torch_args_map": {
            "x": "input",
            "mask": "mask"
        },
        "min_input_args": 2
    },
    "paddle.maximum": {
        "torch_api": "torch.maximum",
        "paddle_torch_args_map": {
            "x": "input",
            "y": "other"
        },
        "min_input_args": 2
    },
    "paddle.minimum": {
        "torch_api": "torch.minimum",
        "paddle_torch_args_map": {
            "x": "input",
            "y": "other"
        },
        "min_input_args": 2
    },
    "paddle.mm": {
        "torch_api": "torch.mm",
        "paddle_torch_args_map": {
            "input": "input",
            "mat2": "mat2"
        },
        "min_input_args": 2
    },
    "paddle.moveaxis": {
        "torch_api": "torch.moveaxis",
        "paddle_torch_args_map": {
            "x": "input",
            "source": "source",
            "destination": "destination"
        },
        "min_input_args": 3
    },
    "paddle.mv": {
        "torch_api": "torch.mv",
        "paddle_torch_args_map": {
            "x": "input",
            "vec": "vec"
        },
        "min_input_args": 2
    },
    "paddle.multigammaln": {
        "torch_api": "torch.mvlgamma",
        "paddle_torch_args_map": {
            "x": "input",
            "p": "p"
        },
        "min_input_args": 2
    },
    "paddle.nan_to_num": {
        "torch_api": "torch.nan_to_num",
        "paddle_torch_args_map": {
            "x": "input",
            "nan": "nan",
            "posinf": "posinf",
            "neginf": "neginf"
        },
        "min_input_args": 1
    },
    "paddle.nanmean": {
        "torch_api": "torch.nanmean",
        "paddle_torch_args_map": {
            "x": "input",
            "axis": "dim",
            "keepdim": "keepdim",
            "dtype": "dtype"
        },
        "min_input_args": 1
    },
    "paddle.nanquantile": {
        "torch_api": "torch.nanquantile",
        "paddle_torch_args_map": {
            "x": "input",
            "q": "q",
            "axis": "dim",
            "keepdim": "keepdim",
            "interpolation": "interpolation"
        },
        "min_input_args": 2
    },
    "paddle.nansum": {
        "torch_api": "torch.nansum",
        "paddle_torch_args_map": {
            "x": "input",
            "axis": "dim",
            "keepdim": "keepdim",
            "dtype": "dtype"
        },
        "min_input_args": 1
    },
    "paddle.neg": {
        "torch_api": "torch.neg",
        "paddle_torch_args_map": {
            "x": "input"
        },
        "min_input_args": 1
    },
    "paddle.nextafter": {
        "torch_api": "torch.nextafter",
        "paddle_torch_args_map": {
            "x": "input",
            "y": "other"
        },
        "min_input_args": 2
    },
    "paddle.nn.AdaptiveAvgPool1D": {
        "torch_api": "torch.nn.AdaptiveAvgPool1d",
        "paddle_torch_args_map": {
            "output_size": "output_size"
        },
        "min_input_args": 1
    },
    "paddle.nn.AdaptiveAvgPool2D": {
        "torch_api": "torch.nn.AdaptiveAvgPool2d",
        "paddle_torch_args_map": {
            "output_size": "output_size"
        },
        "min_input_args": 1
    },
    "paddle.nn.AdaptiveAvgPool3D": {
        "torch_api": "torch.nn.AdaptiveAvgPool3d",
        "paddle_torch_args_map": {
            "output_size": "output_size"
        },
        "min_input_args": 1
    },
    "paddle.nn.AdaptiveLogSoftmaxWithLoss": {
        "torch_api": "torch.nn.AdaptiveLogSoftmaxWithLoss",
        "paddle_torch_args_map": {
            "in_features": "in_features",
            "n_classes": "n_classes",
            "cutoffs": "cutoffs",
            "div_value": "div_value",
            "head_bias": "head_bias",
            "device": "device",
            "dtype": "dtype"
        },
        "min_input_args": 3
    },
    "paddle.nn.AdaptiveMaxPool1D": {
        "torch_api": "torch.nn.AdaptiveMaxPool1d",
        "paddle_torch_args_map": {
            "output_size": "output_size",
            "return_mask": "return_indices"
        },
        "min_input_args": 1
    },
    "paddle.nn.AdaptiveMaxPool2D": {
        "torch_api": "torch.nn.AdaptiveMaxPool2d",
        "paddle_torch_args_map": {
            "output_size": "output_size",
            "return_mask": "return_indices"
        },
        "min_input_args": 1
    },
    "paddle.nn.AdaptiveMaxPool3D": {
        "torch_api": "torch.nn.AdaptiveMaxPool3d",
        "paddle_torch_args_map": {
            "output_size": "output_size",
            "return_mask": "return_indices"
        },
        "min_input_args": 1
    },
    "paddle.nn.AlphaDropout": {
        "torch_api": "torch.nn.AlphaDropout",
        "paddle_torch_args_map": {
            "p": "p",
            "inplace": "inplace"
        },
        "min_input_args": 0
    },
    "paddle.nn.Bilinear": {
        "torch_api": "torch.nn.Bilinear",
        "paddle_torch_args_map": {
            "in1_features": "in1_features",
            "in2_features": "in2_features",
            "out_features": "out_features",
            "bias_attr": "bias"
        },
        "min_input_args": 3
    },
    "paddle.nn.CELU": {
        "torch_api": "torch.nn.CELU",
        "paddle_torch_args_map": {
            "alpha": "alpha",
            "inplace": "inplace"
        },
        "min_input_args": 0
    },
    "paddle.nn.ChannelShuffle": {
        "torch_api": "torch.nn.ChannelShuffle",
        "paddle_torch_args_map": {
            "groups": "groups"
        },
        "min_input_args": 1
    },
    "paddle.nn.Conv1D": {
        "torch_api": "torch.nn.Conv1d",
        "paddle_torch_args_map": {
            "in_channels": "in_channels",
            "out_channels": "out_channels",
            "kernel_size": "kernel_size",
            "stride": "stride",
            "padding": "padding",
            "dilation": "dilation",
            "groups": "groups",
            "bias_attr": "bias",
            "padding_mode": "padding_mode"
        },
        "min_input_args": 3
    },
    "paddle.nn.Conv2D": {
        "torch_api": "torch.nn.Conv2d",
        "paddle_torch_args_map": {
            "in_channels": "in_channels",
            "out_channels": "out_channels",
            "kernel_size": "kernel_size",
            "stride": "stride",
            "padding": "padding",
            "dilation": "dilation",
            "groups": "groups",
            "bias_attr": "bias",
            "padding_mode": "padding_mode"
        },
        "min_input_args": 3
    },
    "paddle.nn.Conv3D": {
        "torch_api": "torch.nn.Conv3d",
        "paddle_torch_args_map": {
            "in_channels": "in_channels",
            "out_channels": "out_channels",
            "kernel_size": "kernel_size",
            "stride": "stride",
            "padding": "padding",
            "dilation": "dilation",
            "groups": "groups",
            "bias_attr": "bias",
            "padding_mode": "padding_mode"
        },
        "min_input_args": 3
    },
    "paddle.nn.Conv1DTranspose": {
        "torch_api": "torch.nn.ConvTranspose1d",
        "paddle_torch_args_map": {
            "in_channels": "in_channels",
            "out_channels": "out_channels",
            "kernel_size": "kernel_size",
            "stride": "stride",
            "padding": "padding",
            "output_padding": "output_padding",
            "groups": "groups",
            "bias_attr": "bias",
            "dilation": "dilation"
        },
        "min_input_args": 3
    },
    "paddle.nn.Conv2DTranspose": {
        "torch_api": "torch.nn.ConvTranspose2d",
        "paddle_torch_args_map": {
            "in_channels": "in_channels",
            "out_channels": "out_channels",
            "kernel_size": "kernel_size",
            "stride": "stride",
            "padding": "padding",
            "output_padding": "output_padding",
            "groups": "groups",
            "bias_attr": "bias",
            "dilation": "dilation"
        },
        "min_input_args": 3
    },
    "paddle.nn.Conv3DTranspose": {
        "torch_api": "torch.nn.ConvTranspose3d",
        "paddle_torch_args_map": {
            "in_channels": "in_channels",
            "out_channels": "out_channels",
            "kernel_size": "kernel_size",
            "stride": "stride",
            "padding": "padding",
            "output_padding": "output_padding",
            "groups": "groups",
            "bias_attr": "bias",
            "dilation": "dilation"
        },
        "min_input_args": 3
    },
    "paddle.nn.CosineSimilarity": {
        "torch_api": "torch.nn.CosineSimilarity",
        "paddle_torch_args_map": {
            "axis": "dim",
            "eps": "eps"
        },
        "min_input_args": 0
    },
    "paddle.DataParallel": {
        "torch_api": "torch.nn.DataParallel",
        "paddle_torch_args_map": {
            "layers": "module"
        },
        "min_input_args": 0
    },
    "paddle.nn.Dropout": {
        "torch_api": "torch.nn.Dropout",
        "paddle_torch_args_map": {
            "p": "p",
            "inplace": "inplace"
        },
        "min_input_args": 0
    },
    "paddle.nn.Dropout2D": {
        "torch_api": "torch.nn.Dropout2d",
        "paddle_torch_args_map": {
            "p": "p",
            "inplace": "inplace"
        },
        "min_input_args": 0
    },
    "paddle.nn.Dropout3D": {
        "torch_api": "torch.nn.Dropout3d",
        "paddle_torch_args_map": {
            "p": "p",
            "inplace": "inplace"
        },
        "min_input_args": 0
    },
    "paddle.nn.ELU": {
        "torch_api": "torch.nn.ELU",
        "paddle_torch_args_map": {
            "alpha": "alpha",
            "inplace": "inplace"
        },
        "min_input_args": 0
    },
    "paddle.nn.FeatureAlphaDropout": {
        "torch_api": "torch.nn.FeatureAlphaDropout",
        "paddle_torch_args_map": {
            "p": "p",
            "inplace": "inplace"
        },
        "min_input_args": 0
    },
    "paddle.nn.Flatten": {
        "torch_api": "torch.nn.Flatten",
        "paddle_torch_args_map": {
            "start_axis": "start_dim",
            "stop_axis": "end_dim"
        },
        "min_input_args": 0
    },
    "paddle.nn.Fold": {
        "torch_api": "torch.nn.Fold",
        "paddle_torch_args_map": {
            "output_sizes": "output_size",
            "kernel_sizes": "kernel_size",
            "strides": "stride",
            "paddings": "padding",
            "dilations": "dilation"
        },
        "min_input_args": 2
    },
    "paddle.nn.FractionalMaxPool2D": {
        "torch_api": "torch.nn.FractionalMaxPool2d",
        "paddle_torch_args_map": {
            "kernel_size": "kernel_size",
            "output_size": "output_size",
            "return_mask": "return_indices"
        },
        "min_input_args": 1
    },
    "paddle.nn.FractionalMaxPool3D": {
        "torch_api": "torch.nn.FractionalMaxPool3d",
        "paddle_torch_args_map": {
            "kernel_size": "kernel_size",
            "output_size": "output_size",
            "return_mask": "return_indices"
        },
        "min_input_args": 1
    },
    "paddle.nn.GLU": {
        "torch_api": "torch.nn.GLU",
        "paddle_torch_args_map": {
            "axis": "dim"
        },
        "min_input_args": 0
    },
    "paddle.nn.GaussianNLLLoss": {
        "torch_api": "torch.nn.GaussianNLLLoss",
        "paddle_torch_args_map": {
            "full": "full",
            "epsilon": "eps",
            "reduction": "reduction"
        },
        "min_input_args": 0
    },
    "paddle.nn.Hardshrink": {
        "torch_api": "torch.nn.Hardshrink",
        "paddle_torch_args_map": {
            "threshold": "lambd"
        },
        "min_input_args": 1
    },
    "paddle.nn.Hardsigmoid": {
        "torch_api": "torch.nn.Hardsigmoid",
        "paddle_torch_args_map": {
            "inplace": "inplace"
        },
        "min_input_args": 0
    },
    "paddle.nn.Hardswish": {
        "torch_api": "torch.nn.Hardswish",
        "paddle_torch_args_map": {
            "inplace": "inplace"
        },
        "min_input_args": 0
    },
    "paddle.nn.Hardtanh": {
        "torch_api": "torch.nn.Hardtanh",
        "paddle_torch_args_map": {
            "min": "min_val",
            "max": "max_val",
            "inplace": "inplace"
        },
        "min_input_args": 0
    },
    "paddle.nn.LPPool1D": {
        "torch_api": "torch.nn.LPPool1d",
        "paddle_torch_args_map": {
            "norm_type": "norm_type",
            "kernel_size": "kernel_size",
            "stride": "stride",
            "ceil_mode": "ceil_mode"
        },
        "min_input_args": 2
    },
    "paddle.nn.LPPool2D": {
        "torch_api": "torch.nn.LPPool2d",
        "paddle_torch_args_map": {
            "norm_type": "norm_type",
            "kernel_size": "kernel_size",
            "stride": "stride",
            "ceil_mode": "ceil_mode"
        },
        "min_input_args": 2
    },
    "paddle.nn.LeakyReLU": {
        "torch_api": "torch.nn.LeakyReLU",
        "paddle_torch_args_map": {
            "negative_slope": "negative_slope",
            "inplace": "inplace"
        },
        "min_input_args": 0
    },
    "paddle.nn.Linear": {
        "torch_api": "torch.nn.Linear",
        "paddle_torch_args_map": {
            "in_features": "in_features",
            "out_features": "out_features",
            "bias_attr": "bias"
        },
        "min_input_args": 2
    },
    "paddle.nn.LocalResponseNorm": {
        "torch_api": "torch.nn.LocalResponseNorm",
        "paddle_torch_args_map": {
            "size": "size",
            "alpha": "alpha",
            "beta": "beta",
            "k": "k"
        },
        "min_input_args": 1
    },
    "paddle.nn.MaxPool1D": {
        "torch_api": "torch.nn.MaxPool1d",
        "paddle_torch_args_map": {
            "kernel_size": "kernel_size",
            "stride": "stride",
            "padding": "padding",
            "return_mask": "return_indices",
            "ceil_mode": "ceil_mode"
        },
        "min_input_args": 1
    },
    "paddle.nn.MaxPool2D": {
        "torch_api": "torch.nn.MaxPool2d",
        "paddle_torch_args_map": {
            "kernel_size": "kernel_size",
            "stride": "stride",
            "padding": "padding",
            "return_mask": "return_indices",
            "ceil_mode": "ceil_mode"
        },
        "min_input_args": 1
    },
    "paddle.nn.MaxPool3D": {
        "torch_api": "torch.nn.MaxPool3d",
        "paddle_torch_args_map": {
            "kernel_size": "kernel_size",
            "stride": "stride",
            "padding": "padding",
            "return_mask": "return_indices",
            "ceil_mode": "ceil_mode"
        },
        "min_input_args": 1
    },
    "paddle.nn.MaxUnPool1D": {
        "torch_api": "torch.nn.MaxUnpool1d",
        "paddle_torch_args_map": {
            "kernel_size": "kernel_size",
            "stride": "stride",
            "padding": "padding"
        },
        "min_input_args": 1
    },
    "paddle.nn.MaxUnPool2D": {
        "torch_api": "torch.nn.MaxUnpool2d",
        "paddle_torch_args_map": {
            "kernel_size": "kernel_size",
            "stride": "stride",
            "padding": "padding"
        },
        "min_input_args": 1
    },
    "paddle.nn.MaxUnPool3D": {
        "torch_api": "torch.nn.MaxUnpool3d",
        "paddle_torch_args_map": {
            "kernel_size": "kernel_size",
            "stride": "stride",
            "padding": "padding"
        },
        "min_input_args": 1
    },
    "paddle.nn.Mish": {
        "torch_api": "torch.nn.Mish",
        "paddle_torch_args_map": {
            "inplace": "inplace"
        },
        "min_input_args": 0
    },
    "paddle.nn.Layer.add_sublayer": {
        "torch_api": "torch.nn.Module.add_module",
        "paddle_torch_args_map": {
            "name": "name",
            "sublayer": "module"
        },
        "min_input_args": 2
    },
    "paddle.nn.Layer.buffers": {
        "torch_api": "torch.nn.Module.buffers",
        "paddle_torch_args_map": {
            "include_sublayers": "recurse"
        },
        "min_input_args": 0
    },
    "paddle.nn.Layer.set_state_dict": {
        "torch_api": "torch.nn.Module.load_state_dict",
        "paddle_torch_args_map": {
            "state_dict": "state_dict"
        },
        "min_input_args": 1
    },
    "paddle.nn.Layer.named_buffers": {
        "torch_api": "torch.nn.Module.named_buffers",
        "paddle_torch_args_map": {
            "prefix": "prefix",
            "include_sublayers": "recurse",
            "remove_duplicate": "remove_duplicate"
        },
        "min_input_args": 0
    },
    "paddle.nn.Layer.named_parameters": {
        "torch_api": "torch.nn.Module.named_parameters",
        "paddle_torch_args_map": {
            "prefix": "prefix",
            "include_sublayers": "recurse",
            "remove_duplicate": "remove_duplicate"
        },
        "min_input_args": 0
    },
    "paddle.nn.Layer.parameters": {
        "torch_api": "torch.nn.Module.parameters",
        "paddle_torch_args_map": {
            "include_sublayers": "recurse"
        },
        "min_input_args": 0
    },
    "paddle.nn.Layer.register_buffer": {
        "torch_api": "torch.nn.Module.register_buffer",
        "paddle_torch_args_map": {
            "name": "name",
            "tensor": "tensor",
            "persistable": "persistent"
        },
        "min_input_args": 2
    },
    "paddle.nn.Layer.register_forward_post_hook": {
        "torch_api": "torch.nn.Module.register_forward_hook",
        "paddle_torch_args_map": {
            "hook": "hook"
        },
        "min_input_args": 1
    },
    "paddle.nn.Layer.register_forward_pre_hook": {
        "torch_api": "torch.nn.Module.register_forward_pre_hook",
        "paddle_torch_args_map": {
            "hook": "hook"
        },
        "min_input_args": 1
    },
    "paddle.nn.Layer.add_parameter": {
        "torch_api": "torch.nn.Module.register_parameter",
        "paddle_torch_args_map": {
            "name": "name",
            "parameter": "param"
        },
        "min_input_args": 2
    },
    "paddle.nn.Layer.state_dict": {
        "torch_api": "torch.nn.Module.state_dict",
        "paddle_torch_args_map": {
            "structured_name_prefix": "prefix",
            "keep_vars": "keep_vars"
        },
        "min_input_args": 0
    },
    "paddle.nn.Layer.astype": {
        "torch_api": "torch.nn.Module.type",
        "paddle_torch_args_map": {
            "dtype": "dst_type"
        },
        "min_input_args": 1
    },
    "paddle.nn.LayerDict": {
        "torch_api": "torch.nn.ModuleDict",
        "paddle_torch_args_map": {
            "sublayers": "modules"
        },
        "min_input_args": 0
    },
    "paddle.nn.LayerList": {
        "torch_api": "torch.nn.ModuleList",
        "paddle_torch_args_map": {
            "sublayers": "modules"
        },
        "min_input_args": 0
    },
    "paddle.nn.PReLU": {
        "torch_api": "torch.nn.PReLU",
        "paddle_torch_args_map": {
            "num_parameters": "num_parameters",
            "init": "init"
        },
        "min_input_args": 0
    },
    "paddle.nn.PairwiseDistance": {
        "torch_api": "torch.nn.PairwiseDistance",
        "paddle_torch_args_map": {
            "p": "p",
            "epsilon": "eps",
            "keepdim": "keepdim"
        },
        "min_input_args": 0
    },
    "paddle.nn.ParameterDict": {
        "torch_api": "torch.nn.ParameterDict",
        "paddle_torch_args_map": {
            "parameters": "values"
        },
        "min_input_args": 0
    },
    "paddle.nn.ParameterList": {
        "torch_api": "torch.nn.ParameterList",
        "paddle_torch_args_map": {
            "parameters": "values"
        },
        "min_input_args": 0
    },
    "paddle.nn.PixelShuffle": {
        "torch_api": "torch.nn.PixelShuffle",
        "paddle_torch_args_map": {
            "upscale_factor": "upscale_factor"
        },
        "min_input_args": 1
    },
    "paddle.nn.PixelUnshuffle": {
        "torch_api": "torch.nn.PixelUnshuffle",
        "paddle_torch_args_map": {
            "downscale_factor": "downscale_factor"
        },
        "min_input_args": 1
    },
    "paddle.nn.RReLU": {
        "torch_api": "torch.nn.RReLU",
        "paddle_torch_args_map": {
            "lower": "lower",
            "upper": "upper",
            "inplace": "inplace"
        },
        "min_input_args": 0
    },
    "paddle.nn.ReLU": {
        "torch_api": "torch.nn.ReLU",
        "paddle_torch_args_map": {
            "inplace": "inplace"
        },
        "min_input_args": 0
    },
    "paddle.nn.ReLU6": {
        "torch_api": "torch.nn.ReLU6",
        "paddle_torch_args_map": {
            "inplace": "inplace"
        },
        "min_input_args": 0
    },
    "paddle.nn.SELU": {
        "torch_api": "torch.nn.SELU",
        "paddle_torch_args_map": {
            "inplace": "inplace"
        },
        "min_input_args": 0
    },
    "paddle.nn.Silu": {
        "torch_api": "torch.nn.SiLU",
        "paddle_torch_args_map": {
            "inplace": "inplace"
        },
        "min_input_args": 0
    },
    "paddle.nn.Softplus": {
        "torch_api": "torch.nn.Softplus",
        "paddle_torch_args_map": {
            "beta": "beta",
            "threshold": "threshold"
        },
        "min_input_args": 0
    },
    "paddle.nn.Softshrink": {
        "torch_api": "torch.nn.Softshrink",
        "paddle_torch_args_map": {
            "threshold": "lambd"
        },
        "min_input_args": 0
    },
    "paddle.nn.SyncBatchNorm.convert_sync_batchnorm": {
        "torch_api": "torch.nn.SyncBatchNorm.convert_sync_batchnorm",
        "paddle_torch_args_map": {
            "layer": "module"
        },
        "min_input_args": 1
    },
    "paddle.nn.ThresholdedReLU": {
        "torch_api": "torch.nn.Threshold",
        "paddle_torch_args_map": {
            "threshold": "threshold",
            "value": "value"
        },
        "min_input_args": 0
    },
    "paddle.nn.Transformer": {
        "torch_api": "torch.nn.Transformer",
        "paddle_torch_args_map": {
            "d_model": "d_model",
            "nhead": "nhead",
            "num_encoder_layers": "num_encoder_layers",
            "num_decoder_layers": "num_decoder_layers",
            "dim_feedforward": "dim_feedforward",
            "dropout": "dropout",
            "activation": "activation",
            "custom_encoder": "custom_encoder",
            "custom_decoder": "custom_decoder",
            "normalize_before": "norm_first",
            "bias_attr": "bias"
        },
        "min_input_args": 0
    },
    "paddle.nn.TransformerDecoder": {
        "torch_api": "torch.nn.TransformerDecoder",
        "paddle_torch_args_map": {
            "decoder_layer": "decoder_layer",
            "num_layers": "num_layers",
            "norm": "norm"
        },
        "min_input_args": 2
    },
    "paddle.nn.TransformerEncoder": {
        "torch_api": "torch.nn.TransformerEncoder",
        "paddle_torch_args_map": {
            "encoder_layer": "encoder_layer",
            "num_layers": "num_layers",
            "norm": "norm"
        },
        "min_input_args": 2
    },
    "paddle.nn.TripletMarginWithDistanceLoss": {
        "torch_api": "torch.nn.TripletMarginWithDistanceLoss",
        "paddle_torch_args_map": {
            "distance_function": "distance_function",
            "margin": "margin",
            "swap": "swap",
            "reduction": "reduction"
        },
        "min_input_args": 0
    },
    "paddle.nn.Unflatten": {
        "torch_api": "torch.nn.Unflatten",
        "paddle_torch_args_map": {
            "axis": "dim",
            "shape": "unflattened_size"
        },
        "min_input_args": 2
    },
    "paddle.nn.Unfold": {
        "torch_api": "torch.nn.Unfold",
        "paddle_torch_args_map": {
            "kernel_sizes": "kernel_size",
            "dilations": "dilation",
            "paddings": "padding",
            "strides": "stride"
        },
        "min_input_args": 1
    },
    "paddle.nn.Upsample": {
        "torch_api": "torch.nn.Upsample",
        "paddle_torch_args_map": {
            "size": "size",
            "scale_factor": "scale_factor",
            "mode": "mode",
            "align_corners": "align_corners"
        },
        "min_input_args": 0
    },
    "paddle.nn.UpsamplingBilinear2D": {
        "torch_api": "torch.nn.UpsamplingBilinear2d",
        "paddle_torch_args_map": {
            "size": "size",
            "scale_factor": "scale_factor"
        },
        "min_input_args": 1
    },
    "paddle.nn.UpsamplingNearest2D": {
        "torch_api": "torch.nn.UpsamplingNearest2d",
        "paddle_torch_args_map": {
            "size": "size",
            "scale_factor": "scale_factor"
        },
        "min_input_args": 0
    },
    "paddle.nn.ZeroPad2D": {
        "torch_api": "torch.nn.ZeroPad2d",
        "paddle_torch_args_map": {
            "padding": "padding"
        },
        "min_input_args": 1
    },
    "paddle.nn.functional.adaptive_avg_pool1d": {
        "torch_api": "torch.nn.functional.adaptive_avg_pool1d",
        "paddle_torch_args_map": {
            "x": "input",
            "output_size": "output_size"
        },
        "min_input_args": 2
    },
    "paddle.nn.functional.adaptive_max_pool1d": {
        "torch_api": "torch.nn.functional.adaptive_max_pool1d",
        "paddle_torch_args_map": {
            "x": "input",
            "output_size": "output_size",
            "return_mask": "return_indices"
        },
        "min_input_args": 2
    },
    "paddle.nn.functional.adaptive_max_pool2d": {
        "torch_api": "torch.nn.functional.adaptive_max_pool2d",
        "paddle_torch_args_map": {
            "x": "input",
            "output_size": "output_size",
            "return_mask": "return_indices"
        },
        "min_input_args": 2
    },
    "paddle.nn.functional.adaptive_max_pool3d": {
        "torch_api": "torch.nn.functional.adaptive_max_pool3d",
        "paddle_torch_args_map": {
            "x": "input",
            "output_size": "output_size",
            "return_mask": "return_indices"
        },
        "min_input_args": 2
    },
    "paddle.nn.functional.affine_grid": {
        "torch_api": "torch.nn.functional.affine_grid",
        "paddle_torch_args_map": {
            "theta": "theta",
            "out_shape": "size",
            "align_corners": "align_corners"
        },
        "min_input_args": 2
    },
    "paddle.nn.functional.alpha_dropout": {
        "torch_api": "torch.nn.functional.alpha_dropout",
        "paddle_torch_args_map": {
            "x": "input",
            "p": "p",
            "training": "training",
            "inplace": "inplace"
        },
        "min_input_args": 1
    },
    "paddle.nn.functional.celu": {
        "torch_api": "torch.nn.functional.celu",
        "paddle_torch_args_map": {
            "x": "input",
            "alpha": "alpha",
            "inplace": "inplace"
        },
        "min_input_args": 1
    },
    "paddle.nn.functional.cosine_similarity": {
        "torch_api": "torch.nn.functional.cosine_similarity",
        "paddle_torch_args_map": {
            "x1": "x1",
            "x2": "x2",
            "axis": "dim",
            "eps": "eps"
        },
        "min_input_args": 2
    },
    "paddle.nn.functional.elu": {
        "torch_api": "torch.nn.functional.elu",
        "paddle_torch_args_map": {
            "x": "input",
            "alpha": "alpha",
            "inplace": "inplace"
        },
        "min_input_args": 1
    },
    "paddle.nn.functional.elu_": {
        "torch_api": "torch.nn.functional.elu_",
        "paddle_torch_args_map": {
            "x": "input",
            "alpha": "alpha"
        },
        "min_input_args": 1
    },
    "paddle.nn.functional.embedding": {
        "torch_api": "torch.nn.functional.embedding",
        "paddle_torch_args_map": {
            "x": "input",
            "weight": "weight",
            "padding_idx": "padding_idx",
            "max_norm": "max_norm",
            "norm_type": "norm_type",
            "scale_grad_by_freq": "scale_grad_by_freq",
            "sparse": "sparse"
        },
        "min_input_args": 2
    },
    "paddle.nn.functional.fold": {
        "torch_api": "torch.nn.functional.fold",
        "paddle_torch_args_map": {
            "x": "input",
            "output_sizes": "output_size",
            "kernel_sizes": "kernel_size",
            "strides": "stride",
            "paddings": "padding",
            "dilations": "dilation"
        },
        "min_input_args": 3
    },
    "paddle.nn.functional.gaussian_nll_loss": {
        "torch_api": "torch.nn.functional.gaussian_nll_loss",
        "paddle_torch_args_map": {
            "input": "input",
            "label": "target",
            "variance": "var",
            "full": "full",
            "epsilon": "eps",
            "reduction": "reduction"
        },
        "min_input_args": 3
    },
    "paddle.nn.functional.glu": {
        "torch_api": "torch.nn.functional.glu",
        "paddle_torch_args_map": {
            "x": "input",
            "axis": "dim"
        },
        "min_input_args": 1
    },
    "paddle.nn.functional.grid_sample": {
        "torch_api": "torch.nn.functional.grid_sample",
        "paddle_torch_args_map": {
            "x": "input",
            "grid": "grid",
            "mode": "mode",
            "padding_mode": "padding_mode",
            "align_corners": "align_corners"
        },
        "min_input_args": 2
    },
    "paddle.nn.functional.group_norm": {
        "torch_api": "torch.nn.functional.group_norm",
        "paddle_torch_args_map": {
            "x": "input",
            "num_groups": "num_groups",
            "weight": "weight",
            "bias": "bias",
            "epsilon": "eps"
        },
        "min_input_args": 2
    },
    "paddle.nn.functional.gumbel_softmax": {
        "torch_api": "torch.nn.functional.gumbel_softmax",
        "paddle_torch_args_map": {
            "x": "logits",
            "temperature": "tau",
            "hard": "hard",
            "axis": "dim"
        },
        "min_input_args": 1
    },
    "paddle.nn.functional.hardshrink": {
        "torch_api": "torch.nn.functional.hardshrink",
        "paddle_torch_args_map": {
            "x": "input",
            "threshold": "lambd"
        },
        "min_input_args": 1
    },
    "paddle.nn.functional.hardsigmoid": {
        "torch_api": "torch.nn.functional.hardsigmoid",
        "paddle_torch_args_map": {
            "x": "input",
            "inplace": "inplace"
        },
        "min_input_args": 1
    },
    "paddle.nn.functional.hardswish": {
        "torch_api": "torch.nn.functional.hardswish",
        "paddle_torch_args_map": {
            "x": "input",
            "inplace": "inplace"
        },
        "min_input_args": 1
    },
    "paddle.nn.functional.hardtanh": {
        "torch_api": "torch.nn.functional.hardtanh",
        "paddle_torch_args_map": {
            "x": "input",
            "min": "min_val",
            "max": "max_val",
            "inplace": "inplace"
        },
        "min_input_args": 1
    },
    "paddle.nn.functional.hardtanh_": {
        "torch_api": "torch.nn.functional.hardtanh_",
        "paddle_torch_args_map": {
            "x": "input",
            "min": "min_val",
            "max": "max_val"
        },
        "min_input_args": 1
    },
    "paddle.nn.functional.interpolate": {
        "torch_api": "torch.nn.functional.interpolate",
        "paddle_torch_args_map": {
            "x": "input",
            "size": "size",
            "scale_factor": "scale_factor",
            "mode": "mode",
            "align_corners": "align_corners"
        },
        "min_input_args": 1
    },
    "paddle.nn.functional.layer_norm": {
        "torch_api": "torch.nn.functional.layer_norm",
        "paddle_torch_args_map": {
            "x": "input",
            "normalized_shape": "normalized_shape",
            "weight": "weight",
            "bias": "bias",
            "epsilon": "eps"
        },
        "min_input_args": 2
    },
    "paddle.nn.functional.leaky_relu": {
        "torch_api": "torch.nn.functional.leaky_relu",
        "paddle_torch_args_map": {
            "x": "input",
            "negative_slope": "negative_slope",
            "inplace": "inplace"
        },
        "min_input_args": 1
    },
    "paddle.nn.functional.leaky_relu_": {
        "torch_api": "torch.nn.functional.leaky_relu_",
        "paddle_torch_args_map": {
            "x": "input",
            "negative_slope": "negative_slope"
        },
        "min_input_args": 1
    },
    "paddle.nn.functional.local_response_norm": {
        "torch_api": "torch.nn.functional.local_response_norm",
        "paddle_torch_args_map": {
            "x": "input",
            "size": "size",
            "alpha": "alpha",
            "beta": "beta",
            "k": "k"
        },
        "min_input_args": 2
    },
    "paddle.nn.functional.log_sigmoid": {
        "torch_api": "torch.nn.functional.logsigmoid",
        "paddle_torch_args_map": {
            "x": "input"
        },
        "min_input_args": 1
    },
    "paddle.nn.functional.mish": {
        "torch_api": "torch.nn.functional.mish",
        "paddle_torch_args_map": {
            "x": "input",
            "inplace": "inplace"
        },
        "min_input_args": 1
    },
    "paddle.nn.functional.normalize": {
        "torch_api": "torch.nn.functional.normalize",
        "paddle_torch_args_map": {
            "x": "input",
            "p": "p",
            "axis": "dim",
            "epsilon": "eps"
        },
        "min_input_args": 1
    },
    "paddle.nn.functional.pairwise_distance": {
        "torch_api": "torch.nn.functional.pairwise_distance",
        "paddle_torch_args_map": {
            "x": "x1",
            "y": "x2",
            "p": "p",
            "epsilon": "eps",
            "keepdim": "keepdim"
        },
        "min_input_args": 2
    },
    "paddle.pdist": {
        "torch_api": "torch.nn.functional.pdist",
        "paddle_torch_args_map": {
            "x": "input",
            "p": "p"
        },
        "min_input_args": 1
    },
    "paddle.nn.functional.relu": {
        "torch_api": "torch.nn.functional.relu",
        "paddle_torch_args_map": {
            "x": "input",
            "inplace": "inplace"
        },
        "min_input_args": 1
    },
    "paddle.nn.functional.relu6": {
        "torch_api": "torch.nn.functional.relu6",
        "paddle_torch_args_map": {
            "x": "input",
            "inplace": "inplace"
        },
        "min_input_args": 1
    },
    "paddle.nn.functional.relu_": {
        "torch_api": "torch.nn.functional.relu_",
        "paddle_torch_args_map": {
            "x": "input"
        },
        "min_input_args": 1
    },
    "paddle.nn.functional.rrelu": {
        "torch_api": "torch.nn.functional.rrelu",
        "paddle_torch_args_map": {
            "x": "input",
            "lower": "lower",
            "upper": "upper",
            "training": "training",
            "inplace": "inplace"
        },
        "min_input_args": 1
    },
    "paddle.nn.functional.sigmoid": {
        "torch_api": "torch.nn.functional.sigmoid",
        "paddle_torch_args_map": {
            "x": "input"
        },
        "min_input_args": 1
    },
    "paddle.nn.functional.silu": {
        "torch_api": "torch.nn.functional.silu",
        "paddle_torch_args_map": {
            "x": "input",
            "inplace": "inplace"
        },
        "min_input_args": 1
    },
    "paddle.nn.functional.softplus": {
        "torch_api": "torch.nn.functional.softplus",
        "paddle_torch_args_map": {
            "x": "input",
            "beta": "beta",
            "threshold": "threshold"
        },
        "min_input_args": 1
    },
    "paddle.nn.functional.softshrink": {
        "torch_api": "torch.nn.functional.softshrink",
        "paddle_torch_args_map": {
            "x": "input",
            "threshold": "lambd"
        },
        "min_input_args": 1
    },
    "paddle.nn.functional.softsign": {
        "torch_api": "torch.nn.functional.softsign",
        "paddle_torch_args_map": {
            "x": "input"
        },
        "min_input_args": 1
    },
    "paddle.nn.functional.tanh": {
        "torch_api": "torch.nn.functional.tanh",
        "paddle_torch_args_map": {
            "x": "input"
        },
        "min_input_args": 1
    },
    "paddle.nn.functional.tanhshrink": {
        "torch_api": "torch.nn.functional.tanhshrink",
        "paddle_torch_args_map": {
            "x": "input"
        },
        "min_input_args": 1
    },
    "paddle.nn.functional.thresholded_relu": {
        "torch_api": "torch.nn.functional.threshold",
        "paddle_torch_args_map": {
            "x": "input",
            "threshold": "threshold",
            "value": "value",
            "inplace": "inplace"
        },
        "min_input_args": 3
    },
    "paddle.nn.functional.thresholded_relu_": {
        "torch_api": "torch.nn.functional.threshold_",
        "paddle_torch_args_map": {
            "x": "input",
            "threshold": "threshold",
            "value": "value"
        },
        "min_input_args": 3
    },
    "paddle.nn.functional.triplet_margin_with_distance_loss": {
        "torch_api": "torch.nn.functional.triplet_margin_with_distance_loss",
        "paddle_torch_args_map": {
            "input": "anchor",
            "positive": "positive",
            "negative": "negative",
            "distance_function": "distance_function",
            "margin": "margin",
            "swap": "swap",
            "reduction": "reduction"
        },
        "min_input_args": 3
    },
    "paddle.nn.functional.unfold": {
        "torch_api": "torch.nn.functional.unfold",
        "paddle_torch_args_map": {
            "x": "input",
            "kernel_sizes": "kernel_size",
            "dilations": "dilation",
            "paddings": "padding",
            "strides": "stride"
        },
        "min_input_args": 2
    },
    "paddle.nn.initializer.calculate_gain": {
        "torch_api": "torch.nn.init.calculate_gain",
        "paddle_torch_args_map": {
            "nonlinearity": "nonlinearity",
            "param": "param"
        },
        "min_input_args": 1
    },
    "paddle.nn.utils.clip_grad_norm_": {
        "torch_api": "torch.nn.utils.clip_grad_norm_",
        "paddle_torch_args_map": {
            "parameters": "parameters",
            "max_norm": "max_norm",
            "norm_type": "norm_type",
            "error_if_nonfinite": "error_if_nonfinite"
        },
        "min_input_args": 2
    },
    "paddle.nn.utils.clip_grad_value_": {
        "torch_api": "torch.nn.utils.clip_grad_value_",
        "paddle_torch_args_map": {
            "parameters": "parameters",
            "clip_value": "clip_value"
        },
        "min_input_args": 2
    },
    "paddle.nn.utils.parameters_to_vector": {
        "torch_api": "torch.nn.utils.parameters_to_vector",
        "paddle_torch_args_map": {
            "parameters": "parameters"
        },
        "min_input_args": 1
    },
    "paddle.nn.utils.remove_weight_norm": {
        "torch_api": "torch.nn.utils.remove_weight_norm",
        "paddle_torch_args_map": {
            "layer": "module",
            "name": "name"
        },
        "min_input_args": 1
    },
    "paddle.nn.utils.spectral_norm": {
        "torch_api": "torch.nn.utils.spectral_norm",
        "paddle_torch_args_map": {
            "layer": "module",
            "name": "name",
            "n_power_iterations": "n_power_iterations",
            "eps": "eps",
            "dim": "dim"
        },
        "min_input_args": 1
    },
    "paddle.nn.utils.vector_to_parameters": {
        "torch_api": "torch.nn.utils.vector_to_parameters",
        "paddle_torch_args_map": {
            "vec": "vec",
            "parameters": "parameters"
        },
        "min_input_args": 2
    },
    "paddle.nn.utils.weight_norm": {
        "torch_api": "torch.nn.utils.weight_norm",
        "paddle_torch_args_map": {
            "layer": "module",
            "name": "name",
            "dim": "dim"
        },
        "min_input_args": 1
    },
    "paddle.no_grad": {
        "torch_api": "torch.no_grad",
        "paddle_torch_args_map": {
            "func": "orig_func"
        },
        "min_input_args": 0
    },
    "paddle.optimizer.ASGD": {
        "torch_api": "torch.optim.ASGD",
        "paddle_torch_args_map": {
            "parameters": "params",
            "learning_rate": "lr",
            "weight_decay": "weight_decay"
        },
        "min_input_args": 1
    },
    "paddle.optimizer.LBFGS": {
        "torch_api": "torch.optim.LBFGS",
        "paddle_torch_args_map": {
            "parameters": "params",
            "learning_rate": "lr",
            "max_iter": "max_iter",
            "max_eval": "max_eval",
            "tolerance_grad": "tolerance_grad",
            "tolerance_change": "tolerance_change",
            "history_size": "history_size",
            "line_search_fn": "line_search_fn"
        },
        "min_input_args": 1
    },
    "paddle.optimizer.Optimizer.load_state_dict": {
        "torch_api": "torch.optim.Optimizer.load_state_dict",
        "paddle_torch_args_map": {
            "state_dict": "state_dict"
        },
        "min_input_args": 1
    },
    "paddle.optimizer.Rprop": {
        "torch_api": "torch.optim.Rprop",
        "paddle_torch_args_map": {
            "parameters": "params",
            "learning_rate": "lr",
            "etas": "etas",
            "learning_rate_range": "step_sizes"
        },
        "min_input_args": 1
    },
    "paddle.linalg.ormqr": {
        "torch_api": "torch.ormqr",
        "paddle_torch_args_map": {
            "x": "input",
            "tau": "input2",
            "y": "input3",
            "left": "left",
            "transpose": "transpose"
        },
        "min_input_args": 3
    },
    "paddle.outer": {
        "torch_api": "torch.outer",
        "paddle_torch_args_map": {
            "x": "input",
            "y": "vec2"
        },
        "min_input_args": 2
    },
    "paddle.linalg.pca_lowrank": {
        "torch_api": "torch.pca_lowrank",
        "paddle_torch_args_map": {
            "x": "A",
            "q": "q",
            "center": "center",
            "niter": "niter"
        },
        "min_input_args": 1
    },
    "paddle.transpose": {
        "torch_api": "torch.permute",
        "paddle_torch_args_map": {
            "x": "input",
            "perm": "dims"
        },
        "min_input_args": 2
    },
    "paddle.pow": {
        "torch_api": "torch.pow",
        "paddle_torch_args_map": {
            "x": "input",
            "y": "exponent"
        },
        "min_input_args": 2
    },
    "paddle.profiler.make_scheduler": {
        "torch_api": "torch.profiler.schedule",
        "paddle_torch_args_map": {
            "closed": "wait",
            "ready": "warmup",
            "record": "active",
            "repeat": "repeat",
            "skip_first": "skip_first"
        },
        "min_input_args": 0
    },
    "paddle.quantile": {
        "torch_api": "torch.quantile",
        "paddle_torch_args_map": {
            "x": "input",
            "q": "q",
            "axis": "dim",
            "keepdim": "keepdim",
            "interpolation": "interpolation"
        },
        "min_input_args": 2
    },
    "paddle.rad2deg": {
        "torch_api": "torch.rad2deg",
        "paddle_torch_args_map": {
            "x": "input"
        },
        "min_input_args": 1
    },
    "paddle.randint_like": {
        "torch_api": "torch.randint_like",
        "paddle_torch_args_map": {
            "x": "input",
            "low": "low",
            "high": "high",
            "dtype": "dtype",
            "layout": "layout",
            "device": "device",
            "requires_grad": "requires_grad",
            "memory_format": "memory_format"
        },
        "min_input_args": 3
    },
    "paddle.randperm": {
        "torch_api": "torch.randperm",
        "paddle_torch_args_map": {
            "n": "n",
            "generator": "generator",
            "dtype": "dtype",
            "layout": "layout",
            "device": "device",
            "pin_memory": "pin_memory",
            "requires_grad": "requires_grad"
        },
        "min_input_args": 1
    },
    "paddle.real": {
        "torch_api": "torch.real",
        "paddle_torch_args_map": {
            "x": "input"
        },
        "min_input_args": 1
    },
    "paddle.reciprocal": {
        "torch_api": "torch.reciprocal",
        "paddle_torch_args_map": {
            "x": "input"
        },
        "min_input_args": 1
    },
    "paddle.renorm": {
        "torch_api": "torch.renorm",
        "paddle_torch_args_map": {
            "x": "input",
            "p": "p",
            "axis": "dim",
            "max_norm": "maxnorm"
        },
        "min_input_args": 4
    },
    "paddle.repeat_interleave": {
        "torch_api": "torch.repeat_interleave",
        "paddle_torch_args_map": {
            "x": "input",
            "repeats": "repeats",
            "axis": "dim"
        },
        "min_input_args": 2
    },
    "paddle.reshape": {
        "torch_api": "torch.reshape",
        "paddle_torch_args_map": {
            "x": "input",
            "shape": "shape"
        },
        "min_input_args": 2
    },
    "paddle.roll": {
        "torch_api": "torch.roll",
        "paddle_torch_args_map": {
            "x": "input",
            "shifts": "shifts",
            "axis": "dims"
        },
        "min_input_args": 2
    },
    "paddle.round": {
        "torch_api": "torch.round",
        "paddle_torch_args_map": {
            "x": "input"
        }
    },
    "paddle.rot90": {
        "torch_api": "torch.rot90",
        "paddle_torch_args_map": {
            "x": "input",
            "k": "k",
            "axes": "dims"
        },
        "min_input_args": 1
    },
    "paddle.row_stack": {
        "torch_api": "torch.row_stack",
        "paddle_torch_args_map": {
            "x": "tensors"
        },
        "min_input_args": 1
    },
    "paddle.rsqrt": {
        "torch_api": "torch.rsqrt",
        "paddle_torch_args_map": {
            "x": "input"
        },
        "min_input_args": 1
    },
    "paddle.save": {
        "torch_api": "torch.save",
        "paddle_torch_args_map": {
            "obj": "obj",
            "path": "f",
            "protocol": "pickle_protocol"
        },
        "min_input_args": 2
    },
    "paddle.select_scatter": {
        "torch_api": "torch.select_scatter",
        "paddle_torch_args_map": {
            "x": "input",
            "values": "src",
            "axis": "dim",
            "index": "index"
        },
        "min_input_args": 4
    },
    "paddle.set_default_dtype": {
        "torch_api": "torch.set_default_dtype",
        "paddle_torch_args_map": {
            "d": "d"
        },
        "min_input_args": 1
    },
    "paddle.set_grad_enabled": {
        "torch_api": "torch.set_grad_enabled",
        "paddle_torch_args_map": {
            "mode": "mode"
        },
        "min_input_args": 1
    },
    "paddle.set_rng_state": {
        "torch_api": "torch.set_rng_state",
        "paddle_torch_args_map": {
            "state_list": "new_state"
        },
        "min_input_args": 1
    },
    "paddle.sgn": {
        "torch_api": "torch.sgn",
        "paddle_torch_args_map": {
            "x": "input"
        },
        "min_input_args": 1
    },
    "paddle.sign": {
        "torch_api": "torch.sign",
        "paddle_torch_args_map": {
            "x": "input"
        },
        "min_input_args": 1
    },
    "paddle.signbit": {
        "torch_api": "torch.signbit",
        "paddle_torch_args_map": {
            "x": "input"
        },
        "min_input_args": 1
    },
    "paddle.sin": {
        "torch_api": "torch.sin",
        "paddle_torch_args_map": {
            "x": "input"
        },
        "min_input_args": 1
    },
    "paddle.sinh": {
        "torch_api": "torch.sinh",
        "paddle_torch_args_map": {
            "x": "input"
        },
        "min_input_args": 1
    },
    "paddle.sort": {
        "Rule": "SortRule",
        "torch_api": "torch.sort",
        "set_defaults": {
            "axis": "-1",
            "stable": "False",
            "descending": "False"
        },
        "paddle_torch_args_map": {
            "x": "input",
            "axis": "dim",
            "stable": "stable",
            "descending": "descending"
        }
    },
    "paddle.Tensor.sort": {
        "Rule": "SortRule",
        "torch_api": "torch.Tensor.sort",
        "set_defaults": {
            "axis": "-1",
            "stable": "False",
            "descending": "False"
        },
        "paddle_torch_args_map": {
            "axis": "dim",
            "stable": "stable",
            "descending": "descending"
        }
    },    
    "paddle.Tensor.split": {
        "Rule": "SplitTensorRule",
        "torch_api": "torch.Tensor.split",
        "set_defaults": {
            "axis": "0"
        },
        "paddle_torch_args_map": {
            "axis": "dim",
            "num_or_sections": "split_size"
        }
    },   
    "paddle.sparse.addmm": {
        "torch_api": "torch.sparse.addmm",
        "paddle_torch_args_map": {
            "input": "input",
            "x": "mat1",
            "y": "mat2",
            "beta": "beta",
            "alpha": "alpha"
        },
        "min_input_args": 3
    },
    "paddle.sparse.matmul": {
        "torch_api": "torch.sparse.mm",
        "paddle_torch_args_map": {
            "x": "sparse",
            "y": "dense"
        },
        "min_input_args": 2
    },
    "paddle.sparse.sparse_coo_tensor": {
        "torch_api": "torch.sparse_coo_tensor",
        "paddle_torch_args_map": {
            "indices": "indices",
            "values": "values",
            "shape": "size",
            "dtype": "dtype",
            "place": "device",
            "requires_grad": "requires_grad"
        },
        "min_input_args": 2
    },
    "paddle.sparse.sparse_csr_tensor": {
        "torch_api": "torch.sparse_csr_tensor",
        "paddle_torch_args_map": {
            "crows": "crow_indices",
            "cols": "col_indices",
            "values": "values",
            "shape": "size",
            "dtype": "dtype",
            "place": "device",
            "requires_grad": "requires_grad"
        },
        "min_input_args": 3
    },
    "paddle.digamma": {
        "torch_api": "torch.special.digamma",
        "paddle_torch_args_map": {
            "x": "input"
        },
        "min_input_args": 1
    },
    "paddle.erf": {
        "torch_api": "torch.special.erf",
        "paddle_torch_args_map": {
            "x": "input"
        },
        "min_input_args": 1
    },
    "paddle.erfinv": {
        "torch_api": "torch.special.erfinv",
        "paddle_torch_args_map": {
            "x": "input"
        },
        "min_input_args": 1
    },
    "paddle.expm1": {
        "torch_api": "torch.special.expm1",
        "paddle_torch_args_map": {
            "x": "input"
        },
        "min_input_args": 1
    },
    "paddle.gammainc": {
        "torch_api": "torch.special.gammainc",
        "paddle_torch_args_map": {
            "x": "input",
            "y": "other"
        },
        "min_input_args": 0
    },
    "paddle.gammaincc": {
        "torch_api": "torch.special.gammaincc",
        "paddle_torch_args_map": {
            "x": "input",
            "y": "other"
        },
        "min_input_args": 0
    },
    "paddle.i0": {
        "torch_api": "torch.special.i0",
        "paddle_torch_args_map": {
            "x": "input"
        },
        "min_input_args": 1
    },
    "paddle.i0e": {
        "torch_api": "torch.special.i0e",
        "paddle_torch_args_map": {
            "x": "input"
        },
        "min_input_args": 1
    },
    "paddle.i1": {
        "torch_api": "torch.special.i1",
        "paddle_torch_args_map": {
            "x": "input"
        },
        "min_input_args": 1
    },
    "paddle.i1e": {
        "torch_api": "torch.special.i1e",
        "paddle_torch_args_map": {
            "x": "input"
        },
        "min_input_args": 1
    },
    "paddle.logit": {
        "torch_api": "torch.special.logit",
        "paddle_torch_args_map": {
            "x": "input",
            "eps": "eps"
        },
        "min_input_args": 1
    },
    "paddle.logsumexp": {
        "torch_api": "torch.special.logsumexp",
        "paddle_torch_args_map": {
            "x": "input",
            "axis": "dim",
            "keepdim": "keepdim"
        },
        "min_input_args": 2
    },
    "paddle.polygamma": {
        "torch_api": "torch.special.polygamma",
        "paddle_torch_args_map": {
            "n": "n",
            "x": "input"
        },
        "min_input_args": 2
    },
    "paddle.sinc": {
        "torch_api": "torch.special.sinc",
        "paddle_torch_args_map": {
            "x": "input"
        },
        "min_input_args": 1
    },
    "paddle.sqrt": {
        "torch_api": "torch.sqrt",
        "paddle_torch_args_map": {
            "x": "input"
        },
        "min_input_args": 1
    },
    "paddle.Tensor.sqrt": {
        "torch_api": "torch.Tensor.sqrt"
    },    
    "paddle.square": {
        "torch_api": "torch.square",
        "paddle_torch_args_map": {
            "x": "input"
        },
        "min_input_args": 1
    },
    "paddle.Tensor.square": {
        "torch_api": "torch.Tensor.square"
    },
    "paddle.squeeze": {
        "torch_api": "torch.squeeze",
        "paddle_torch_args_map": {
            "x": "input",
            "axis": "dim"
        },
        "min_input_args": 1
    },
    "paddle.stack": {
        "torch_api": "torch.stack",
        "paddle_torch_args_map": {
            "x": "tensors",
            "axis": "dim"
        },
        "min_input_args": 1
    },
    "paddle.std": {
        "torch_api": "torch.std",
        "paddle_torch_args_map": {
            "x": "input",
            "axis": "dim",
            "unbiased": "correction",
            "keepdim": "keepdim"
        },
        "min_input_args": 1
    },
    "paddle.subtract": {
        "torch_api": "torch.subtract",
        "Rule": "SubtractRule",
        "paddle_torch_args_map": {
            "x": "input",
            "y": "other"
        }
    },
    "paddle.Tensor.subtract": {
        "torch_api": "torch.Tensor.subtract",
        "paddle_torch_args_map": {
            "y": "other"
        }
    },
    "paddle.linalg.svd_lowrank": {
        "torch_api": "torch.svd_lowrank",
        "paddle_torch_args_map": {
            "x": "A",
            "q": "q",
            "niter": "niter",
            "M": "M"
        },
        "min_input_args": 1
    },
    "paddle.t": {
        "torch_api": "torch.t",
        "paddle_torch_args_map": {
            "input": "input"
        },
        "min_input_args": 1
    },
    "paddle.tan": {
        "torch_api": "torch.tan",
        "paddle_torch_args_map": {
            "x": "input"
        },
        "min_input_args": 1
    },
    "paddle.tensor_split": {
        "torch_api": "torch.tensor_split",
        "paddle_torch_args_map": {
            "x": "input",
            "num_or_indices": "indices",
            "axis": "dim"
        },
        "min_input_args": 2
    },
    "paddle.tensordot": {
        "torch_api": "torch.tensordot",
        "paddle_torch_args_map": {
            "x": "a",
            "y": "b",
            "axes": "dims"
        },
        "min_input_args": 2
    },
    "paddle.tile": {
        "torch_api": "torch.tile",
        "paddle_torch_args_map": {
            "x": "input",
            "repeat_times": "dims"
        },
        "min_input_args": 2
    },
    "paddle.trace": {
        "torch_api": "torch.trace",
        "paddle_torch_args_map": {
            "x": "input"
        },
        "min_input_args": 1
    },
    "paddle.trapezoid": {
        "torch_api": "torch.trapezoid",
        "paddle_torch_args_map": {
            "y": "y",
            "x": "x",
            "dx": "dx",
            "axis": "dim"
        },
        "min_input_args": 0
    },
    "paddle.tril": {
        "torch_api": "torch.tril",
        "paddle_torch_args_map": {
            "x": "input",
            "diagonal": "diagonal"
        },
        "min_input_args": 1
    },
    "paddle.tril_indices": {
        "torch_api": "torch.tril_indices",
        "paddle_torch_args_map": {
            "row": "row",
            "col": "col",
            "offset": "offset",
            "dtype": "dtype",
            "device": "device",
            "layout": "layout"
        },
        "min_input_args": 2
    },
    "paddle.triu": {
        "torch_api": "torch.triu",
        "paddle_torch_args_map": {
            "x": "input",
            "diagonal": "diagonal"
        },
        "min_input_args": 1
    },
    "paddle.triu_indices": {
        "torch_api": "torch.triu_indices",
        "paddle_torch_args_map": {
            "row": "row",
            "col": "col",
            "offset": "offset",
            "dtype": "dtype",
            "device": "device",
            "layout": "layout"
        },
        "min_input_args": 2
    },
    "paddle.trunc": {
        "torch_api": "torch.trunc",
        "paddle_torch_args_map": {
            "input": "input"
        },
        "min_input_args": 1
    },
    "paddle.unbind": {
        "torch_api": "torch.unbind",
        "paddle_torch_args_map": {
            "input": "input",
            "axis": "dim"
        },
        "min_input_args": 1
    },
    "paddle.unflatten": {
        "torch_api": "torch.unflatten",
        "paddle_torch_args_map": {
            "x": "input",
            "axis": "dim",
            "shape": "sizes"
        },
        "min_input_args": 3
    },
    "paddle.unfold": {
        "Rule": "UnfoldRule",
        "torch_api": "torch.Tensor.unfold",
        "paddle_torch_args_map": {
            "axis": "dimension",
            "size": "size",
            "step": "step"
        }
    },
    "paddle.unique": {
        "torch_api": "torch.unique",
        "paddle_torch_args_map": {
            "x": "input",
            "return_inverse": "return_inverse",
            "return_counts": "return_counts",
            "axis": "dim"
        },
        "min_input_args": 1
    },
    "paddle.unique_consecutive": {
        "torch_api": "torch.unique_consecutive",
        "paddle_torch_args_map": {
            "x": "input",
            "return_inverse": "return_inverse",
            "return_counts": "return_counts",
            "axis": "dim"
        },
        "min_input_args": 0
    },
    "paddle.unsqueeze": {
        "torch_api": "torch.unsqueeze",
        "paddle_torch_args_map": {
            "x": "input",
            "axis": "dim"
        },
        "min_input_args": 2
    },
    "paddle.utils.cpp_extension.BuildExtension": {
        "torch_api": "torch.utils.cpp_extension.BuildExtension",
        "paddle_torch_args_map": {
            "dist": "dist"
        },
        "min_input_args": 0
    },
    "paddle.utils.cpp_extension.CUDAExtension": {
        "torch_api": "torch.utils.cpp_extension.CUDAExtension",
        "paddle_torch_args_map": {
            "sources": "sources",
            "include_dirs": "include_dirs",
            "define_macros": "define_macros",
            "undef_macros": "undef_macros",
            "library_dirs": "library_dirs",
            "libraries": "libraries",
            "runtime_library_dirs": "runtime_library_dirs",
            "extra_objects": "extra_objects",
            "extra_compile_args": "extra_compile_args",
            "extra_link_args": "extra_link_args",
            "export_symbols": "export_symbols",
            "swig_opts": "swig_opts",
            "depends": "depends",
            "language": "language",
            "optional": "optional",
            "py_limited_api": "py_limited_api"
        },
        "min_input_args": 2
    },
    "paddle.utils.cpp_extension.CppExtension": {
        "torch_api": "torch.utils.cpp_extension.CppExtension",
        "paddle_torch_args_map": {
            "sources": "sources",
            "include_dirs": "include_dirs",
            "define_macros": "define_macros",
            "undef_macros": "undef_macros",
            "library_dirs": "library_dirs",
            "libraries": "libraries",
            "runtime_library_dirs": "runtime_library_dirs",
            "extra_objects": "extra_objects",
            "extra_compile_args": "extra_compile_args",
            "extra_link_args": "extra_link_args",
            "export_symbols": "export_symbols",
            "swig_opts": "swig_opts",
            "depends": "depends",
            "language": "language",
            "optional": "optional",
            "py_limited_api": "py_limited_api"
        },
        "min_input_args": 2
    },
    "paddle.utils.cpp_extension.load": {
        "torch_api": "torch.utils.cpp_extension.load",
        "paddle_torch_args_map": {
            "name": "name",
            "sources": "sources",
            "extra_cxx_cflags": "extra_cflags",
            "extra_cuda_cflags": "extra_cuda_cflags",
            "extra_ldflags": "extra_ldflags",
            "extra_include_paths": "extra_include_paths",
            "build_directory": "build_directory",
            "verbose": "verbose"
        },
        "min_input_args": 2
    },
    "paddle.io.BatchSampler": {
        "torch_api": "torch.utils.data.BatchSampler",
        "paddle_torch_args_map": {
            "sampler": "sampler",
            "batch_size": "batch_size",
            "drop_last": "drop_last"
        },
        "min_input_args": 3
    },
    "paddle.io.ChainDataset": {
        "torch_api": "torch.utils.data.ChainDataset",
        "paddle_torch_args_map": {
            "datasets": "datasets"
        },
        "min_input_args": 1
    },
    "paddle.io.ConcatDataset": {
        "torch_api": "torch.utils.data.ConcatDataset",
        "paddle_torch_args_map": {
            "datasets": "datasets"
        },
        "min_input_args": 1
    },
    "paddle.io.DataLoader": {
        "torch_api": "torch.utils.data.DataLoader",
        "paddle_torch_args_map": {
            "dataset": "dataset",
            "batch_size": "batch_size",
            "shuffle": "shuffle",
            "batch_sampler": "batch_sampler",
            "num_workers": "num_workers",
            "collate_fn": "collate_fn",
            "drop_last": "drop_last",
            "timeout": "timeout",
            "worker_init_fn": "worker_init_fn"
        },
        "min_input_args": 1
    },
    "paddle.io.RandomSampler": {
        "torch_api": "torch.utils.data.RandomSampler",
        "paddle_torch_args_map": {
            "data_source": "data_source",
            "replacement": "replacement",
            "num_samples": "num_samples",
            "generator": "generator"
        },
        "min_input_args": 1
    },
    "paddle.io.Sampler": {
        "torch_api": "torch.utils.data.Sampler",
        "paddle_torch_args_map": {
            "data_source": "data_source"
        },
        "min_input_args": 0
    },
    "paddle.io.SequenceSampler": {
        "torch_api": "torch.utils.data.SequentialSampler",
        "paddle_torch_args_map": {
            "data_source": "data_source"
        },
        "min_input_args": 0
    },
    "paddle.io.Subset": {
        "torch_api": "torch.utils.data.Subset",
        "paddle_torch_args_map": {
            "dataset": "dataset",
            "indices": "indices"
        },
        "min_input_args": 2
    },
    "paddle.io.SubsetRandomSampler": {
        "torch_api": "torch.utils.data.SubsetRandomSampler",
        "paddle_torch_args_map": {
            "indices": "indices",
            "generator": "generator"
        },
        "min_input_args": 1
    },
    "paddle.io.WeightedRandomSampler": {
        "torch_api": "torch.utils.data.WeightedRandomSampler",
        "paddle_torch_args_map": {
            "weights": "weights",
            "num_samples": "num_samples",
            "replacement": "replacement",
            "generator": "generator"
        },
        "min_input_args": 2
    },
    "paddle.io.dataloader.collate.default_collate_fn": {
        "torch_api": "torch.utils.data.default_collate",
        "paddle_torch_args_map": {
            "batch": "batch"
        },
        "min_input_args": 1
    },
    "paddle.io.random_split": {
        "torch_api": "torch.utils.data.random_split",
        "paddle_torch_args_map": {
            "dataset": "dataset",
            "lengths": "lengths",
            "generator": "generator"
        },
        "min_input_args": 2
    },
    "paddle.utils.dlpack.from_dlpack": {
        "torch_api": "torch.utils.dlpack.from_dlpack",
        "paddle_torch_args_map": {
            "dlpack": "ext_tensor"
        },
        "min_input_args": 1
    },
    "paddle.utils.dlpack.to_dlpack": {
        "torch_api": "torch.utils.dlpack.to_dlpack",
        "paddle_torch_args_map": {
            "x": "tensor"
        },
        "min_input_args": 0
    },
    "paddle.vander": {
        "torch_api": "torch.vander",
        "paddle_torch_args_map": {
            "x": "x",
            "n": "N",
            "increasing": "increasing"
        },
        "min_input_args": 1
    },
    "paddle.var": {
        "torch_api": "torch.var",
        "paddle_torch_args_map": {
            "x": "input",
            "axis": "dim",
            "unbiased": "correction",
            "keepdim": "keepdim"
        },
        "min_input_args": 1
    },
    "paddle.as_complex": {
        "torch_api": "torch.view_as_complex",
        "paddle_torch_args_map": {
            "x": "input"
        },
        "min_input_args": 1
    },
    "paddle.as_real": {
        "torch_api": "torch.view_as_real",
        "paddle_torch_args_map": {
            "x": "input"
        },
        "min_input_args": 1
    },
    "paddle.vsplit": {
        "torch_api": "torch.vsplit",
        "paddle_torch_args_map": {
            "x": "input",
            "num_or_indices": "indices"
        },
        "min_input_args": 0
    },
    "paddle.vstack": {
        "torch_api": "torch.vstack",
        "paddle_torch_args_map": {
            "x": "tensors"
        },
        "min_input_args": 1
    },
    "paddle.vision.datasets.ImageFolder": {
        "torch_api": "torchvision.datasets.ImageFolder",
        "paddle_torch_args_map": {
            "root": "root",
            "transform": "transform",
            "loader": "loader",
            "is_valid_file": "is_valid_file"
        },
        "min_input_args": 0
    },
    "paddle.vision.ops.read_file": {
        "torch_api": "torchvision.io.read_file",
        "paddle_torch_args_map": {
            "filename": "path"
        },
        "min_input_args": 0
    },
    "paddle.vision.ops.DeformConv2D": {
        "torch_api": "torchvision.ops.DeformConv2d",
        "paddle_torch_args_map": {
            "in_channels": "in_channels",
            "out_channels": "out_channels",
            "kernel_size": "kernel_size",
            "stride": "stride",
            "padding": "padding",
            "dilation": "dilation",
            "groups": "groups",
            "bias_attr": "bias"
        },
        "min_input_args": 0
    },
    "paddle.vision.ops.RoIAlign": {
        "torch_api": "torchvision.ops.RoIAlign",
        "paddle_torch_args_map": {
            "output_size": "output_size",
            "spatial_scale": "spatial_scale"
        },
        "min_input_args": 0
    },
    "paddle.vision.ops.RoIPool": {
        "torch_api": "torchvision.ops.RoIPool",
        "paddle_torch_args_map": {
            "output_size": "output_size",
            "spatial_scale": "spatial_scale"
        },
        "min_input_args": 0
    },
    "paddle.vision.ops.deform_conv2d": {
        "torch_api": "torchvision.ops.deform_conv2d",
        "paddle_torch_args_map": {
            "x": "input",
            "offset": "offset",
            "weight": "weight",
            "bias": "bias",
            "stride": "stride",
            "padding": "padding",
            "dilation": "dilation",
            "mask": "mask"
        },
        "min_input_args": 0
    },
    "paddle.vision.ops.nms": {
        "Rule": "NmsRule"
    },
    "paddle.vision.transforms.CenterCrop": {
        "torch_api": "torchvision.transforms.CenterCrop",
        "paddle_torch_args_map": {
            "size": "size"
        },
        "min_input_args": 0
    },
    "paddle.vision.transforms.ColorJitter": {
        "torch_api": "torchvision.transforms.ColorJitter",
        "paddle_torch_args_map": {
            "brightness": "brightness",
            "contrast": "contrast",
            "saturation": "saturation",
            "hue": "hue"
        },
        "min_input_args": 0
    },
    "paddle.vision.transforms.Compose": {
        "torch_api": "torchvision.transforms.Compose",
        "paddle_torch_args_map": {
            "transforms": "transforms"
        },
        "min_input_args": 0
    },
    "paddle.vision.transforms.Grayscale": {
        "torch_api": "torchvision.transforms.Grayscale",
        "paddle_torch_args_map": {
            "num_output_channels": "num_output_channels"
        },
        "min_input_args": 0
    },
    "paddle.vision.transforms.Normalize": {
        "torch_api": "torchvision.transforms.Normalize",
        "paddle_torch_args_map": {
            "mean": "mean",
            "std": "std",
            "inplace": "inplace"
        },
        "min_input_args": 0
    },
    "paddle.vision.transforms.Pad": {
        "torch_api": "torchvision.transforms.Pad",
        "paddle_torch_args_map": {
            "padding": "padding",
            "fill": "fill",
            "padding_mode": "padding_mode"
        },
        "min_input_args": 0
    },
    "paddle.vision.transforms.RandomAffine": {
        "torch_api": "torchvision.transforms.RandomAffine",
        "paddle_torch_args_map": {
            "degrees": "degrees",
            "translate": "translate",
            "scale": "scale",
            "shear": "shear",
            "interpolation": "interpolation",
            "fill": "fill",
            "center": "center"
        },
        "min_input_args": 0
    },
    "paddle.vision.transforms.RandomCrop": {
        "torch_api": "torchvision.transforms.RandomCrop",
        "paddle_torch_args_map": {
            "size": "size",
            "padding": "padding",
            "pad_if_needed": "pad_if_needed",
            "fill": "fill",
            "padding_mode": "padding_mode"
        },
        "min_input_args": 0
    },
    "paddle.vision.transforms.RandomErasing": {
        "torch_api": "torchvision.transforms.RandomErasing",
        "paddle_torch_args_map": {
            "prob": "p",
            "scale": "scale",
            "ratio": "ratio",
            "value": "value",
            "inplace": "inplace"
        },
        "min_input_args": 0
    },
    "paddle.vision.transforms.RandomHorizontalFlip": {
        "torch_api": "torchvision.transforms.RandomHorizontalFlip",
        "paddle_torch_args_map": {
            "prob": "p"
        },
        "min_input_args": 0
    },
    "paddle.vision.transforms.RandomPerspective": {
        "torch_api": "torchvision.transforms.RandomPerspective",
        "paddle_torch_args_map": {
            "distortion_scale": "distortion_scale",
            "prob": "p",
            "interpolation": "interpolation",
            "fill": "fill"
        },
        "min_input_args": 0
    },
    "paddle.vision.transforms.RandomResizedCrop": {
        "torch_api": "torchvision.transforms.RandomResizedCrop",
        "paddle_torch_args_map": {
            "size": "size",
            "scale": "scale",
            "ratio": "ratio",
            "interpolation": "interpolation"
        },
        "min_input_args": 0
    },
    "paddle.vision.transforms.RandomRotation": {
        "torch_api": "torchvision.transforms.RandomRotation",
        "paddle_torch_args_map": {
            "degrees": "degrees",
            "interpolation": "interpolation",
            "expand": "expand",
            "center": "center",
            "fill": "fill"
        },
        "min_input_args": 0
    },
    "paddle.vision.transforms.RandomVerticalFlip": {
        "torch_api": "torchvision.transforms.RandomVerticalFlip",
        "paddle_torch_args_map": {
            "prob": "p"
        },
        "min_input_args": 0
    },
    "paddle.vision.transforms.Resize": {
        "torch_api": "torchvision.transforms.Resize",
        "paddle_torch_args_map": {
            "size": "size",
            "interpolation": "interpolation"
        },
        "min_input_args": 0
    },
    "paddle.vision.transforms.adjust_brightness": {
        "torch_api": "torchvision.transforms.functional.adjust_brightness",
        "paddle_torch_args_map": {
            "img": "img",
            "brightness_factor": "brightness_factor"
        },
        "min_input_args": 0
    },
    "paddle.vision.transforms.adjust_contrast": {
        "torch_api": "torchvision.transforms.functional.adjust_contrast",
        "paddle_torch_args_map": {
            "img": "img",
            "contrast_factor": "contrast_factor"
        },
        "min_input_args": 0
    },
    "paddle.vision.transforms.adjust_hue": {
        "torch_api": "torchvision.transforms.functional.adjust_hue",
        "paddle_torch_args_map": {
            "img": "img",
            "hue_factor": "hue_factor"
        },
        "min_input_args": 0
    },
    "paddle.vision.transforms.affine": {
        "torch_api": "torchvision.transforms.functional.affine",
        "paddle_torch_args_map": {
            "img": "img",
            "angle": "angle",
            "translate": "translate",
            "scale": "scale",
            "shear": "shear",
            "interpolation": "interpolation",
            "fill": "fill",
            "center": "center"
        },
        "min_input_args": 0
    },
    "paddle.vision.transforms.center_crop": {
        "torch_api": "torchvision.transforms.functional.center_crop",
        "paddle_torch_args_map": {
            "img": "img",
            "output_size": "output_size"
        },
        "min_input_args": 0
    },
    "paddle.vision.transforms.crop": {
        "torch_api": "torchvision.transforms.functional.crop",
        "paddle_torch_args_map": {
            "img": "img",
            "top": "top",
            "left": "left",
            "height": "height",
            "width": "width"
        },
        "min_input_args": 0
    },
    "paddle.vision.transforms.erase": {
        "torch_api": "torchvision.transforms.functional.erase",
        "paddle_torch_args_map": {
            "img": "img",
            "i": "i",
            "j": "j",
            "h": "h",
            "w": "w",
            "v": "v",
            "inplace": "inplace"
        },
        "min_input_args": 0
    },
    "paddle.vision.transforms.hflip": {
        "torch_api": "torchvision.transforms.functional.hflip",
        "paddle_torch_args_map": {
            "img": "img"
        },
        "min_input_args": 0
    },
    "paddle.vision.transforms.normalize": {
        "torch_api": "torchvision.transforms.functional.normalize",
        "paddle_torch_args_map": {
            "img": "tensor",
            "mean": "mean",
            "std": "std",
            "inplace": "inplace"
        },
        "min_input_args": 0
    },
    "paddle.vision.transforms.pad": {
        "torch_api": "torchvision.transforms.functional.pad",
        "paddle_torch_args_map": {
            "img": "img",
            "padding": "padding",
            "fill": "fill",
            "padding_mode": "padding_mode"
        },
        "min_input_args": 0
    },
    "paddle.vision.transforms.perspective": {
        "torch_api": "torchvision.transforms.functional.perspective",
        "paddle_torch_args_map": {
            "img": "img",
            "startpoints": "startpoints",
            "endpoints": "endpoints",
            "interpolation": "interpolation",
            "fill": "fill"
        },
        "min_input_args": 0
    },
    "paddle.vision.transforms.resize": {
        "torch_api": "torchvision.transforms.functional.resize",
        "paddle_torch_args_map": {
            "img": "img",
            "size": "size",
            "interpolation": "interpolation"
        },
        "min_input_args": 0
    },
    "paddle.vision.transforms.rotate": {
        "torch_api": "torchvision.transforms.functional.rotate",
        "paddle_torch_args_map": {
            "img": "img",
            "angle": "angle",
            "interpolation": "interpolation",
            "expand": "expand",
            "center": "center",
            "fill": "fill"
        },
        "min_input_args": 0
    },
    "paddle.vision.transforms.to_grayscale": {
        "torch_api": "torchvision.transforms.functional.to_grayscale",
        "paddle_torch_args_map": {
            "img": "img",
            "num_output_channels": "num_output_channels"
        },
        "min_input_args": 0
    },
    "paddle.vision.transforms.to_tensor": {
        "torch_api": "torchvision.transforms.functional.to_tensor",
        "paddle_torch_args_map": {
            "pic": "pic"
        },
        "min_input_args": 0
    },
    "paddle.vision.transforms.vflip": {
        "torch_api": "torchvision.transforms.functional.vflip",
        "paddle_torch_args_map": {
            "img": "img"
        },
        "min_input_args": 0
    },
    "paddlenlp.transformers.AddedToken": {
        "torch_api": "transformers.AddedToken",
        "paddle_torch_args_map": {
            "content": "content",
            "single_word": "single_word",
            "lstrip": "lstrip",
            "rstrip": "rstrip",
            "normalized": "normalized"
        },
        "min_input_args": 0
    },
    "paddlenlp.transformers.PreTrainedModel.generate": {
        "torch_api": "transformers.PreTrainedModel.generate",
        "paddle_torch_args_map": {
            "input_ids": "input"
        },
        "min_input_args": 1
    },
    "paddlenlp.transformers.PretrainedConfig": {
        "torch_api": "transformers.PretrainedConfig",
        "paddle_torch_args_map": {
            "name_or_path": "name_or_path",
            "output_hidden_states": "output_hidden_states",
            "output_attentions": "output_attentions",
            "return_dict": "return_dict",
            "is_encoder_decoder": "is_encoder_decoder",
            "is_decoder": "is_decoder",
            "cross_attention_hidden_size": "cross_attention_hidden_size",
            "add_cross_attention": "add_cross_attention",
            "tie_encoder_decoder": "tie_encoder_decoder",
            "prune_heads": "prune_heads",
            "chunk_size_feed_forward": "chunk_size_feed_forward",
            "max_length": "max_length",
            "min_length": "min_length",
            "do_sample": "do_sample",
            "early_stopping": "early_stopping",
            "num_beams": "num_beams",
            "num_beam_groups": "num_beam_groups",
            "diversity_penalty": "diversity_penalty",
            "temperature": "temperature",
            "top_k": "top_k",
            "top_p": "top_p",
            "repetition_penalty": "repetition_penalty",
            "length_penalty": "length_penalty",
            "no_repeat_ngram_size": "no_repeat_ngram_size",
            "encoder_no_repeat_ngram_size": "encoder_no_repeat_ngram_size",
            "bad_words_ids": "bad_words_ids",
            "num_return_sequences": "num_return_sequences",
            "output_scores": "output_scores",
            "return_dict_in_generate": "return_dict_in_generate",
            "forced_bos_token_id": "forced_bos_token_id",
            "forced_eos_token_id": "forced_eos_token_id",
            "remove_invalid_values": "remove_invalid_values",
            "architectures": "architectures",
            "finetuning_task ": "finetuning_task ",
            "id2label": "id2label",
            "label2id": "label2id",
            "num_labels": "num_labels",
            "task_specific_params": "task_specific_params",
            "problem_type": "problem_type",
            "tokenizer_class": "tokenizer_class",
            "prefix": "prefix",
            "bos_token_id": "bos_token_id",
            "pad_token_id": "pad_token_id",
            "eos_token_id": "eos_token_id",
            "decoder_start_token_id": "decoder_start_token_id",
            "sep_token_id": "sep_token_id",
            "tie_word_embeddings": "tie_word_embeddings",
            "dtype": "torch_dtype"
        },
        "min_input_args": 0
    },
    "paddlenlp.generation.LogitsProcessor": {
        "torch_api": "transformers.generation.LogitsProcessor",
        "paddle_torch_args_map": {
            "input_ids": "input_ids",
            "logits": "scores"
        },
        "min_input_args": 0
    },
    "paddlenlp.transformers.model_outputs.BaseModelOutputWithPast": {
        "torch_api": "transformers.modeling_outputs.BaseModelOutputWithPast",
        "paddle_torch_args_map": {
            "last_hidden_state": "last_hidden_state",
            "past_key_values": "past_key_values",
            "hidden_states": "hidden_states",
            "attentions": "attentions"
        },
        "min_input_args": 0
    },
    "paddlenlp.transformers.model_outputs.CausalLMOutputWithPast": {
        "torch_api": "transformers.modeling_outputs.CausalLMOutputWithPast",
        "paddle_torch_args_map": {
            "loss": "loss",
            "logits": "logits",
            "past_key_values": "past_key_values",
            "hidden_states": "hidden_states",
            "attentions": "attentions"
        },
        "min_input_args": 0
    },
    "paddle.take_along_axis": {
        "torch_api": "torch.take_along_dim",
        "paddle_torch_args_map": {
            "arr": "input",
            "indices": "indices",
            "axis": "dim"
        },
        "min_input_args": 3
    }
}<|MERGE_RESOLUTION|>--- conflicted
+++ resolved
@@ -513,7 +513,12 @@
     "paddle.incubate.softmax_mask_fuse_upper_triangle": {
         "Rule": "SoftmaxMaskFuseUpperTriangleRule"
     },
-<<<<<<< HEAD
+    "paddle.incubate.nn.functional.variable_length_memory_efficient_attention": {
+        "Rule": "VariableLengthMemoryEfficientAttentionRule"
+    },
+    "paddle.incubate.nn.functional.masked_multihead_attention": {
+        "Rule": "MaskedMultiheadAttentionRule"
+    },
     "paddle.incubate.nn.functional.fused_bias_act": {
         "Rule": "FusedBiasActRule"
     },
@@ -528,13 +533,6 @@
     },
     "paddle.incubate.nn.functional.fused_rotary_position_embedding": {
         "Rule": "FusedRotaryPositionEmbeddingRule"
-=======
-    "paddle.incubate.nn.functional.variable_length_memory_efficient_attention": {
-        "Rule": "VariableLengthMemoryEfficientAttentionRule"
-    },
-    "paddle.incubate.nn.functional.masked_multihead_attention": {
-        "Rule": "MaskedMultiheadAttentionRule"
->>>>>>> 456ab9e8
     },
     "j": "API started with 'j' should be placed here",
     "k": "API started with 'k' should be placed here",
