--- conflicted
+++ resolved
@@ -470,7 +470,6 @@
             "_random_samples": "random_u"
         }
     },
-<<<<<<< HEAD
     "paddle.nn.functional.margin_ranking_loss": {
         "torch_api": "torch.nn.functional.margin_ranking_loss",
         "paddle_torch_args_map": {
@@ -485,7 +484,7 @@
     },
     "paddle.nn.functional.class_center_sample": {
         "Rule": "ClassCenterSampleRule"
-=======
+    },
     "paddle.nonzero": {
         "torch_api": "torch.argwhere",
         "paddle_torch_args_map": {
@@ -501,7 +500,6 @@
     },  
     "paddle.numel": {
         "Rule": "NumelRule"
->>>>>>> 780c749c
     },
     "o": "API started with 'o' should be placed here",
     "p": "API started with 'p' should be placed here",
