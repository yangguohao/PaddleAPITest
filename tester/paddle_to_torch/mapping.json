{
    "a": "API started with 'a' should be placed here",
    "paddle.add": {
        "torch_api": "torch.add",
        "paddle_torch_args_map": {
            "x": "input",
            "y": "other"
        },
        "torch_args": [],
        "torch_kwargs": {
            "alpha": 1
        },
        "description": "result = torch.add(input=x, other=y, alpha=1)"
    },
    "paddle.add_n": {
        "composite_steps": [
            {
                "torch_api": "torch.stack",
                "torch_args": [
                    "{inputs} if isinstance({inputs}, list) else [{inputs}]"
                ],
                "description": "_tmp_0 = torch.stack(inputs if isinstance(inputs, list) else [inputs])"
            },
            {
                "torch_api": "torch.sum",
                "torch_args": [
                    "{0}"
                ],
                "torch_kwargs": {
                    "dim": 0
                },
                "description": "_tmp_1 = torch.sum(_tmp_0, dim=0)"
            }
        ]
    },
    "paddle.atleast_1d": {
        "torch_api": "torch.atleast_1d",
        "torch_args": [
            "*{inputs}"
        ]
    },
    "paddle.atleast_2d": {
        "torch_api": "torch.atleast_2d",
        "torch_args": [
            "*{inputs}"
        ]
    },
    "paddle.atleast_3d": {
        "torch_api": "torch.atleast_3d",
        "torch_args": [
            "*{inputs}"
        ]
    },
    "paddle.as_strided": {
        "torch_api": "torch.as_strided",
        "paddle_torch_args_map": {
            "x": "input",
            "shape": "size",
            "stride": "stride",
            "offset": "storage_offset"
        },
        "description": "result = torch.as_strided(input=x, size=shape, stride=stride, storage_offset=offset)"
    },
    "b": "API started with 'b' should be placed here",
    "paddle.broadcast_tensors": {
        "Rule": "BroadcastTensorsRule"
    },
    "c": "API started with 'c' should be placed here",
    "paddle.crop": {
        "Rule": "CropRule"
    },
    "paddle.cummax": {
        "Rule": "CumRule"
    },
    "paddle.cummin": {
        "Rule": "CumRule"
    },
    "paddle.cumprod": {
        "Rule": "CumprodRule"
    },
    "paddle.Tensor.ceil":{
        "torch_api": "torch.Tensor.ceil"
    },
    "paddle.Tensor.conj":{
        "torch_api": "torch.Tensor.conj"
    },
    "paddle.Tensor.cos":{
        "torch_api": "torch.Tensor.cos"
    },
    "d": "API started with 'd' should be placed here",
    "paddle.divide": {
        "torch_api": "torch.divide",
        "paddle_torch_args_map": {
            "x": "input",
            "y": "other"
        }
    },    
    "e": "API started with 'e' should be placed here",
    "paddle.equal_all": {
        "torch_api": "torch.equal",
        "paddle_torch_args_map": {
            "x": "input",
            "y": "other"
        }
    },
    "paddle.empty": {
        "Rule": "EmptyRule"
    },
    "paddle.empty_like": {
        "torch_api": "torch.empty_like",
        "paddle_torch_args_map": {
            "x": "input",
            "dtype": "dtype"
        }
    },
    "paddle.expand": {
        "Rule": "ExpandRule"
    },
    "paddle.expand_as": {
        "Rule": "ExpandasRule"
    },
    "f": "API started with 'f' should be placed here",
    "paddle.floor_divide": {
        "torch_api": "torch.floor_divide",
        "paddle_torch_args_map": {
            "x": "input",
            "y": "other"
        }
    },
    "paddle.floor_mod": {
        "torch_api": "torch.fmod",
        "paddle_torch_args_map": {
            "x": "input",
            "y": "other"
        }
    },
    "paddle.frexp": {
        "torch_api": "torch.frexp",
        "paddle_torch_args_map": {
            "x": "input"
        }
    },       
    "g": "API started with 'g' should be placed here",
    "paddle.gather_nd": {
        "Rule": "Gather_ndRule"
    },
    "paddle.gather": {
        "Rule": "GatherRule"
    },
    "paddle.Tensor.gather":{
        "Rule": "GatherRule"
    },
    "paddle.Tensor.gather_nd":{
        "Rule": "Gather_ndRule"
    },
    "paddle.nn.functional.gather_tree":{
        "Rule": "Gather_treeRule"
    },
    "paddle.greater_equal": {
        "torch_api": "torch.ge",
        "paddle_torch_args_map": {
            "x": "input",
            "y": "other"
        }, 
        "description": "result = torch.ge(input=x, other=y)"
    },
    "paddle.greater_than": {
        "torch_api": "torch.gt",
        "paddle_torch_args_map": {
            "x": "input",
            "y": "other"
        },
        "description": "result = torch.gt(input=x, other=y)"
    },
    "h": "API started with 'h' should be placed here",
    "i": "API started with 'i' should be placed here",
    "paddle.Tensor.isinf": {
        "torch_api": "torch.Tensor.isinf"
    },
    "paddle.Tensor.isnan": {
        "torch_api": "torch.Tensor.isnan"
    },
    "paddle.Tensor.item": {
        "Rule": "ItemRule"
    },
    "paddle.Tensor.imag": {
        "torch_api": "torch.Tensor.imag",
        "is_attribute": true
    },
    "paddle.Tensor.inverse": {
        "torch_api": "torch.Tensor.inverse"
    },
    "paddle.Tensor.is_complex": {
        "torch_api": "torch.Tensor.is_complex"
    },
    "j": "API started with 'j' should be placed here",
    "k": "API started with 'k' should be placed here",
    "paddle.kthvalue":{
        "torch_api": "torch.kthvalue",
        "paddle_torch_args_map": {
        "x": "input",
        "k": "k",
        "axis":"dim",
        "keepdim":"keepdim"
        }
    },
    "l": "API started with 'l' should be placed here",
    "paddle.less": {
        "torch_api": "torch.lt",
        "paddle_torch_args_map": {
            "x": "input",
            "y": "other"
        },
        "description": "result = torch.lt(input=x, other=y)"
    },
    "paddle.less_equal": {
        "torch_api": "torch.le", 
        "paddle_torch_args_map": {
            "x": "input",
            "y": "other"
        },
        "description": "result = torch.le(input=x, other=y)"
    },
    "paddle.less_than": {
        "torch_api": "torch.lt",
        "paddle_torch_args_map": {
            "x": "input",
            "y": "other"
        },
        "description": "result = torch.lt(input=x, other=y)"
    },
    "paddle.Tensor.less": {
        "torch_api": "torch.Tensor.less",
        "paddle_torch_args_map": {
            "y": "other"
        }
    },
    "paddle.Tensor.lgamma": {
        "torch_api": "torch.Tensor.lgamma"
    },
    "paddle.Tensor.log": {
        "torch_api": "torch.Tensor.log"
    },
    "paddle.Tensor.log10": {
        "torch_api": "torch.Tensor.log10"
    },
    "paddle.Tensor.log1p": {
        "torch_api": "torch.Tensor.log1p"
    },
    "paddle.Tensor.logical_not": {
        "torch_api": "torch.Tensor.logical_not"
    },
    "m": "API started with 'm' should be placed here",
    "paddle.median": {
        "Rule": "MedianRule"
    },
    "paddle.mod": {
        "torch_api": "torch.fmod",
        "paddle_torch_args_map": {
            "x": "input",
            "y": "other"
        }
    },
    "paddle.Tensor.mod": {
        "torch_api": "torch.Tensor.fmod",
        "paddle_torch_args_map": {
            "y": "other"
        }
    },
    "paddle.mode": {
        "torch_api": "torch.mode",
        "paddle_torch_args_map": {
            "x": "input",
            "axis": "dim",
            "keepdim": "keepdim"
        }
    },
    "paddle.Tensor.max": {
        "torch_api": "torch.Tensor.max",
        "paddle_torch_args_map": {
            "axis": "dim",
            "keepdim": "keepdim"
        }
    },
    "paddle.Tensor.min": {
        "torch_api": "torch.Tensor.min",
        "paddle_torch_args_map": {
            "axis": "dim",
            "keepdim": "keepdim"
        }
    },
    "paddle.Tensor.multiply": {
        "torch_api": "torch.Tensor.mul",
        "paddle_torch_args_map": {
            "y": "other"
        }
    },
    "n": "API started with 'n' should be placed here",
    "paddle.nanmedian": {
        "Rule": "NanmedianRule"
    },
    "paddle.negative": {
        "torch_api": "torch.negative",
        "paddle_torch_args_map": {
            "x": "input"
        }
    },
    "paddle.Tensor.neg": {
        "torch_api": "torch.Tensor.neg"
    },
    "paddle.nn.functional.avg_pool1d": {
        "Rule": "AvgPoolRule",
        "torch_api": "torch.nn.functional.avg_pool1d",
        "set_defaults": {
            "padding": 0,
            "stride": "None",
            "exclusive": false
        },
        "paddle_torch_args_map": {
            "x": "input",
            "kernel_size": "kernel_size",
            "stride": "stride",
            "padding": "padding",
            "ceil_mode": "ceil_mode"
        },
        "torch_kwargs": {
            "count_include_pad": "not {exclusive}"
        }
    },
    "paddle.nn.functional.avg_pool2d": {
        "Rule": "AvgPoolRule",
        "torch_api": "torch.nn.functional.avg_pool2d",
        "set_defaults": {
            "padding": 0,
            "stride": "None",
            "exclusive": false,
            "data_format": "'NCHW'"
        },
        "paddle_torch_args_map": {
            "x": "input",
            "kernel_size": "kernel_size",
            "stride": "stride",
            "padding": "padding",
            "ceil_mode": "ceil_mode",
            "divisor_override": "divisor_override"
        },
        "torch_kwargs": {
            "count_include_pad": "not {exclusive}"
        }
    },
    "paddle.nn.functional.avg_pool3d": {
        "Rule": "AvgPoolRule",
        "torch_api": "torch.nn.functional.avg_pool3d",
        "set_defaults": {
            "padding": 0,
            "stride": "None",
            "exclusive": false,
            "data_format": "'NCDHW'"
        },
        "paddle_torch_args_map": {
            "x": "input",
            "kernel_size": "kernel_size",
            "stride": "stride",
            "padding": "padding",
            "ceil_mode": "ceil_mode",
            "divisor_override": "divisor_override"
        },
        "torch_kwargs": {
            "count_include_pad": "not {exclusive} "
        }
    },
<<<<<<< HEAD
    "paddle.nn.functional.batch_norm": {
        "Rule": "BatchNormRule",
        "torch_api": "torch.nn.functional.batch_norm",
        "set_defaults": {
            "momentum": 0.9
        },
        "paddle_torch_args_map": {
            "x": "input",
            "running_mean": "running_mean",
            "running_var": "running_var",
            "weight": "weight",
            "bias": "bias",
            "epsilon": "eps",
            "training": "training"
        },
        "torch_kwargs": {
            "momentum": "1 - {momentum}"
        }
    },
    "paddle.nn.functional.bilinear": {
        "torch_api": "torch.nn.functional.bilinear",
        "paddle_torch_args_map": {
            "x1": "input1",
            "x2": "input2",
            "weight": "weight"
        },
        "torch_kwargs": {
            "bias": "{bias}.squeeze(0) if '{bias}' in locals() else None"
        }
    },
    "paddle.nn.functional.channel_shuffle": {
        "Rule": "DataFormatRule",
        "torch_api": "torch.nn.functional.channel_shuffle",
        "paddle_torch_args_map": {
            "x": "input",
            "groups": "groups"
        }
    },
    "paddle.nn.functional.fractional_max_pool2d": {
        "Rule": "FractionalMaxPoolRule",
        "torch_api": "torch.nn.functional.fractional_max_pool2d",
        "paddle_torch_args_map": {
            "x": "input",
            "kernel_size": "kernel_size",
            "output_size": "output_size",
            "return_mask": "return_indices",
            "_random_samples": "random_u"
        }
    },
    "paddle.nn.functional.fractional_max_pool3d": {
        "Rule": "FractionalMaxPoolRule",
        "torch_api": "torch.nn.functional.fractional_max_pool3d",
        "paddle_torch_args_map": {
            "x": "input",
            "kernel_size": "kernel_size",
            "output_size": "output_size",
            "return_mask": "return_indices",
            "_random_samples": "random_u"
=======
    "paddle.Tensor.nonzero": {
        "torch_api": "torch.Tensor.nonzero",
        "paddle_torch_args_map": {
            "as_tuple": "as_tuple"
>>>>>>> 719f7c50
        }
    },
    "o": "API started with 'o' should be placed here",
    "p": "API started with 'p' should be placed here",
    "paddle.vision.ops.psroi_pool":{
        "torch_api":"torchvision.ops.ps_roi_pool",
        "Rule": "Roi_poolRule"
    },
    "paddle.Tensor.put_along_axis": {
        "Rule": "Put_along_axisRule"
    },
    "paddle.put_along_axis": {
        "Rule": "Put_along_axisRule"
    },
    "q": "API started with 'q' should be placed here",
    "r": "API started with 'r' should be placed here",
    "paddle.vision.ops.roi_align":{
        "Rule": "Roi_aignRule"
    },
    "paddle.vision.ops.roi_pool": {
        "torch_api":"torchvision.ops.roi_pool",
        "Rule": "Roi_poolRule"
    },
    "s": "API started with 's' should be placed here",
    "paddle.scatter": {
        "Rule": "ScatterRule"
    },
    "paddle.scatter_nd": {
        "Rule": "ScatterndRule"
    },
    "paddle.scatter_nd_add": {
        "Rule": "ScatterndaddRule"
    },
    "paddle.Tensor.set_": {
        "torch_api": "torch.Tensor.set_",
        "paddle_torch_args_map": {
            "stride": "stride"
        },
        "torch_kwargs": {
            "source": "{source} if locals().get('{source}') is not None else torch.empty([])",
            "size": "locals().get('{shape}') or ({source}.size() if locals().get('{source}') is not None else [])",
            "storage_offset": "(locals().get('{offset}') or 0) // _tmp_tensor.itemsize"
        }
    },
    "t": "API started with 't' should be placed here",
    "u": "API started with 'u' should be placed here",
    "v": "API started with 'v' should be placed here",
    "w": "API started with 'w' should be placed here",
    "x": "API started with 'x' should be placed here",
    "y": "API started with 'y' should be placed here",
    "z": "API started with 'z' should be placed here",
    "_": "API started with '_' should be placed here",
    "paddle.Tensor.__eq__": {
        "torch_api": "torch.Tensor.__eq__",
        "paddle_torch_args_map": {
            "y": "other"
        },
        "description": "_tmp_tensor = arg[0], result = _tmp_tensor.__eq__(other=y)"
    },
    "paddle.Tensor.__ge__": {
        "torch_api": "torch.Tensor.__ge__",
        "paddle_torch_args_map": {
            "y": "other"
        },
        "description": "_tmp_tensor = arg[0], result = _tmp_tensor.__ge__(other=y)"
    },
    "paddle.Tensor.__gt__": {
        "torch_api": "torch.Tensor.__gt__",
        "paddle_torch_args_map": {
            "y": "other"
        },
        "description": "_tmp_tensor = arg[0], result = _tmp_tensor.__gt__(other=y)"
    },
    "paddle.Tensor.__le__": {
        "torch_api": "torch.Tensor.__le__",
        "paddle_torch_args_map": {
            "y": "other"
        },
        "description": "_tmp_tensor = arg[0], result = _tmp_tensor.__le__(other=y)"
    },
    "paddle.Tensor.__lt__": {
        "torch_api": "torch.Tensor.__lt__",
        "paddle_torch_args_map": {
            "y": "other"
        },
        "description": "_tmp_tensor = arg[0], result = _tmp_tensor.__lt__(other=y)"
    },
    "migrated": "APIs migrated are placed here",
    "paddle.Tensor.addmm": {
        "torch_api": "torch.Tensor.addmm",
        "paddle_torch_args_map": {
            "x": "mat1",
            "y": "mat2",
            "beta": "beta",
            "alpha": "alpha"
        },
        "min_input_args": 2
    },
    "paddle.Tensor.addmm_": {
        "torch_api": "torch.Tensor.addmm_",
        "paddle_torch_args_map": {
            "x": "mat1",
            "y": "mat2",
            "alpha": "alpha",
            "beta": "beta"
        },
        "min_input_args": 2
    },
    "paddle.Tensor.amax": {
        "torch_api": "torch.Tensor.amax",
        "paddle_torch_args_map": {
            "axis": "dim",
            "keepdim": "keepdim"
        },
        "min_input_args": 0
    },
    "paddle.Tensor.amin": {
        "torch_api": "torch.Tensor.amin",
        "paddle_torch_args_map": {
            "axis": "dim",
            "keepdim": "keepdim"
        },
        "min_input_args": 0
    },
    "paddle.Tensor.atan2": {
        "torch_api": "torch.Tensor.arctan2",
        "paddle_torch_args_map": {
            "y": "other"
        },
        "min_input_args": 1
    },
    "paddle.Tensor.argmax": {
        "torch_api": "torch.Tensor.argmax",
        "paddle_torch_args_map": {
            "axis": "dim",
            "keepdim": "keepdim"
        },
        "min_input_args": 0
    },
    "paddle.Tensor.argmin": {
        "torch_api": "torch.Tensor.argmin",
        "paddle_torch_args_map": {
            "axis": "dim",
            "keepdim": "keepdim"
        },
        "min_input_args": 0
    },
    "paddle.Tensor.argsort": {
        "torch_api": "torch.Tensor.argsort",
        "paddle_torch_args_map": {
            "axis": "dim",
            "descending": "descending",
            "stable": "stable"
        },
        "min_input_args": 0
    },
    "paddle.Tensor.backward": {
        "torch_api": "torch.Tensor.backward",
        "paddle_torch_args_map": {
            "grad_tensor": "gradient",
            "retain_graph": "retain_graph"
        },
        "min_input_args": 0
    },
    "paddle.Tensor.bincount": {
        "torch_api": "torch.Tensor.bincount",
        "paddle_torch_args_map": {
            "weights": "weights",
            "minlength": "minlength"
        },
        "min_input_args": 0
    },
    "paddle.Tensor.bitwise_and": {
        "torch_api": "torch.Tensor.bitwise_and",
        "paddle_torch_args_map": {
            "y": "other"
        },
        "min_input_args": 1
    },
    "paddle.Tensor.bitwise_and_": {
        "torch_api": "torch.Tensor.bitwise_and_",
        "paddle_torch_args_map": {
            "y": "other"
        },
        "min_input_args": 1
    },
    "paddle.Tensor.bitwise_left_shift": {
        "torch_api": "torch.Tensor.bitwise_left_shift",
        "paddle_torch_args_map": {
            "y": "other"
        },
        "min_input_args": 1
    },
    "paddle.Tensor.bitwise_left_shift_": {
        "torch_api": "torch.Tensor.bitwise_left_shift_",
        "paddle_torch_args_map": {
            "y": "other"
        },
        "min_input_args": 1
    },
    "paddle.Tensor.bitwise_or": {
        "torch_api": "torch.Tensor.bitwise_or",
        "paddle_torch_args_map": {
            "y": "other"
        },
        "min_input_args": 1
    },
    "paddle.Tensor.bitwise_or_": {
        "torch_api": "torch.Tensor.bitwise_or_",
        "paddle_torch_args_map": {
            "y": "other"
        },
        "min_input_args": 1
    },
    "paddle.Tensor.bitwise_right_shift": {
        "torch_api": "torch.Tensor.bitwise_right_shift",
        "paddle_torch_args_map": {
            "y": "other"
        },
        "min_input_args": 1
    },
    "paddle.Tensor.bitwise_right_shift_": {
        "torch_api": "torch.Tensor.bitwise_right_shift_",
        "paddle_torch_args_map": {
            "y": "other"
        },
        "min_input_args": 1
    },
    "paddle.Tensor.bitwise_xor": {
        "torch_api": "torch.Tensor.bitwise_xor",
        "paddle_torch_args_map": {
            "y": "other"
        },
        "min_input_args": 1
    },
    "paddle.Tensor.bitwise_xor_": {
        "torch_api": "torch.Tensor.bitwise_xor_",
        "paddle_torch_args_map": {
            "y": "other"
        },
        "min_input_args": 1
    },
    "paddle.Tensor.bmm": {
        "torch_api": "torch.Tensor.bmm",
        "paddle_torch_args_map": {
            "y": "mat2"
        },
        "min_input_args": 1
    },
    "paddle.Tensor.broadcast_to": {
        "torch_api": "torch.Tensor.broadcast_to",
        "paddle_torch_args_map": {
            "shape": "size"
        },
        "min_input_args": 1
    },
    "paddle.Tensor.cauchy_": {
        "torch_api": "torch.Tensor.cauchy_",
        "paddle_torch_args_map": {
            "loc": "median",
            "scale": "sigma"
        },
        "min_input_args": 0
    },
    "paddle.Tensor.cholesky": {
        "torch_api": "torch.Tensor.cholesky",
        "paddle_torch_args_map": {
            "upper": "upper"
        },
        "min_input_args": 0
    },
    "paddle.Tensor.cholesky_solve": {
        "torch_api": "torch.Tensor.cholesky_solve",
        "paddle_torch_args_map": {
            "y": "input2",
            "upper": "upper"
        },
        "min_input_args": 1
    },
    "paddle.Tensor.chunk": {
        "torch_api": "torch.Tensor.chunk",
        "paddle_torch_args_map": {
            "chunks": "chunks",
            "axis": "dim"
        },
        "min_input_args": 1
    },
    "paddle.Tensor.clip": {
        "torch_api": "torch.Tensor.clamp",
        "paddle_torch_args_map": {
            "min": "min",
            "max": "max"
        },
        "min_input_args": 1
    },
    "paddle.Tensor.clip_": {
        "torch_api": "torch.Tensor.clip_",
        "paddle_torch_args_map": {
            "min": "min",
            "max": "max"
        },
        "min_input_args": 1
    },
    "paddle.Tensor.clone": {
        "torch_api": "torch.Tensor.clone",
        "paddle_torch_args_map": {
            "memory_format": "memory_format"
        },
        "min_input_args": 0
    },
    "paddle.Tensor.contiguous": {
        "torch_api": "torch.Tensor.contiguous",
        "paddle_torch_args_map": {
            "memory_format": "memory_format"
        },
        "min_input_args": 0
    },
    "paddle.Tensor.count_nonzero": {
        "torch_api": "torch.Tensor.count_nonzero",
        "paddle_torch_args_map": {
            "axis": "dim"
        },
        "min_input_args": 0
    },
    "paddle.Tensor.cov": {
        "torch_api": "torch.Tensor.cov",
        "paddle_torch_args_map": {
            "ddof": "correction",
            "fweights": "fweights",
            "aweights": "aweights"
        },
        "min_input_args": 0
    },
    "paddle.Tensor.cpu": {
        "torch_api": "torch.Tensor.cpu",
        "paddle_torch_args_map": {
            "memory_format": "memory_format"
        },
        "min_input_args": 0
    },
    "paddle.Tensor.cross": {
        "torch_api": "torch.Tensor.cross",
        "paddle_torch_args_map": {
            "y": "other",
            "axis": "dim"
        },
        "min_input_args": 1
    },
    "paddle.Tensor.cumprod_": {
        "torch_api": "torch.Tensor.cumprod_",
        "paddle_torch_args_map": {
            "dim": "dim",
            "dtype": "dtype"
        },
        "min_input_args": 1
    },
    "paddle.Tensor.cumsum": {
        "torch_api": "torch.Tensor.cumsum",
        "paddle_torch_args_map": {
            "axis": "dim",
            "dtype": "dtype"
        },
        "min_input_args": 1
    },
    "paddle.Tensor.cumsum_": {
        "torch_api": "torch.Tensor.cumsum_",
        "paddle_torch_args_map": {
            "axis": "dim",
            "dtype": "dtype"
        },
        "min_input_args": 1
    },
    "paddle.Tensor.diag": {
        "torch_api": "torch.Tensor.diag",
        "paddle_torch_args_map": {
            "offset": "diagonal"
        },
        "min_input_args": 0
    },
    "paddle.Tensor.diag_embed": {
        "torch_api": "torch.Tensor.diag_embed",
        "paddle_torch_args_map": {
            "offset": "offset",
            "dim1": "dim1",
            "dim2": "dim2"
        },
        "min_input_args": 0
    },
    "paddle.Tensor.diagflat": {
        "torch_api": "torch.Tensor.diagflat",
        "paddle_torch_args_map": {
            "offset": "offset"
        },
        "min_input_args": 0
    },
    "paddle.Tensor.diagonal": {
        "torch_api": "torch.Tensor.diagonal",
        "paddle_torch_args_map": {
            "offset": "offset",
            "axis1": "dim1",
            "axis2": "dim2"
        },
        "min_input_args": 0
    },
    "paddle.Tensor.diagonal_scatter": {
        "torch_api": "torch.Tensor.diagonal_scatter",
        "paddle_torch_args_map": {
            "y": "src",
            "offset": "offset",
            "axis1": "dim1",
            "axis2": "dim2"
        },
        "min_input_args": 1
    },
    "paddle.Tensor.diff": {
        "torch_api": "torch.Tensor.diff",
        "paddle_torch_args_map": {
            "n": "n",
            "axis": "dim",
            "prepend": "prepend",
            "append": "append"
        },
        "min_input_args": 0
    },
    "paddle.Tensor.dist": {
        "torch_api": "torch.Tensor.dist",
        "paddle_torch_args_map": {
            "y": "other",
            "p": "p"
        },
        "min_input_args": 1
    },
    "paddle.Tensor.dot": {
        "torch_api": "torch.Tensor.dot",
        "paddle_torch_args_map": {
            "y": "tensor"
        },
        "min_input_args": 1
    },
    "paddle.Tensor.dsplit": {
        "torch_api": "torch.Tensor.dsplit",
        "paddle_torch_args_map": {
            "num_or_indices": "indices"
        },
        "min_input_args": 1
    },
    "paddle.Tensor.equal": {
        "torch_api": "torch.Tensor.eq",
        "paddle_torch_args_map": {
            "y": "other"
        },
        "min_input_args": 1
    },
    "paddle.Tensor.expand": {
        "torch_api": "torch.Tensor.expand",
        "torch_args": [
            "*{shape}"
        ]
    },
    "paddle.Tensor.expand_as": {
        "torch_api": "torch.Tensor.expand_as",
        "paddle_torch_args_map": {
            "y": "other"
        },
        "min_input_args": 1
    },
    "paddle.Tensor.exponential_": {
        "torch_api": "torch.Tensor.exponential_",
        "paddle_torch_args_map": {
            "lam": "lambd",
            "generator": "generator"
        },
        "min_input_args": 0
    },
    "paddle.Tensor.fill_": {
        "torch_api": "torch.Tensor.fill_",
        "paddle_torch_args_map": {
            "value": "value"
        },
        "min_input_args": 1
    },
    "paddle.Tensor.fill_diagonal_": {
        "torch_api": "torch.Tensor.fill_diagonal_",
        "paddle_torch_args_map": {
            "value": "fill_value",
            "wrap": "wrap"
        },
        "min_input_args": 1
    },
    "paddle.Tensor.flatten": {
        "torch_api": "torch.Tensor.flatten",
        "paddle_torch_args_map": {
            "start_axis": "start_dim",
            "stop_axis": "end_dim"
        },
        "min_input_args": 0
    },
    "paddle.Tensor.flip": {
        "torch_api": "torch.Tensor.flip",
        "paddle_torch_args_map": {
            "axis": "dims"
        },
        "min_input_args": 1
    },
    "paddle.Tensor.fmax": {
        "torch_api": "torch.Tensor.fmax",
        "paddle_torch_args_map": {
            "y": "other"
        },
        "min_input_args": 1
    },
    "paddle.Tensor.fmin": {
        "torch_api": "torch.Tensor.fmin",
        "paddle_torch_args_map": {
            "y": "other"
        },
        "min_input_args": 1
    },
    "paddle.Tensor.gcd": {
        "torch_api": "torch.Tensor.gcd",
        "paddle_torch_args_map": {
            "y": "other"
        },
        "min_input_args": 1
    },
    "paddle.Tensor.gcd_": {
        "torch_api": "torch.Tensor.gcd_",
        "paddle_torch_args_map": {
            "y": "other"
        },
        "min_input_args": 1
    },
    "paddle.Tensor.geometric_": {
        "torch_api": "torch.Tensor.geometric_",
        "paddle_torch_args_map": {
            "probs": "p"
        },
        "min_input_args": 1
    },
    "paddle.Tensor.heaviside": {
        "torch_api": "torch.Tensor.heaviside",
        "paddle_torch_args_map": {
            "y": "values"
        },
        "min_input_args": 1
    },
    "paddle.Tensor.hsplit": {
        "torch_api": "torch.Tensor.hsplit",
        "paddle_torch_args_map": {
            "num_or_indices": "indices"
        },
        "min_input_args": 1
    },
    "paddle.Tensor.hypot": {
        "torch_api": "torch.Tensor.hypot",
        "paddle_torch_args_map": {
            "y": "other"
        },
        "min_input_args": 1
    },
    "paddle.Tensor.hypot_": {
        "torch_api": "torch.Tensor.hypot_",
        "paddle_torch_args_map": {
            "y": "other"
        },
        "min_input_args": 1
    },
    "paddle.Tensor.gammainc": {
        "torch_api": "torch.Tensor.igamma",
        "paddle_torch_args_map": {
            "y": "other"
        },
        "min_input_args": 1
    },
    "paddle.Tensor.gammainc_": {
        "torch_api": "torch.Tensor.igamma_",
        "paddle_torch_args_map": {
            "y": "other"
        },
        "min_input_args": 1
    },
    "paddle.Tensor.gammaincc": {
        "torch_api": "torch.Tensor.igammac",
        "paddle_torch_args_map": {
            "y": "other"
        },
        "min_input_args": 1
    },
    "paddle.Tensor.gammaincc_": {
        "torch_api": "torch.Tensor.igammac_",
        "paddle_torch_args_map": {
            "y": "other"
        },
        "min_input_args": 1
    },
    "paddle.Tensor.index_fill": {
        "torch_api": "torch.Tensor.index_fill",
        "paddle_torch_args_map": {
            "axis": "dim",
            "index": "index",
            "value": "value"
        },
        "min_input_args": 3
    },
    "paddle.Tensor.index_fill_": {
        "torch_api": "torch.Tensor.index_fill_",
        "paddle_torch_args_map": {
            "axis": "dim",
            "index": "index",
            "value": "value"
        },
        "min_input_args": 3
    },
    "paddle.Tensor.index_put": {
        "torch_api": "torch.Tensor.index_put",
        "paddle_torch_args_map": {
            "indices": "indices",
            "value": "values",
            "accumulate": "accumulate"
        },
        "min_input_args": 2
    },
    "paddle.Tensor.index_put_": {
        "torch_api": "torch.Tensor.index_put_",
        "paddle_torch_args_map": {
            "indices": "indices",
            "value": "values",
            "accumulate": "accumulate"
        },
        "min_input_args": 2
    },
    "paddle.Tensor.index_select": {
        "Rule": "IndexSelectRule"
    },
    "paddle.Tensor.inner": {
        "torch_api": "torch.Tensor.inner",
        "paddle_torch_args_map": {
            "y": "other"
        },
        "min_input_args": 1
    },
    "paddle.Tensor.isclose": {
        "torch_api": "torch.Tensor.isclose",
        "paddle_torch_args_map": {
            "y": "other",
            "rtol": "rtol",
            "atol": "atol",
            "equal_nan": "equal_nan"
        },
        "min_input_args": 1
    },
    "paddle.Tensor.istft": {
        "torch_api": "torch.Tensor.istft",
        "paddle_torch_args_map": {
            "n_fft": "n_fft",
            "hop_length": "hop_length",
            "win_length": "win_length",
            "window": "window",
            "center": "center",
            "normalized": "normalized",
            "onesided": "onesided",
            "length": "length",
            "return_complex": "return_complex"
        },
        "min_input_args": 1
    },
    "paddle.Tensor.kthvalue": {
        "torch_api": "torch.Tensor.kthvalue",
        "paddle_torch_args_map": {
            "k": "k",
            "axis": "dim",
            "keepdim": "keepdim"
        },
        "min_input_args": 1
    },
    "paddle.Tensor.lcm": {
        "torch_api": "torch.Tensor.lcm",
        "paddle_torch_args_map": {
            "y": "other"
        },
        "min_input_args": 1
    },
    "paddle.Tensor.lcm_": {
        "torch_api": "torch.Tensor.lcm_",
        "paddle_torch_args_map": {
            "y": "other"
        },
        "min_input_args": 1
    },
    "paddle.Tensor.ldexp_": {
        "torch_api": "torch.Tensor.ldexp_",
        "paddle_torch_args_map": {
            "y": "other"
        },
        "min_input_args": 1
    },
    "paddle.Tensor.lerp": {
        "torch_api": "torch.Tensor.lerp",
        "paddle_torch_args_map": {
            "y": "end",
            "weight": "weight"
        },
        "min_input_args": 2
    },
    "paddle.Tensor.lerp_": {
        "torch_api": "torch.Tensor.lerp_",
        "paddle_torch_args_map": {
            "y": "end",
            "weight": "weight"
        },
        "min_input_args": 2
    },
    "paddle.Tensor.logcumsumexp": {
        "torch_api": "torch.Tensor.logcumsumexp",
        "paddle_torch_args_map": {
            "axis": "dim"
        },
        "min_input_args": 1
    },
    "paddle.Tensor.logical_and": {
        "torch_api": "torch.Tensor.logical_and",
        "paddle_torch_args_map": {
            "y": "other"
        },
        "min_input_args": 1
    },
    "paddle.Tensor.logical_or": {
        "torch_api": "torch.Tensor.logical_or",
        "paddle_torch_args_map": {
            "y": "other"
        },
        "min_input_args": 1
    },
    "paddle.Tensor.logical_xor": {
        "torch_api": "torch.Tensor.logical_xor",
        "paddle_torch_args_map": {
            "y": "other"
        },
        "min_input_args": 1
    },
    "paddle.Tensor.logit": {
        "torch_api": "torch.Tensor.logit",
        "paddle_torch_args_map": {
            "eps": "eps"
        },
        "min_input_args": 0
    },
    "paddle.Tensor.logit_": {
        "torch_api": "torch.Tensor.logit_",
        "paddle_torch_args_map": {
            "eps": "eps"
        },
        "min_input_args": 0
    },
    "paddle.Tensor.logsumexp": {
        "torch_api": "torch.Tensor.logsumexp",
        "paddle_torch_args_map": {
            "axis": "dim",
            "keepdim": "keepdim"
        },
        "min_input_args": 1
    },
    "paddle.Tensor.lu": {
        "torch_api": "torch.Tensor.lu",
        "paddle_torch_args_map": {
            "pivot": "pivot",
            "get_infos": "get_infos"
        },
        "min_input_args": 0
    },
    "paddle.Tensor.masked_fill": {
        "torch_api": "torch.Tensor.masked_fill",
        "paddle_torch_args_map": {
            "mask": "mask",
            "value": "value"
        },
        "min_input_args": 2
    },
    "paddle.Tensor.masked_fill_": {
        "torch_api": "torch.Tensor.masked_fill_",
        "paddle_torch_args_map": {
            "mask": "mask",
            "value": "value"
        },
        "min_input_args": 2
    },
    "paddle.Tensor.masked_select": {
        "torch_api": "torch.Tensor.masked_select",
        "paddle_torch_args_map": {
            "mask": "mask"
        },
        "min_input_args": 1
    },
    "paddle.Tensor.matmul": {
        "torch_api": "torch.Tensor.matmul",
        "paddle_torch_args_map": {
            "y": "other"
        },
        "min_input_args": 1
    },
    "paddle.Tensor.matrix_power": {
        "torch_api": "torch.Tensor.matrix_power",
        "paddle_torch_args_map": {
            "n": "n"
        },
        "min_input_args": 1
    },
    "paddle.Tensor.maximum": {
        "torch_api": "torch.Tensor.maximum",
        "paddle_torch_args_map": {
            "y": "other"
        },
        "min_input_args": 1
    },
    "paddle.Tensor.mean": {
        "torch_api": "torch.Tensor.mean",
        "paddle_torch_args_map": {
            "axis": "dim",
            "keepdim": "keepdim",
            "dtype": "dtype"
        },
        "min_input_args": 0
    },
    "paddle.Tensor.median": {
        "torch_api": "torch.Tensor.median",
        "paddle_torch_args_map": {
            "keepdim": "keepdim"
        },
        "min_input_args": 0
    },
    "paddle.Tensor.minimum": {
        "torch_api": "torch.Tensor.minimum",
        "paddle_torch_args_map": {
            "y": "other"
        },
        "min_input_args": 1
    },
    "paddle.Tensor.mm": {
        "torch_api": "torch.Tensor.mm",
        "paddle_torch_args_map": {
            "mat2": "mat2"
        },
        "min_input_args": 1
    },
    "paddle.Tensor.mode": {
        "torch_api": "torch.Tensor.mode",
        "paddle_torch_args_map": {
            "axis": "dim",
            "keepdim": "keepdim"
        },
        "min_input_args": 0
    },
    "paddle.Tensor.moveaxis": {
        "torch_api": "torch.Tensor.moveaxis",
        "paddle_torch_args_map": {
            "source": "source",
            "destination": "destination"
        },
        "min_input_args": 2
    },
    "paddle.Tensor.multinomial": {
        "torch_api": "torch.Tensor.multinomial",
        "paddle_torch_args_map": {
            "num_samples": "num_samples",
            "replacement": "replacement",
            "generator": "generator"
        },
        "min_input_args": 1
    },
    "paddle.Tensor.mv": {
        "torch_api": "torch.Tensor.mv",
        "paddle_torch_args_map": {
            "vec": "vec"
        },
        "min_input_args": 1
    },
    "paddle.Tensor.multigammaln": {
        "torch_api": "torch.Tensor.mvlgamma",
        "paddle_torch_args_map": {
            "p": "p"
        },
        "min_input_args": 1
    },
    "paddle.Tensor.multigammaln_": {
        "torch_api": "torch.Tensor.mvlgamma_",
        "paddle_torch_args_map": {
            "p": "p"
        },
        "min_input_args": 1
    },
    "paddle.Tensor.nan_to_num": {
        "torch_api": "torch.Tensor.nan_to_num",
        "paddle_torch_args_map": {
            "nan": "nan",
            "posinf": "posinf",
            "neginf": "neginf"
        },
        "min_input_args": 0
    },
    "paddle.Tensor.nan_to_num_": {
        "torch_api": "torch.Tensor.nan_to_num_",
        "paddle_torch_args_map": {
            "nan": "nan",
            "posinf": "posinf",
            "neginf": "neginf"
        },
        "min_input_args": 0
    },
    "paddle.Tensor.nanmean": {
        "torch_api": "torch.Tensor.nanmean",
        "paddle_torch_args_map": {
            "axis": "dim",
            "keepdim": "keepdim",
            "dtype": "dtype"
        },
        "min_input_args": 0
    },
    "paddle.Tensor.nanmedian": {
        "torch_api": "torch.Tensor.nanmedian",
        "paddle_torch_args_map": {
            "keepdim": "keepdim"
        },
        "min_input_args": 0
    },
    "paddle.Tensor.nanquantile": {
        "torch_api": "torch.Tensor.nanquantile",
        "paddle_torch_args_map": {
            "q": "q",
            "axis": "dim",
            "keepdim": "keepdim",
            "interpolation": "interpolation"
        },
        "min_input_args": 1
    },
    "paddle.Tensor.nansum": {
        "torch_api": "torch.Tensor.nansum",
        "paddle_torch_args_map": {
            "axis": "dim",
            "keepdim": "keepdim",
            "dtype": "dtype"
        },
        "min_input_args": 0
    },
    "paddle.Tensor.nextafter": {
        "torch_api": "torch.Tensor.nextafter",
        "paddle_torch_args_map": {
            "y": "other"
        },
        "min_input_args": 1
    },
    "paddle.Tensor.normal_": {
        "torch_api": "torch.Tensor.normal_",
        "paddle_torch_args_map": {
            "mean": "mean",
            "std": "std",
            "generator": "generator"
        },
        "min_input_args": 0
    },
    "paddle.Tensor.numpy": {
        "torch_api": "torch.Tensor.numpy",
        "paddle_torch_args_map": {},
        "min_input_args": 0
    },
    "paddle.Tensor.householder_product": {
        "torch_api": "torch.Tensor.orgqr",
        "paddle_torch_args_map": {
            "tau": "input2"
        },
        "min_input_args": 1
    },
    "paddle.Tensor.outer": {
        "torch_api": "torch.Tensor.outer",
        "paddle_torch_args_map": {
            "y": "vec2"
        },
        "min_input_args": 1
    },
    "paddle.Tensor.polygamma": {
        "torch_api": "torch.Tensor.polygamma",
        "paddle_torch_args_map": {
            "n": "n"
        },
        "min_input_args": 1
    },
    "paddle.Tensor.polygamma_": {
        "torch_api": "torch.Tensor.polygamma_",
        "paddle_torch_args_map": {
            "n": "n"
        },
        "min_input_args": 1
    },
    "paddle.Tensor.pow": {
        "torch_api": "torch.Tensor.pow",
        "paddle_torch_args_map": {
            "y": "exponent"
        },
        "min_input_args": 1
    },
    "paddle.Tensor.pow_": {
        "torch_api": "torch.Tensor.pow_",
        "paddle_torch_args_map": {
            "y": "exponent"
        },
        "min_input_args": 1
    },
    "paddle.Tensor.prod": {
        "torch_api": "torch.Tensor.prod",
        "paddle_torch_args_map": {
            "axis": "dim",
            "keepdim": "keepdim",
            "dtype": "dtype"
        },
        "min_input_args": 0
    },
    "paddle.Tensor.quantile": {
        "torch_api": "torch.Tensor.quantile",
        "paddle_torch_args_map": {
            "q": "q",
            "axis": "dim",
            "keepdim": "keepdim",
            "interpolation": "interpolation"
        },
        "min_input_args": 1
    },
    "paddle.Tensor.register_hook": {
        "torch_api": "torch.Tensor.register_hook",
        "paddle_torch_args_map": {
            "hook": "hook"
        },
        "min_input_args": 1
    },
    "paddle.Tensor.remainder": {
        "torch_api": "torch.Tensor.remainder",
        "paddle_torch_args_map": {
            "y": "other"
        },
        "min_input_args": 1
    },
    "paddle.Tensor.remainder_": {
        "torch_api": "torch.Tensor.remainder_",
        "paddle_torch_args_map": {
            "y": "other"
        },
        "min_input_args": 1
    },
    "paddle.Tensor.renorm": {
        "torch_api": "torch.Tensor.renorm",
        "paddle_torch_args_map": {
            "p": "p",
            "axis": "dim",
            "max_norm": "maxnorm"
        },
        "min_input_args": 3
    },
    "paddle.Tensor.renorm_": {
        "torch_api": "torch.Tensor.renorm_",
        "paddle_torch_args_map": {
            "p": "p",
            "axis": "dim",
            "max_norm": "maxnorm"
        },
        "min_input_args": 3
    },
    "paddle.Tensor.repeat_interleave": {
        "torch_api": "torch.Tensor.repeat_interleave",
        "paddle_torch_args_map": {
            "repeats": "repeats",
            "axis": "dim"
        },
        "min_input_args": 1
    },
    "paddle.Tensor.roll": {
        "torch_api": "torch.Tensor.roll",
        "paddle_torch_args_map": {
            "shifts": "shifts",
            "axis": "dims"
        },
        "min_input_args": 1
    },
    "paddle.Tensor.rot90": {
        "torch_api": "torch.Tensor.rot90",
        "paddle_torch_args_map": {
            "k": "k",
            "axes": "dims"
        },
        "min_input_args": 0
    },
    "paddle.Tensor.select_scatter": {
        "torch_api": "torch.Tensor.select_scatter",
        "paddle_torch_args_map": {
            "values": "src",
            "axis": "dim",
            "index": "index"
        },
        "min_input_args": 3
    },
    "paddle.Tensor.signbit": {
        "torch_api": "torch.Tensor.signbit",
        "paddle_torch_args_map": {},
        "min_input_args": 0
    },
    "paddle.Tensor.squeeze": {
        "torch_api": "torch.Tensor.squeeze",
        "paddle_torch_args_map": {
            "axis": "dim"
        },
        "min_input_args": 0
    },
    "paddle.Tensor.squeeze_": {
        "torch_api": "torch.Tensor.squeeze_",
        "paddle_torch_args_map": {
            "axis": "dim"
        },
        "min_input_args": 0
    },
    "paddle.Tensor.std": {
        "torch_api": "torch.Tensor.std",
        "paddle_torch_args_map": {
            "axis": "dim",
            "unbiased": "correction",
            "keepdim": "keepdim"
        },
        "min_input_args": 0
    },
    "paddle.Tensor.sum": {
        "torch_api": "torch.Tensor.sum",
        "paddle_torch_args_map": {
            "axis": "dim",
            "keepdim": "keepdim",
            "dtype": "dtype"
        },
        "min_input_args": 0
    },
    "paddle.Tensor.take_along_axis": {
        "torch_api": "torch.Tensor.take_along_dim",
        "paddle_torch_args_map": {
            "indices": "indices",
            "axis": "dim"
        },
        "min_input_args": 2
    },
    "paddle.Tensor.tensor_split": {
        "torch_api": "torch.Tensor.tensor_split",
        "paddle_torch_args_map": {
            "num_or_indices": "indices",
            "axis": "dim"
        },
        "min_input_args": 1
    },
    "paddle.Tensor.to_sparse_coo": {
        "torch_api": "torch.Tensor.to_sparse",
        "paddle_torch_args_map": {
            "sparse_dim": "sparse_dim"
        },
        "min_input_args": 1
    },
    "paddle.Tensor.topk": {
        "torch_api": "torch.Tensor.topk",
        "paddle_torch_args_map": {
            "k": "k",
            "axis": "dim",
            "largest": "largest",
            "sorted": "sorted"
        },
        "min_input_args": 1
    },
    "paddle.Tensor.tril": {
        "torch_api": "torch.Tensor.tril",
        "paddle_torch_args_map": {
            "diagonal": "diagonal"
        },
        "min_input_args": 0
    },
    "paddle.Tensor.tril_": {
        "torch_api": "torch.Tensor.tril_",
        "paddle_torch_args_map": {
            "diagonal": "diagonal"
        },
        "min_input_args": 0
    },
    "paddle.Tensor.triu": {
        "torch_api": "torch.Tensor.triu",
        "paddle_torch_args_map": {
            "diagonal": "diagonal"
        },
        "min_input_args": 0
    },
    "paddle.Tensor.triu_": {
        "torch_api": "torch.Tensor.triu_",
        "paddle_torch_args_map": {
            "diagonal": "diagonal"
        },
        "min_input_args": 0
    },
    "paddle.Tensor.unbind": {
        "torch_api": "torch.Tensor.unbind",
        "paddle_torch_args_map": {
            "axis": "dim"
        },
        "min_input_args": 0
    },
    "paddle.Tensor.unflatten": {
        "torch_api": "torch.Tensor.unflatten",
        "paddle_torch_args_map": {
            "axis": "dim",
            "shape": "sizes"
        },
        "min_input_args": 2
    },
    "paddle.Tensor.unfold": {
        "torch_api": "torch.Tensor.unfold",
        "paddle_torch_args_map": {
            "axis": "dimension",
            "size": "size",
            "step": "step"
        },
        "min_input_args": 3
    },
    "paddle.Tensor.uniform_": {
        "torch_api": "torch.Tensor.uniform_",
        "paddle_torch_args_map": {
            "min": "from",
            "max": "to"
        },
        "min_input_args": 0
    },
    "paddle.Tensor.unique": {
        "torch_api": "torch.Tensor.unique",
        "paddle_torch_args_map": {
            "return_inverse": "return_inverse",
            "return_counts": "return_counts",
            "axis": "dim"
        },
        "min_input_args": 0
    },
    "paddle.Tensor.unique_consecutive": {
        "torch_api": "torch.Tensor.unique_consecutive",
        "paddle_torch_args_map": {
            "return_inverse": "return_inverse",
            "return_counts": "return_counts",
            "axis": "dim"
        },
        "min_input_args": 0
    },
    "paddle.Tensor.unsqueeze": {
        "torch_api": "torch.Tensor.unsqueeze",
        "paddle_torch_args_map": {
            "axis": "dim"
        },
        "min_input_args": 1
    },
    "paddle.Tensor.unsqueeze_": {
        "torch_api": "torch.Tensor.unsqueeze_",
        "paddle_torch_args_map": {
            "axis": "dim"
        },
        "min_input_args": 1
    },
    "paddle.Tensor.var": {
        "torch_api": "torch.Tensor.var",
        "paddle_torch_args_map": {
            "axis": "dim",
            "unbiased": "correction",
            "keepdim": "keepdim"
        },
        "min_input_args": 0
    },
    "paddle.Tensor.view_as": {
        "torch_api": "torch.Tensor.view_as",
        "paddle_torch_args_map": {
            "other": "other"
        },
        "min_input_args": 1
    },
    "paddle.Tensor.where": {
        "torch_api": "torch.Tensor.where",
        "paddle_torch_args_map": {
            "condition": "condition",
            "y": "y"
        },
        "min_input_args": 2
    },
    "paddle.__version__.split": {
        "torch_api": "torch.__version__.split",
        "paddle_torch_args_map": {
            "sep": "sep",
            "maxsplit": "maxsplit"
        },
        "min_input_args": 0
    },
    "paddle.abs": {
        "torch_api": "torch.abs",
        "paddle_torch_args_map": {
            "x": "input"
        },
        "min_input_args": 1
    },
    "paddle.abs_": {
        "torch_api": "torch.abs_",
        "paddle_torch_args_map": {
            "x": "input"
        },
        "min_input_args": 1
    },
    "paddle.addmm": {
        "torch_api": "torch.addmm",
        "paddle_torch_args_map": {
            "input": "input",
            "x": "mat1",
            "y": "mat2",
            "beta": "beta",
            "alpha": "alpha"
        },
        "min_input_args": 3
    },
    "paddle.all": {
        "torch_api": "torch.all",
        "paddle_torch_args_map": {
            "x": "input",
            "axis": "dim",
            "keepdim": "keepdim"
        },
        "min_input_args": 1
    },
    "paddle.amax": {
        "torch_api": "torch.amax",
        "paddle_torch_args_map": {
            "x": "input",
            "axis": "dim",
            "keepdim": "keepdim"
        },
        "min_input_args": 1
    },
    "paddle.amin": {
        "torch_api": "torch.amin",
        "paddle_torch_args_map": {
            "x": "input",
            "axis": "dim",
            "keepdim": "keepdim"
        },
        "min_input_args": 1
    },
    "paddle.amp.auto_cast": {
        "torch_api": "torch.amp.autocast",
        "paddle_torch_args_map": {
            "dtype": "dtype",
            "enable": "enabled"
        },
        "min_input_args": 0
    },
    "paddle.angle": {
        "torch_api": "torch.angle",
        "paddle_torch_args_map": {
            "x": "input"
        },
        "min_input_args": 1
    },
    "paddle.any": {
        "torch_api": "torch.any",
        "paddle_torch_args_map": {
            "x": "input",
            "axis": "dim",
            "keepdim": "keepdim"
        },
        "min_input_args": 1
    },
    "paddle.acos": {
        "torch_api": "torch.arccos",
        "paddle_torch_args_map": {
            "x": "input"
        },
        "min_input_args": 1
    },
    "paddle.acosh": {
        "torch_api": "torch.arccosh",
        "paddle_torch_args_map": {
            "x": "input"
        },
        "min_input_args": 1
    },
    "paddle.asin": {
        "torch_api": "torch.arcsin",
        "paddle_torch_args_map": {
            "x": "input"
        },
        "min_input_args": 1
    },
    "paddle.asinh": {
        "torch_api": "torch.arcsinh",
        "paddle_torch_args_map": {
            "x": "input"
        },
        "min_input_args": 1
    },
    "paddle.atan": {
        "torch_api": "torch.arctan",
        "paddle_torch_args_map": {
            "x": "input"
        },
        "min_input_args": 1
    },
    "paddle.atan2": {
        "torch_api": "torch.arctan2",
        "paddle_torch_args_map": {
            "x": "input",
            "y": "other"
        },
        "min_input_args": 2
    },
    "paddle.atanh": {
        "torch_api": "torch.arctanh",
        "paddle_torch_args_map": {
            "x": "input"
        },
        "min_input_args": 1
    },
    "paddle.argmax": {
        "torch_api": "torch.argmax",
        "paddle_torch_args_map": {
            "x": "input",
            "axis": "dim",
            "keepdim": "keepdim"
        },
        "min_input_args": 1
    },
    "paddle.argmin": {
        "torch_api": "torch.argmin",
        "paddle_torch_args_map": {
            "x": "input",
            "axis": "dim",
            "keepdim": "keepdim"
        },
        "min_input_args": 1
    },
    "paddle.argsort": {
        "torch_api": "torch.argsort",
        "paddle_torch_args_map": {
            "x": "input",
            "axis": "dim",
            "descending": "descending",
            "stable": "stable"
        },
        "min_input_args": 1
    },
    "paddle.to_tensor": {
        "torch_api": "torch.as_tensor",
        "paddle_torch_args_map": {
            "data": "data",
            "dtype": "dtype",
            "place": "device"
        },
        "min_input_args": 1
    },
    "paddle.autograd.backward": {
        "torch_api": "torch.autograd.backward",
        "paddle_torch_args_map": {
            "tensors": "tensors",
            "grad_tensors": "grad_tensors",
            "retain_graph": "retain_graph"
        },
        "min_input_args": 1
    },
    "paddle.incubate.autograd.jvp": {
        "torch_api": "torch.autograd.functional.jvp",
        "paddle_torch_args_map": {
            "func": "func",
            "xs": "inputs",
            "v": "v"
        },
        "min_input_args": 2
    },
    "paddle.incubate.autograd.vjp": {
        "torch_api": "torch.autograd.functional.vjp",
        "paddle_torch_args_map": {
            "func": "func",
            "xs": "inputs",
            "v": "v"
        },
        "min_input_args": 2
    },
    "paddle.grad": {
        "torch_api": "torch.autograd.grad",
        "paddle_torch_args_map": {
            "outputs": "outputs",
            "inputs": "inputs",
            "grad_outputs": "grad_outputs",
            "retain_graph": "retain_graph",
            "create_graph": "create_graph",
            "allow_unused": "allow_unused"
        },
        "min_input_args": 2
    },
    "paddle.autograd.saved_tensors_hooks": {
        "torch_api": "torch.autograd.graph.saved_tensors_hooks",
        "paddle_torch_args_map": {
            "pack_hook": "pack_hook",
            "unpack_hook": "unpack_hook"
        },
        "min_input_args": 2
    },
    "paddle.profiler.export_chrome_tracing": {
        "torch_api": "torch.autograd.profiler.profile.export_chrome_trace",
        "paddle_torch_args_map": {
            "dir_name": "path"
        },
        "min_input_args": 1
    },
    "paddle.bernoulli": {
        "torch_api": "torch.bernoulli",
        "paddle_torch_args_map": {
            "x": "input",
            "p": "p",
            "generator": "generator"
        },
        "min_input_args": 0
    },
    "paddle.bincount": {
        "torch_api": "torch.bincount",
        "paddle_torch_args_map": {
            "x": "input",
            "weights": "weights",
            "minlength": "minlength"
        },
        "min_input_args": 1
    },
    "paddle.bitwise_and": {
        "torch_api": "torch.bitwise_and",
        "paddle_torch_args_map": {
            "x": "input",
            "y": "other"
        },
        "min_input_args": 2
    },
    "paddle.bitwise_left_shift": {
        "torch_api": "torch.bitwise_left_shift",
        "paddle_torch_args_map": {
            "x": "input",
            "y": "other"
        },
        "min_input_args": 2
    },
    "paddle.bitwise_not": {
        "torch_api": "torch.bitwise_not",
        "paddle_torch_args_map": {
            "x": "input"
        },
        "min_input_args": 1
    },
    "paddle.bitwise_or": {
        "torch_api": "torch.bitwise_or",
        "paddle_torch_args_map": {
            "x": "input",
            "y": "other"
        },
        "min_input_args": 2
    },
    "paddle.bitwise_right_shift": {
        "torch_api": "torch.bitwise_right_shift",
        "paddle_torch_args_map": {
            "x": "input",
            "y": "other"
        },
        "min_input_args": 2
    },
    "paddle.bitwise_xor": {
        "torch_api": "torch.bitwise_xor",
        "paddle_torch_args_map": {
            "x": "input",
            "y": "other"
        },
        "min_input_args": 2
    },
    "paddle.bmm": {
        "torch_api": "torch.bmm",
        "paddle_torch_args_map": {
            "x": "input",
            "y": "mat2"
        },
        "min_input_args": 2
    },
    "paddle.broadcast_to": {
        "torch_api": "torch.broadcast_to",
        "paddle_torch_args_map": {
            "x": "input",
            "shape": "size"
        },
        "min_input_args": 2
    },
    "paddle.bucketize": {
        "torch_api": "torch.bucketize",
        "paddle_torch_args_map": {
            "x": "input",
            "sorted_sequence": "boundaries",
            "out_int32": "out_int32",
            "right": "right"
        },
        "min_input_args": 2
    },
    "paddle.cdist": {
        "torch_api": "torch.cdist",
        "paddle_torch_args_map": {
            "x": "x1",
            "y": "x2",
            "p": "p",
            "compute_mode": "compute_mode"
        },
        "min_input_args": 2
    },
    "paddle.ceil": {
        "torch_api": "torch.ceil",
        "paddle_torch_args_map": {
            "x": "input"
        },
        "min_input_args": 1
    },
    "paddle.linalg.cholesky_solve": {
        "torch_api": "torch.cholesky_solve",
        "paddle_torch_args_map": {
            "x": "input",
            "y": "input2",
            "upper": "upper"
        },
        "min_input_args": 2
    },
    "paddle.chunk": {
        "torch_api": "torch.chunk",
        "paddle_torch_args_map": {
            "x": "input",
            "chunks": "chunks",
            "axis": "dim"
        },
        "min_input_args": 2
    },
    "paddle.clip": {
        "torch_api": "torch.clamp",
        "paddle_torch_args_map": {
            "x": "input",
            "min": "min",
            "max": "max"
        },
        "min_input_args": 1
    },
    "paddle.clone": {
        "torch_api": "torch.clone",
        "paddle_torch_args_map": {
            "x": "input",
            "memory_format": "memory_format"
        },
        "min_input_args": 1
    },
    "paddle.column_stack": {
        "torch_api": "torch.column_stack",
        "paddle_torch_args_map": {
            "x": "tensors"
        },
        "min_input_args": 1
    },
    "paddle.combinations": {
        "torch_api": "torch.combinations",
        "paddle_torch_args_map": {
            "x": "input",
            "r": "r",
            "with_replacement": "with_replacement"
        },
        "min_input_args": 1
    },
    "paddle.complex": {
        "torch_api": "torch.complex",
        "paddle_torch_args_map": {
            "real": "real",
            "imag": "imag"
        },
        "min_input_args": 2
    },
    "paddle.concat": {
        "torch_api": "torch.concat",
        "paddle_torch_args_map": {
            "x": "tensors",
            "axis": "dim"
        },
        "min_input_args": 1
    },
    "paddle.conj": {
        "torch_api": "torch.conj",
        "paddle_torch_args_map": {
            "x": "input"
        },
        "min_input_args": 1
    },
    "paddle.copysign": {
        "torch_api": "torch.copysign",
        "paddle_torch_args_map": {
            "x": "input",
            "y": "other"
        },
        "min_input_args": 2
    },
    "paddle.cos": {
        "torch_api": "torch.cos",
        "paddle_torch_args_map": {
            "x": "input"
        },
        "min_input_args": 1
    },
    "paddle.cosh": {
        "torch_api": "torch.cosh",
        "paddle_torch_args_map": {
            "x": "input"
        },
        "min_input_args": 1
    },
    "paddle.count_nonzero": {
        "torch_api": "torch.count_nonzero",
        "paddle_torch_args_map": {
            "x": "input",
            "axis": "dim"
        },
        "min_input_args": 1
    },
    "paddle.linalg.cov": {
        "torch_api": "torch.cov",
        "paddle_torch_args_map": {
            "x": "input",
            "ddof": "correction",
            "fweights": "fweights",
            "aweights": "aweights"
        },
        "min_input_args": 1
    },
    "paddle.cross": {
        "torch_api": "torch.cross",
        "paddle_torch_args_map": {
            "x": "input",
            "y": "other",
            "axis": "dim"
        },
        "min_input_args": 2
    },
    "paddle.device.cuda.Event": {
        "torch_api": "torch.cuda.Event",
        "paddle_torch_args_map": {
            "enable_timing": "enable_timing",
            "blocking": "blocking",
            "interprocess": "interprocess"
        },
        "min_input_args": 0
    },
    "paddle.device.cuda.current_stream": {
        "torch_api": "torch.cuda.current_stream",
        "paddle_torch_args_map": {
            "device": "device"
        },
        "min_input_args": 0
    },
    "paddle.device.cuda.get_device_capability": {
        "torch_api": "torch.cuda.get_device_capability",
        "paddle_torch_args_map": {
            "device": "device"
        },
        "min_input_args": 0
    },
    "paddle.device.cuda.get_device_name": {
        "torch_api": "torch.cuda.get_device_name",
        "paddle_torch_args_map": {
            "device": "device"
        },
        "min_input_args": 0
    },
    "paddle.device.cuda.max_memory_allocated": {
        "torch_api": "torch.cuda.max_memory_allocated",
        "paddle_torch_args_map": {
            "device": "device"
        },
        "min_input_args": 0
    },
    "paddle.device.cuda.max_memory_reserved": {
        "torch_api": "torch.cuda.max_memory_reserved",
        "paddle_torch_args_map": {
            "device": "device"
        },
        "min_input_args": 0
    },
    "paddle.device.cuda.memory_allocated": {
        "torch_api": "torch.cuda.memory_allocated",
        "paddle_torch_args_map": {
            "device": "device"
        },
        "min_input_args": 0
    },
    "paddle.device.cuda.memory_reserved": {
        "torch_api": "torch.cuda.memory_reserved",
        "paddle_torch_args_map": {
            "device": "device"
        },
        "min_input_args": 0
    },
    "paddle.device.stream_guard": {
        "torch_api": "torch.cuda.stream",
        "paddle_torch_args_map": {
            "stream": "stream"
        },
        "min_input_args": 1
    },
    "paddle.device.cuda.synchronize": {
        "torch_api": "torch.cuda.synchronize",
        "paddle_torch_args_map": {
            "device": "device"
        },
        "min_input_args": 0
    },
    "paddle.cumsum": {
        "torch_api": "torch.cumsum",
        "paddle_torch_args_map": {
            "x": "input",
            "axis": "dim",
            "dtype": "dtype"
        },
        "min_input_args": 2
    },
    "paddle.cumulative_trapezoid": {
        "torch_api": "torch.cumulative_trapezoid",
        "paddle_torch_args_map": {
            "y": "y",
            "x": "x",
            "dx": "dx",
            "axis": "dim"
        },
        "min_input_args": 1
    },
    "paddle.deg2rad": {
        "torch_api": "torch.deg2rad",
        "paddle_torch_args_map": {
            "x": "input"
        },
        "min_input_args": 1
    },
    "paddle.diag": {
        "torch_api": "torch.diag",
        "paddle_torch_args_map": {
            "x": "input",
            "offset": "diagonal"
        },
        "min_input_args": 1
    },
    "paddle.diag_embed": {
        "torch_api": "torch.diag_embed",
        "paddle_torch_args_map": {
            "input": "input",
            "offset": "offset",
            "dim1": "dim1",
            "dim2": "dim2"
        },
        "min_input_args": 1
    },
    "paddle.diagflat": {
        "torch_api": "torch.diagflat",
        "paddle_torch_args_map": {
            "x": "input",
            "offset": "offset"
        },
        "min_input_args": 1
    },
    "paddle.diagonal": {
        "torch_api": "torch.diagonal",
        "paddle_torch_args_map": {
            "x": "input",
            "offset": "offset",
            "axis1": "dim1",
            "axis2": "dim2"
        },
        "min_input_args": 1
    },
    "paddle.diagonal_scatter": {
        "torch_api": "torch.diagonal_scatter",
        "paddle_torch_args_map": {
            "x": "input",
            "y": "src",
            "offset": "offset",
            "axis1": "dim1",
            "axis2": "dim2"
        },
        "min_input_args": 2
    },
    "paddle.diff": {
        "torch_api": "torch.diff",
        "paddle_torch_args_map": {
            "x": "input",
            "n": "n",
            "axis": "dim",
            "prepend": "prepend",
            "append": "append"
        },
        "min_input_args": 1
    },
    "paddle.dist": {
        "torch_api": "torch.dist",
        "paddle_torch_args_map": {
            "x": "input",
            "y": "other",
            "p": "p"
        },
        "min_input_args": 2
    },
    "paddle.distributed.alltoall": {
        "torch_api": "torch.distributed.all_to_all",
        "paddle_torch_args_map": {
            "out_tensor_list": "output_tensor_list",
            "in_tensor_list": "input_tensor_list",
            "group": "group"
        },
        "min_input_args": 2
    },
    "paddle.distributed.barrier": {
        "torch_api": "torch.distributed.barrier",
        "paddle_torch_args_map": {
            "group": "group"
        },
        "min_input_args": 0
    },
    "paddle.distributed.broadcast": {
        "torch_api": "torch.distributed.broadcast",
        "paddle_torch_args_map": {
            "tensor": "tensor",
            "src": "src",
            "group": "group"
        },
        "min_input_args": 2
    },
    "paddle.distributed.broadcast_object_list": {
        "torch_api": "torch.distributed.broadcast_object_list",
        "paddle_torch_args_map": {
            "object_list": "object_list",
            "src": "src",
            "group": "group"
        },
        "min_input_args": 1
    },
    "paddle.distributed.get_backend": {
        "torch_api": "torch.distributed.get_backend",
        "paddle_torch_args_map": {
            "group": "group"
        },
        "min_input_args": 0
    },
    "paddle.distributed.get_rank": {
        "torch_api": "torch.distributed.get_rank",
        "paddle_torch_args_map": {
            "group": "group"
        },
        "min_input_args": 0
    },
    "paddle.distributed.get_world_size": {
        "torch_api": "torch.distributed.get_world_size",
        "paddle_torch_args_map": {
            "group": "group"
        },
        "min_input_args": 0
    },
    "paddle.distributed.init_parallel_env": {
        "torch_api": "torch.distributed.init_process_group",
        "paddle_torch_args_map": {},
        "min_input_args": 0
    },
    "paddle.distributed.irecv": {
        "torch_api": "torch.distributed.irecv",
        "paddle_torch_args_map": {
            "tensor": "tensor",
            "src": "src",
            "group": "group"
        },
        "min_input_args": 1
    },
    "paddle.distributed.isend": {
        "torch_api": "torch.distributed.isend",
        "paddle_torch_args_map": {
            "tensor": "tensor",
            "dst": "dst",
            "group": "group"
        },
        "min_input_args": 2
    },
    "paddle.distributed.new_group": {
        "torch_api": "torch.distributed.new_group",
        "paddle_torch_args_map": {
            "ranks": "ranks",
            "backend": "backend"
        },
        "min_input_args": 0
    },
    "paddle.distributed.fleet.distributed_optimizer": {
        "torch_api": "torch.distributed.optim.DistributedOptimizer",
        "paddle_torch_args_map": {
            "optimizer_class": "optimizer_class",
            "*args": "*args",
            "**kwargs": "**kwargs"
        },
        "min_input_args": 1
    },
    "paddle.distributed.recv": {
        "torch_api": "torch.distributed.recv",
        "paddle_torch_args_map": {
            "tensor": "tensor",
            "src": "src",
            "group": "group"
        },
        "min_input_args": 1
    },
    "paddle.distributed.rpc.get_worker_info": {
        "torch_api": "torch.distributed.rpc.get_worker_info",
        "paddle_torch_args_map": {
            "name": "worker_name"
        },
        "min_input_args": 0
    },
    "paddle.distributed.rpc.init_rpc": {
        "torch_api": "torch.distributed.rpc.init_rpc",
        "paddle_torch_args_map": {
            "name": "name",
            "backend": "backend",
            "rank": "rank",
            "world_size": "world_size"
        },
        "min_input_args": 1
    },
    "paddle.distributed.rpc.rpc_async": {
        "torch_api": "torch.distributed.rpc.rpc_async",
        "paddle_torch_args_map": {
            "to": "to",
            "fn": "func",
            "kwargs": "kwargs",
            "timeout": "timeout"
        },
        "min_input_args": 2
    },
    "paddle.distributed.rpc.rpc_sync": {
        "torch_api": "torch.distributed.rpc.rpc_sync",
        "paddle_torch_args_map": {
            "to": "to",
            "fn": "func",
            "kwargs": "kwargs",
            "timeout": "timeout"
        },
        "min_input_args": 2
    },
    "paddle.distributed.rpc.shutdown": {
        "torch_api": "torch.distributed.rpc.shutdown",
        "paddle_torch_args_map": {},
        "min_input_args": 0
    },
    "paddle.distributed.scatter_object_list": {
        "torch_api": "torch.distributed.scatter_object_list",
        "paddle_torch_args_map": {
            "out_object_list": "scatter_object_output_list",
            "in_object_list": "scatter_object_input_list",
            "src": "src",
            "group": "group"
        },
        "min_input_args": 2
    },
    "paddle.distributed.send": {
        "torch_api": "torch.distributed.send",
        "paddle_torch_args_map": {
            "tensor": "tensor",
            "dst": "dst",
            "group": "group"
        },
        "min_input_args": 2
    },
    "paddle.distribution.AbsTransform": {
        "torch_api": "torch.distributions.AbsTransform",
        "paddle_torch_args_map": {},
        "min_input_args": 0
    },
    "paddle.distribution.AffineTransform": {
        "torch_api": "torch.distributions.AffineTransform",
        "paddle_torch_args_map": {
            "loc": "loc",
            "scale": "scale"
        },
        "min_input_args": 2
    },
    "paddle.distribution.Bernoulli": {
        "torch_api": "torch.distributions.Bernoulli",
        "paddle_torch_args_map": {
            "probs": "probs"
        },
        "min_input_args": 1
    },
    "paddle.distribution.Beta": {
        "torch_api": "torch.distributions.Beta",
        "paddle_torch_args_map": {
            "alpha": "concentration1",
            "beta": "concentration0"
        },
        "min_input_args": 2
    },
    "paddle.distribution.Categorical": {
        "torch_api": "torch.distributions.Categorical",
        "paddle_torch_args_map": {
            "logits": "logits"
        },
        "min_input_args": 1
    },
    "paddle.distribution.Cauchy": {
        "torch_api": "torch.distributions.Cauchy",
        "paddle_torch_args_map": {
            "loc": "loc",
            "scale": "scale"
        },
        "min_input_args": 2
    },
    "paddle.distribution.ChainTransform": {
        "torch_api": "torch.distributions.ComposeTransform",
        "paddle_torch_args_map": {
            "transforms": "parts"
        },
        "min_input_args": 1
    },
    "paddle.distribution.ContinuousBernoulli": {
        "torch_api": "torch.distributions.ContinuousBernoulli",
        "paddle_torch_args_map": {
            "probs": "probs",
            "lims": "lims"
        },
        "min_input_args": 0
    },
    "paddle.distribution.Dirichlet": {
        "torch_api": "torch.distributions.Dirichlet",
        "paddle_torch_args_map": {
            "concentration": "concentration"
        },
        "min_input_args": 1
    },
    "paddle.distribution.Distribution": {
        "torch_api": "torch.distributions.Distribution",
        "paddle_torch_args_map": {
            "batch_shape": "batch_shape",
            "event_shape": "event_shape"
        },
        "min_input_args": 0
    },
    "paddle.distribution.Distribution.rsample": {
        "torch_api": "torch.distributions.Distribution.rsample",
        "paddle_torch_args_map": {
            "shape": "sample_shape"
        },
        "min_input_args": 0
    },
    "paddle.distribution.Distribution.sample": {
        "torch_api": "torch.distributions.Distribution.sample",
        "paddle_torch_args_map": {
            "shape": "sample_shape"
        },
        "min_input_args": 0
    },
    "paddle.distribution.ExpTransform": {
        "torch_api": "torch.distributions.ExpTransform",
        "paddle_torch_args_map": {},
        "min_input_args": 0
    },
    "paddle.distribution.Exponential": {
        "torch_api": "torch.distributions.Exponential",
        "paddle_torch_args_map": {
            "rate": "rate"
        },
        "min_input_args": 0
    },
    "paddle.distribution.ExponentialFamily": {
        "torch_api": "torch.distributions.ExponentialFamily",
        "paddle_torch_args_map": {
            "batch_shape": "batch_shape",
            "event_shape": "event_shape"
        },
        "min_input_args": 0
    },
    "paddle.distribution.Geometric": {
        "torch_api": "torch.distributions.Geometric",
        "paddle_torch_args_map": {
            "probs": "probs"
        },
        "min_input_args": 1
    },
    "paddle.distribution.Gumbel": {
        "torch_api": "torch.distributions.Gumbel",
        "paddle_torch_args_map": {
            "loc": "loc",
            "scale": "scale"
        },
        "min_input_args": 2
    },
    "paddle.distribution.Independent": {
        "torch_api": "torch.distributions.Independent",
        "paddle_torch_args_map": {
            "base": "base_distribution",
            "reinterpreted_batch_rank": "reinterpreted_batch_ndims"
        },
        "min_input_args": 2
    },
    "paddle.distribution.IndependentTransform": {
        "torch_api": "torch.distributions.IndependentTransform",
        "paddle_torch_args_map": {
            "base": "base_transform",
            "reinterpreted_batch_rank": "reinterpreted_batch_ndims"
        },
        "min_input_args": 2
    },
    "paddle.distribution.Laplace": {
        "torch_api": "torch.distributions.Laplace",
        "paddle_torch_args_map": {
            "loc": "loc",
            "scale": "scale"
        },
        "min_input_args": 2
    },
    "paddle.distribution.LogNormal": {
        "torch_api": "torch.distributions.LogNormal",
        "paddle_torch_args_map": {
            "loc": "loc",
            "scale": "scale"
        },
        "min_input_args": 2
    },
    "paddle.distribution.Multinomial": {
        "torch_api": "torch.distributions.Multinomial",
        "paddle_torch_args_map": {
            "total_count": "total_count",
            "probs": "probs"
        },
        "min_input_args": 2
    },
    "paddle.distribution.MultivariateNormal": {
        "torch_api": "torch.distributions.MultivariateNormal",
        "paddle_torch_args_map": {
            "loc": "loc",
            "covariance_matrix": "covariance_matrix",
            "precision_matrix": "precision_matrix",
            "scale_tril": "scale_tril"
        },
        "min_input_args": 0
    },
    "paddle.distribution.Normal": {
        "torch_api": "torch.distributions.Normal",
        "paddle_torch_args_map": {
            "loc": "loc",
            "scale": "scale"
        },
        "min_input_args": 2
    },
    "paddle.distribution.PowerTransform": {
        "torch_api": "torch.distributions.PowerTransform",
        "paddle_torch_args_map": {
            "power": "exponent"
        },
        "min_input_args": 1
    },
    "paddle.distribution.ReshapeTransform": {
        "torch_api": "torch.distributions.ReshapeTransform",
        "paddle_torch_args_map": {
            "in_event_shape": "in_shape",
            "out_event_shape": "out_shape"
        },
        "min_input_args": 2
    },
    "paddle.distribution.SigmoidTransform": {
        "torch_api": "torch.distributions.SigmoidTransform",
        "paddle_torch_args_map": {},
        "min_input_args": 0
    },
    "paddle.distribution.SoftmaxTransform": {
        "torch_api": "torch.distributions.SoftmaxTransform",
        "paddle_torch_args_map": {},
        "min_input_args": 0
    },
    "paddle.distribution.StackTransform": {
        "torch_api": "torch.distributions.StackTransform",
        "paddle_torch_args_map": {
            "transforms": "tseq",
            "axis": "dim"
        },
        "min_input_args": 1
    },
    "paddle.distribution.StickBreakingTransform": {
        "torch_api": "torch.distributions.StickBreakingTransform",
        "paddle_torch_args_map": {},
        "min_input_args": 0
    },
    "paddle.distribution.TanhTransform": {
        "torch_api": "torch.distributions.TanhTransform",
        "paddle_torch_args_map": {},
        "min_input_args": 0
    },
    "paddle.distribution.Transform": {
        "torch_api": "torch.distributions.Transform",
        "paddle_torch_args_map": {},
        "min_input_args": 0
    },
    "paddle.distribution.TransformedDistribution": {
        "torch_api": "torch.distributions.TransformedDistribution",
        "paddle_torch_args_map": {
            "base": "base_distribution",
            "transforms": "transforms"
        },
        "min_input_args": 2
    },
    "paddle.distribution.Uniform": {
        "torch_api": "torch.distributions.Uniform",
        "paddle_torch_args_map": {
            "low": "low",
            "high": "high"
        },
        "min_input_args": 2
    },
    "paddle.distribution.Chi2": {
        "torch_api": "torch.distributions.chi2.Chi2",
        "paddle_torch_args_map": {
            "df": "df"
        },
        "min_input_args": 1
    },
    "paddle.distribution.Gamma": {
        "torch_api": "torch.distributions.gamma.Gamma",
        "paddle_torch_args_map": {
            "concentration": "concentration",
            "rate": "rate"
        },
        "min_input_args": 2
    },
    "paddle.distribution.kl_divergence": {
        "torch_api": "torch.distributions.kl.kl_divergence",
        "paddle_torch_args_map": {
            "p": "p",
            "q": "q"
        },
        "min_input_args": 2
    },
    "paddle.distribution.register_kl": {
        "torch_api": "torch.distributions.kl.register_kl",
        "paddle_torch_args_map": {
            "cls_p": "type_p",
            "cls_q": "type_q"
        },
        "min_input_args": 2
    },
    "paddle.distribution.LKJCholesky": {
        "torch_api": "torch.distributions.lkj_cholesky.LKJCholesky",
        "paddle_torch_args_map": {
            "dim": "dim",
            "concentration": "concentration"
        },
        "min_input_args": 1
    },
    "paddle.distribution.Poisson": {
        "torch_api": "torch.distributions.poisson.Poisson",
        "paddle_torch_args_map": {
            "rate": "rate"
        },
        "min_input_args": 1
    },
    "paddle.dot": {
        "torch_api": "torch.dot",
        "paddle_torch_args_map": {
            "x": "input",
            "y": "tensor"
        },
        "min_input_args": 2
    },
    "paddle.dsplit": {
        "torch_api": "torch.dsplit",
        "paddle_torch_args_map": {
            "x": "input",
            "num_or_indices": "indices"
        },
        "min_input_args": 0
    },
    "paddle.dstack": {
        "torch_api": "torch.dstack",
        "paddle_torch_args_map": {
            "x": "tensors"
        },
        "min_input_args": 1
    },
    "paddle.equal": {
        "torch_api": "torch.eq",
        "paddle_torch_args_map": {
            "x": "input",
            "y": "other"
        },
        "min_input_args": 2
    },
    "paddle.exp": {
        "torch_api": "torch.exp",
        "paddle_torch_args_map": {
            "x": "input"
        },
        "min_input_args": 1
    },
    "paddle.eye": {
        "torch_api": "torch.eye",
        "paddle_torch_args_map": {
            "num_rows": "n",
            "num_columns": "m",
            "dtype": "dtype",
            "layout": "layout",
            "device": "device",
            "requires_grad": "requires_grad"
        },
        "min_input_args": 1
    },
    "paddle.fft.fft": {
        "torch_api": "torch.fft.fft",
        "paddle_torch_args_map": {
            "x": "input",
            "n": "n",
            "axis": "dim",
            "norm": "norm"
        },
        "min_input_args": 1
    },
    "paddle.fft.fft2": {
        "torch_api": "torch.fft.fft2",
        "paddle_torch_args_map": {
            "x": "input",
            "s": "s",
            "axes": "dim",
            "norm": "norm"
        },
        "min_input_args": 1
    },
    "paddle.fft.fftfreq": {
        "torch_api": "torch.fft.fftfreq",
        "paddle_torch_args_map": {
            "n": "n",
            "d": "d",
            "dtype": "dtype",
            "layout": "layout",
            "device": "device",
            "requires_grad": "requires_grad"
        },
        "min_input_args": 1
    },
    "paddle.fft.fftn": {
        "torch_api": "torch.fft.fftn",
        "paddle_torch_args_map": {
            "x": "input",
            "s": "s",
            "axes": "dim",
            "norm": "norm"
        },
        "min_input_args": 1
    },
    "paddle.fft.fftshift": {
        "torch_api": "torch.fft.fftshift",
        "paddle_torch_args_map": {
            "x": "input",
            "axes": "dim"
        },
        "min_input_args": 1
    },
    "paddle.fft.hfft": {
        "torch_api": "torch.fft.hfft",
        "paddle_torch_args_map": {
            "x": "input",
            "n": "n",
            "axis": "dim",
            "norm": "norm"
        },
        "min_input_args": 1
    },
    "paddle.fft.hfft2": {
        "torch_api": "torch.fft.hfft2",
        "paddle_torch_args_map": {
            "x": "input",
            "s": "s",
            "axes": "dim",
            "norm": "norm"
        },
        "min_input_args": 1
    },
    "paddle.fft.hfftn": {
        "torch_api": "torch.fft.hfftn",
        "paddle_torch_args_map": {
            "x": "input",
            "s": "s",
            "axes": "dim",
            "norm": "norm"
        },
        "min_input_args": 1
    },
    "paddle.fft.ifft": {
        "torch_api": "torch.fft.ifft",
        "paddle_torch_args_map": {
            "x": "input",
            "n": "n",
            "axis": "dim",
            "norm": "norm"
        },
        "min_input_args": 1
    },
    "paddle.fft.ifft2": {
        "torch_api": "torch.fft.ifft2",
        "paddle_torch_args_map": {
            "x": "input",
            "s": "s",
            "axes": "dim",
            "norm": "norm"
        },
        "min_input_args": 1
    },
    "paddle.fft.ifftn": {
        "torch_api": "torch.fft.ifftn",
        "paddle_torch_args_map": {
            "x": "input",
            "s": "s",
            "axes": "dim",
            "norm": "norm"
        },
        "min_input_args": 1
    },
    "paddle.fft.ifftshift": {
        "torch_api": "torch.fft.ifftshift",
        "paddle_torch_args_map": {
            "x": "input",
            "axes": "dim"
        },
        "min_input_args": 1
    },
    "paddle.fft.ihfft": {
        "torch_api": "torch.fft.ihfft",
        "paddle_torch_args_map": {
            "x": "input",
            "n": "n",
            "axis": "dim",
            "norm": "norm"
        },
        "min_input_args": 1
    },
    "paddle.fft.ihfft2": {
        "torch_api": "torch.fft.ihfft2",
        "paddle_torch_args_map": {
            "x": "input",
            "s": "s",
            "axes": "dim",
            "norm": "norm"
        },
        "min_input_args": 1
    },
    "paddle.fft.ihfftn": {
        "torch_api": "torch.fft.ihfftn",
        "paddle_torch_args_map": {
            "x": "input",
            "s": "s",
            "axes": "dim",
            "norm": "norm"
        },
        "min_input_args": 1
    },
    "paddle.fft.irfft": {
        "torch_api": "torch.fft.irfft",
        "paddle_torch_args_map": {
            "x": "input",
            "n": "n",
            "axis": "dim",
            "norm": "norm"
        },
        "min_input_args": 1
    },
    "paddle.fft.irfft2": {
        "torch_api": "torch.fft.irfft2",
        "paddle_torch_args_map": {
            "x": "input",
            "s": "s",
            "axes": "dim",
            "norm": "norm"
        },
        "min_input_args": 1
    },
    "paddle.fft.irfftn": {
        "torch_api": "torch.fft.irfftn",
        "paddle_torch_args_map": {
            "x": "input",
            "s": "s",
            "axes": "dim",
            "norm": "norm"
        },
        "min_input_args": 1
    },
    "paddle.fft.rfft": {
        "torch_api": "torch.fft.rfft",
        "paddle_torch_args_map": {
            "x": "input",
            "n": "n",
            "axis": "dim",
            "norm": "norm"
        },
        "min_input_args": 1
    },
    "paddle.fft.rfft2": {
        "torch_api": "torch.fft.rfft2",
        "paddle_torch_args_map": {
            "x": "input",
            "s": "s",
            "axes": "dim",
            "norm": "norm"
        },
        "min_input_args": 1
    },
    "paddle.fft.rfftfreq": {
        "torch_api": "torch.fft.rfftfreq",
        "paddle_torch_args_map": {
            "n": "n",
            "d": "d",
            "dtype": "dtype",
            "layout": "layout",
            "device": "device",
            "requires_grad": "requires_grad"
        },
        "min_input_args": 1
    },
    "paddle.fft.rfftn": {
        "torch_api": "torch.fft.rfftn",
        "paddle_torch_args_map": {
            "x": "input",
            "s": "s",
            "axes": "dim",
            "norm": "norm"
        },
        "min_input_args": 1
    },
    "paddle.flatten": {
        "torch_api": "torch.flatten",
        "paddle_torch_args_map": {
            "x": "input",
            "start_axis": "start_dim",
            "stop_axis": "end_dim"
        },
        "min_input_args": 1
    },
    "paddle.flip": {
        "torch_api": "torch.flip",
        "paddle_torch_args_map": {
            "x": "input",
            "axis": "dims"
        },
        "min_input_args": 2
    },
    "paddle.floor": {
        "torch_api": "torch.floor",
        "paddle_torch_args_map": {
            "x": "input"
        },
        "min_input_args": 1
    },
    "paddle.fmax": {
        "torch_api": "torch.fmax",
        "paddle_torch_args_map": {
            "x": "input",
            "y": "other"
        },
        "min_input_args": 2
    },
    "paddle.fmin": {
        "torch_api": "torch.fmin",
        "paddle_torch_args_map": {
            "x": "input",
            "y": "other"
        },
        "min_input_args": 2
    },
    "paddle.frac": {
        "torch_api": "torch.frac",
        "paddle_torch_args_map": {
            "x": "input"
        },
        "min_input_args": 1
    },
    "paddle.full": {
        "torch_api": "torch.full",
        "paddle_torch_args_map": {
            "shape": "size",
            "fill_value": "fill_value",
            "dtype": "dtype",
            "layout": "layout",
            "device": "device",
            "requires_grad": "requires_grad"
        },
        "min_input_args": 2
    },
    "paddle.full_like": {
        "torch_api": "torch.full_like",
        "paddle_torch_args_map": {
            "x": "input",
            "fill_value": "fill_value",
            "dtype": "dtype",
            "layout": "layout",
            "device": "device",
            "requires_grad": "requires_grad",
            "memory_format": "memory_format"
        },
        "min_input_args": 2
    },
    "paddle.gcd": {
        "torch_api": "torch.gcd",
        "paddle_torch_args_map": {
            "x": "input",
            "y": "other"
        },
        "min_input_args": 2
    },
    "paddle.heaviside": {
        "torch_api": "torch.heaviside",
        "paddle_torch_args_map": {
            "x": "input",
            "y": "values"
        },
        "min_input_args": 2
    },
    "paddle.histogramdd": {
        "torch_api": "torch.histogramdd",
        "paddle_torch_args_map": {
            "x": "input",
            "bins": "bins",
            "ranges": "range",
            "weights": "weight",
            "density": "density"
        },
        "min_input_args": 2
    },
    "paddle.hsplit": {
        "torch_api": "torch.hsplit",
        "paddle_torch_args_map": {
            "x": "input",
            "num_or_indices": "indices"
        },
        "min_input_args": 0
    },
    "paddle.hstack": {
        "torch_api": "torch.hstack",
        "paddle_torch_args_map": {
            "x": "tensors"
        },
        "min_input_args": 1
    },
    "paddle.utils.download.get_weights_path_from_url": {
        "torch_api": "torch.hub.download_url_to_file",
        "paddle_torch_args_map": {
            "url": "url"
        },
        "min_input_args": 2
    },
    "paddle.hub.help": {
        "torch_api": "torch.hub.help",
        "paddle_torch_args_map": {
            "repo_dir": "github",
            "model": "model",
            "force_reload": "force_reload"
        },
        "min_input_args": 2
    },
    "paddle.hub.list": {
        "torch_api": "torch.hub.list",
        "paddle_torch_args_map": {
            "repo_dir": "github",
            "force_reload": "force_reload"
        },
        "min_input_args": 1
    },
    "paddle.hub.load": {
        "torch_api": "torch.hub.load",
        "paddle_torch_args_map": {
            "repo_dir": "repo_or_dir",
            "model": "model",
            "*args": "*args",
            "source": "source",
            "force_reload": "force_reload",
            "**kwargs": "**kwargs"
        },
        "min_input_args": 2
    },
    "paddle.hypot": {
        "torch_api": "torch.hypot",
        "paddle_torch_args_map": {
            "x": "input",
            "y": "other"
        },
        "min_input_args": 2
    },
    "paddle.imag": {
        "torch_api": "torch.imag",
        "paddle_torch_args_map": {
            "x": "input"
        },
        "min_input_args": 1
    },
    "paddle.index_fill": {
        "torch_api": "torch.index_fill",
        "paddle_torch_args_map": {
            "x": "input",
            "axis": "dim",
            "index": "index",
            "value": "value"
        },
        "min_input_args": 4
    },
    "paddle.index_select": {
        "Rule": "IndexSelectRule"
    },
    "paddle.inner": {
        "torch_api": "torch.inner",
        "paddle_torch_args_map": {
            "x": "input",
            "y": "other"
        },
        "min_input_args": 2
    },
    "paddle.is_complex": {
        "torch_api": "torch.is_complex",
        "paddle_torch_args_map": {
            "x": "input"
        },
        "min_input_args": 1
    },
    "paddle.is_floating_point": {
        "torch_api": "torch.is_floating_point",
        "paddle_torch_args_map": {
            "x": "input"
        },
        "min_input_args": 1
    },
    "paddle.is_tensor": {
        "torch_api": "torch.is_tensor",
        "paddle_torch_args_map": {
            "x": "obj"
        },
        "min_input_args": 1
    },
    "paddle.isclose": {
        "torch_api": "torch.isclose",
        "paddle_torch_args_map": {
            "x": "input",
            "y": "other",
            "rtol": "rtol",
            "atol": "atol",
            "equal_nan": "equal_nan"
        },
        "min_input_args": 2
    },
    "paddle.isfinite": {
        "torch_api": "torch.isfinite",
        "paddle_torch_args_map": {
            "x": "input"
        },
        "min_input_args": 1
    },
    "paddle.isin": {
        "torch_api": "torch.isin",
        "paddle_torch_args_map": {
            "x": "elements",
            "test_x": "test_elements",
            "assume_unique": "assume_unique",
            "invert": "invert"
        },
        "min_input_args": 2
    },
    "paddle.isinf": {
        "torch_api": "torch.isinf",
        "paddle_torch_args_map": {
            "x": "input"
        },
        "min_input_args": 1
    },
    "paddle.isnan": {
        "torch_api": "torch.isnan",
        "paddle_torch_args_map": {
            "x": "input"
        },
        "min_input_args": 1
    },
    "paddle.isneginf": {
        "torch_api": "torch.isneginf",
        "paddle_torch_args_map": {
            "x": "input"
        },
        "min_input_args": 1
    },
    "paddle.isposinf": {
        "torch_api": "torch.isposinf",
        "paddle_torch_args_map": {
            "x": "input"
        },
        "min_input_args": 1
    },
    "paddle.isreal": {
        "torch_api": "torch.isreal",
        "paddle_torch_args_map": {
            "x": "input"
        },
        "min_input_args": 1
    },
    "paddle.signal.istft": {
        "torch_api": "torch.istft",
        "paddle_torch_args_map": {
            "x": "input",
            "n_fft": "n_fft",
            "hop_length": "hop_length",
            "win_length": "win_length",
            "window": "window",
            "center": "center",
            "normalized": "normalized",
            "onesided": "onesided",
            "length": "length",
            "return_complex": "return_complex"
        },
        "min_input_args": 2
    },
    "paddle.jit.load": {
        "torch_api": "torch.jit.load",
        "paddle_torch_args_map": {
            "f": "f"
        },
        "min_input_args": 0
    },
    "paddle.kron": {
        "torch_api": "torch.kron",
        "paddle_torch_args_map": {
            "x": "input",
            "y": "other"
        },
        "min_input_args": 2
    },
    "paddle.lcm": {
        "torch_api": "torch.lcm",
        "paddle_torch_args_map": {
            "x": "input",
            "y": "other"
        },
        "min_input_args": 2
    },
    "paddle.lerp": {
        "torch_api": "torch.lerp",
        "paddle_torch_args_map": {
            "x": "input",
            "y": "end",
            "weight": "weight"
        },
        "min_input_args": 3
    },
    "paddle.lgamma": {
        "torch_api": "torch.lgamma",
        "paddle_torch_args_map": {
            "x": "input"
        },
        "min_input_args": 1
    },
    "paddle.linalg.cholesky": {
        "torch_api": "torch.linalg.cholesky",
        "paddle_torch_args_map": {
            "x": "input",
            "upper": "upper"
        },
        "min_input_args": 1
    },
    "paddle.linalg.cond": {
        "torch_api": "torch.linalg.cond",
        "paddle_torch_args_map": {
            "x": "input",
            "p": "p"
        },
        "min_input_args": 1
    },
    "paddle.linalg.det": {
        "torch_api": "torch.linalg.det",
        "paddle_torch_args_map": {
            "x": "A"
        },
        "min_input_args": 1
    },
    "paddle.linalg.eigvals": {
        "torch_api": "torch.linalg.eigvals",
        "paddle_torch_args_map": {
            "x": "input"
        },
        "min_input_args": 1
    },
    "paddle.linalg.eigvalsh": {
        "torch_api": "torch.linalg.eigvalsh",
        "paddle_torch_args_map": {
            "x": "input",
            "UPLO": "UPLO"
        },
        "min_input_args": 1
    },
    "paddle.linalg.householder_product": {
        "torch_api": "torch.linalg.householder_product",
        "paddle_torch_args_map": {
            "x": "input",
            "tau": "tau"
        },
        "min_input_args": 2
    },
    "paddle.linalg.inv": {
        "torch_api": "torch.linalg.inv",
        "paddle_torch_args_map": {
            "x": "A"
        },
        "min_input_args": 1
    },
    "paddle.linalg.lstsq": {
        "torch_api": "torch.linalg.lstsq",
        "paddle_torch_args_map": {
            "x": "input",
            "y": "b",
            "rcond": "rcond",
            "driver": "driver"
        },
        "min_input_args": 2
    },
    "paddle.matmul": {
        "torch_api": "torch.linalg.matmul",
        "paddle_torch_args_map": {
            "x": "input",
            "y": "other"
        },
        "min_input_args": 2
    },
    "paddle.linalg.matrix_norm": {
        "torch_api": "torch.linalg.matrix_norm",
        "paddle_torch_args_map": {
            "x": "input",
            "p": "ord",
            "axis": "dim",
            "keepdim": "keepdim",
            "dtype": "dtype"
        },
        "min_input_args": 1
    },
    "paddle.linalg.matrix_power": {
        "torch_api": "torch.linalg.matrix_power",
        "paddle_torch_args_map": {
            "x": "input",
            "n": "n"
        },
        "min_input_args": 2
    },
    "paddle.linalg.matrix_rank": {
        "torch_api": "torch.linalg.matrix_rank",
        "paddle_torch_args_map": {
            "x": "input",
            "tol": "tol",
            "hermitian": "hermitian",
            "atol": "atol",
            "rtol": "rtol"
        },
        "min_input_args": 1
    },
    "paddle.linalg.multi_dot": {
        "torch_api": "torch.linalg.multi_dot",
        "paddle_torch_args_map": {
            "x": "tensors"
        },
        "min_input_args": 1
    },
    "paddle.linalg.norm": {
        "torch_api": "torch.linalg.norm",
        "paddle_torch_args_map": {
            "x": "input",
            "p": "ord",
            "axis": "dim",
            "keepdim": "keepdim",
            "dtype": "dtype"
        },
        "min_input_args": 1
    },
    "paddle.linalg.pinv": {
        "torch_api": "torch.linalg.pinv",
        "paddle_torch_args_map": {
            "x": "input",
            "rcond": "rtol",
            "hermitian": "hermitian"
        },
        "min_input_args": 1
    },
    "paddle.linalg.solve": {
        "torch_api": "torch.linalg.solve",
        "paddle_torch_args_map": {
            "x": "A",
            "y": "B",
            "left": "left"
        },
        "min_input_args": 2
    },
    "paddle.linalg.vector_norm": {
        "torch_api": "torch.linalg.vector_norm",
        "paddle_torch_args_map": {
            "x": "x",
            "p": "ord",
            "axis": "dim",
            "keepdim": "keepdim",
            "dtype": "dtype"
        },
        "min_input_args": 1
    },
    "paddle.linspace": {
        "torch_api": "torch.linspace",
        "paddle_torch_args_map": {
            "start": "start",
            "stop": "end",
            "num": "steps",
            "dtype": "dtype",
            "layout": "layout",
            "device": "device",
            "requires_grad": "requires_grad"
        },
        "min_input_args": 3
    },
    "paddle.log": {
        "torch_api": "torch.log",
        "paddle_torch_args_map": {
            "x": "input"
        },
        "min_input_args": 1
    },
    "paddle.log10": {
        "torch_api": "torch.log10",
        "paddle_torch_args_map": {
            "x": "input"
        },
        "min_input_args": 1
    },
    "paddle.log1p": {
        "torch_api": "torch.log1p",
        "paddle_torch_args_map": {
            "x": "input"
        },
        "min_input_args": 1
    },
    "paddle.log2": {
        "torch_api": "torch.log2",
        "paddle_torch_args_map": {
            "x": "input"
        },
        "min_input_args": 1
    },
    "paddle.logcumsumexp": {
        "torch_api": "torch.logcumsumexp",
        "paddle_torch_args_map": {
            "x": "input",
            "axis": "dim"
        },
        "min_input_args": 2
    },
    "paddle.logical_and": {
        "torch_api": "torch.logical_and",
        "paddle_torch_args_map": {
            "x": "input",
            "y": "other"
        },
        "min_input_args": 2
    },
    "paddle.logical_not": {
        "torch_api": "torch.logical_not",
        "paddle_torch_args_map": {
            "x": "input"
        },
        "min_input_args": 1
    },
    "paddle.logical_or": {
        "torch_api": "torch.logical_or",
        "paddle_torch_args_map": {
            "x": "input",
            "y": "other"
        },
        "min_input_args": 2
    },
    "paddle.logical_xor": {
        "torch_api": "torch.logical_xor",
        "paddle_torch_args_map": {
            "x": "input",
            "y": "other"
        },
        "min_input_args": 2
    },
    "paddle.logspace": {
        "torch_api": "torch.logspace",
        "paddle_torch_args_map": {
            "start": "start",
            "stop": "end",
            "num": "steps",
            "base": "base",
            "dtype": "dtype",
            "layout": "layout",
            "device": "device",
            "requires_grad": "requires_grad"
        },
        "min_input_args": 3
    },
    "paddle.seed": {
        "torch_api": "torch.manual_seed",
        "paddle_torch_args_map": {
            "seed": "seed"
        },
        "min_input_args": 1
    },
    "paddle.masked_fill": {
        "torch_api": "torch.masked_fill",
        "paddle_torch_args_map": {
            "x": "input",
            "mask": "mask",
            "value": "value"
        },
        "min_input_args": 3
    },
    "paddle.masked_select": {
        "torch_api": "torch.masked_select",
        "paddle_torch_args_map": {
            "x": "input",
            "mask": "mask"
        },
        "min_input_args": 2
    },
    "paddle.maximum": {
        "torch_api": "torch.maximum",
        "paddle_torch_args_map": {
            "x": "input",
            "y": "other"
        },
        "min_input_args": 2
    },
    "paddle.mean": {
        "torch_api": "torch.mean",
        "paddle_torch_args_map": {
            "x": "input",
            "axis": "dim",
            "keepdim": "keepdim",
            "dtype": "dtype"
        },
        "min_input_args": 1
    },
    "paddle.minimum": {
        "torch_api": "torch.minimum",
        "paddle_torch_args_map": {
            "x": "input",
            "y": "other"
        },
        "min_input_args": 2
    },
    "paddle.mm": {
        "torch_api": "torch.mm",
        "paddle_torch_args_map": {
            "input": "input",
            "mat2": "mat2"
        },
        "min_input_args": 2
    },
    "paddle.moveaxis": {
        "torch_api": "torch.moveaxis",
        "paddle_torch_args_map": {
            "x": "input",
            "source": "source",
            "destination": "destination"
        },
        "min_input_args": 3
    },
    "paddle.multinomial": {
        "torch_api": "torch.multinomial",
        "paddle_torch_args_map": {
            "x": "input",
            "num_samples": "num_samples",
            "replacement": "replacement",
            "generator": "generator"
        },
        "min_input_args": 2
    },
    "paddle.mv": {
        "torch_api": "torch.mv",
        "paddle_torch_args_map": {
            "x": "input",
            "vec": "vec"
        },
        "min_input_args": 2
    },
    "paddle.multigammaln": {
        "torch_api": "torch.mvlgamma",
        "paddle_torch_args_map": {
            "x": "input",
            "p": "p"
        },
        "min_input_args": 2
    },
    "paddle.nan_to_num": {
        "torch_api": "torch.nan_to_num",
        "paddle_torch_args_map": {
            "x": "input",
            "nan": "nan",
            "posinf": "posinf",
            "neginf": "neginf"
        },
        "min_input_args": 1
    },
    "paddle.nanmean": {
        "torch_api": "torch.nanmean",
        "paddle_torch_args_map": {
            "x": "input",
            "axis": "dim",
            "keepdim": "keepdim",
            "dtype": "dtype"
        },
        "min_input_args": 1
    },
    "paddle.nanquantile": {
        "torch_api": "torch.nanquantile",
        "paddle_torch_args_map": {
            "x": "input",
            "q": "q",
            "axis": "dim",
            "keepdim": "keepdim",
            "interpolation": "interpolation"
        },
        "min_input_args": 2
    },
    "paddle.nansum": {
        "torch_api": "torch.nansum",
        "paddle_torch_args_map": {
            "x": "input",
            "axis": "dim",
            "keepdim": "keepdim",
            "dtype": "dtype"
        },
        "min_input_args": 1
    },
    "paddle.neg": {
        "torch_api": "torch.neg",
        "paddle_torch_args_map": {
            "x": "input"
        },
        "min_input_args": 1
    },
    "paddle.nextafter": {
        "torch_api": "torch.nextafter",
        "paddle_torch_args_map": {
            "x": "input",
            "y": "other"
        },
        "min_input_args": 2
    },
    "paddle.nn.AdaptiveAvgPool1D": {
        "torch_api": "torch.nn.AdaptiveAvgPool1d",
        "paddle_torch_args_map": {
            "output_size": "output_size"
        },
        "min_input_args": 1
    },
    "paddle.nn.AdaptiveAvgPool2D": {
        "torch_api": "torch.nn.AdaptiveAvgPool2d",
        "paddle_torch_args_map": {
            "output_size": "output_size"
        },
        "min_input_args": 1
    },
    "paddle.nn.AdaptiveAvgPool3D": {
        "torch_api": "torch.nn.AdaptiveAvgPool3d",
        "paddle_torch_args_map": {
            "output_size": "output_size"
        },
        "min_input_args": 1
    },
    "paddle.nn.AdaptiveLogSoftmaxWithLoss": {
        "torch_api": "torch.nn.AdaptiveLogSoftmaxWithLoss",
        "paddle_torch_args_map": {
            "in_features": "in_features",
            "n_classes": "n_classes",
            "cutoffs": "cutoffs",
            "div_value": "div_value",
            "head_bias": "head_bias",
            "device": "device",
            "dtype": "dtype"
        },
        "min_input_args": 3
    },
    "paddle.nn.AdaptiveMaxPool1D": {
        "torch_api": "torch.nn.AdaptiveMaxPool1d",
        "paddle_torch_args_map": {
            "output_size": "output_size",
            "return_mask": "return_indices"
        },
        "min_input_args": 1
    },
    "paddle.nn.AdaptiveMaxPool2D": {
        "torch_api": "torch.nn.AdaptiveMaxPool2d",
        "paddle_torch_args_map": {
            "output_size": "output_size",
            "return_mask": "return_indices"
        },
        "min_input_args": 1
    },
    "paddle.nn.AdaptiveMaxPool3D": {
        "torch_api": "torch.nn.AdaptiveMaxPool3d",
        "paddle_torch_args_map": {
            "output_size": "output_size",
            "return_mask": "return_indices"
        },
        "min_input_args": 1
    },
    "paddle.nn.AlphaDropout": {
        "torch_api": "torch.nn.AlphaDropout",
        "paddle_torch_args_map": {
            "p": "p",
            "inplace": "inplace"
        },
        "min_input_args": 0
    },
    "paddle.nn.Bilinear": {
        "torch_api": "torch.nn.Bilinear",
        "paddle_torch_args_map": {
            "in1_features": "in1_features",
            "in2_features": "in2_features",
            "out_features": "out_features",
            "bias_attr": "bias"
        },
        "min_input_args": 3
    },
    "paddle.nn.CELU": {
        "torch_api": "torch.nn.CELU",
        "paddle_torch_args_map": {
            "alpha": "alpha",
            "inplace": "inplace"
        },
        "min_input_args": 0
    },
    "paddle.nn.ChannelShuffle": {
        "torch_api": "torch.nn.ChannelShuffle",
        "paddle_torch_args_map": {
            "groups": "groups"
        },
        "min_input_args": 1
    },
    "paddle.nn.Conv1D": {
        "torch_api": "torch.nn.Conv1d",
        "paddle_torch_args_map": {
            "in_channels": "in_channels",
            "out_channels": "out_channels",
            "kernel_size": "kernel_size",
            "stride": "stride",
            "padding": "padding",
            "dilation": "dilation",
            "groups": "groups",
            "bias_attr": "bias",
            "padding_mode": "padding_mode"
        },
        "min_input_args": 3
    },
    "paddle.nn.Conv2D": {
        "torch_api": "torch.nn.Conv2d",
        "paddle_torch_args_map": {
            "in_channels": "in_channels",
            "out_channels": "out_channels",
            "kernel_size": "kernel_size",
            "stride": "stride",
            "padding": "padding",
            "dilation": "dilation",
            "groups": "groups",
            "bias_attr": "bias",
            "padding_mode": "padding_mode"
        },
        "min_input_args": 3
    },
    "paddle.nn.Conv3D": {
        "torch_api": "torch.nn.Conv3d",
        "paddle_torch_args_map": {
            "in_channels": "in_channels",
            "out_channels": "out_channels",
            "kernel_size": "kernel_size",
            "stride": "stride",
            "padding": "padding",
            "dilation": "dilation",
            "groups": "groups",
            "bias_attr": "bias",
            "padding_mode": "padding_mode"
        },
        "min_input_args": 3
    },
    "paddle.nn.Conv1DTranspose": {
        "torch_api": "torch.nn.ConvTranspose1d",
        "paddle_torch_args_map": {
            "in_channels": "in_channels",
            "out_channels": "out_channels",
            "kernel_size": "kernel_size",
            "stride": "stride",
            "padding": "padding",
            "output_padding": "output_padding",
            "groups": "groups",
            "bias_attr": "bias",
            "dilation": "dilation"
        },
        "min_input_args": 3
    },
    "paddle.nn.Conv2DTranspose": {
        "torch_api": "torch.nn.ConvTranspose2d",
        "paddle_torch_args_map": {
            "in_channels": "in_channels",
            "out_channels": "out_channels",
            "kernel_size": "kernel_size",
            "stride": "stride",
            "padding": "padding",
            "output_padding": "output_padding",
            "groups": "groups",
            "bias_attr": "bias",
            "dilation": "dilation"
        },
        "min_input_args": 3
    },
    "paddle.nn.Conv3DTranspose": {
        "torch_api": "torch.nn.ConvTranspose3d",
        "paddle_torch_args_map": {
            "in_channels": "in_channels",
            "out_channels": "out_channels",
            "kernel_size": "kernel_size",
            "stride": "stride",
            "padding": "padding",
            "output_padding": "output_padding",
            "groups": "groups",
            "bias_attr": "bias",
            "dilation": "dilation"
        },
        "min_input_args": 3
    },
    "paddle.nn.CosineSimilarity": {
        "torch_api": "torch.nn.CosineSimilarity",
        "paddle_torch_args_map": {
            "axis": "dim",
            "eps": "eps"
        },
        "min_input_args": 0
    },
    "paddle.DataParallel": {
        "torch_api": "torch.nn.DataParallel",
        "paddle_torch_args_map": {
            "layers": "module"
        },
        "min_input_args": 0
    },
    "paddle.nn.Dropout": {
        "torch_api": "torch.nn.Dropout",
        "paddle_torch_args_map": {
            "p": "p",
            "inplace": "inplace"
        },
        "min_input_args": 0
    },
    "paddle.nn.Dropout2D": {
        "torch_api": "torch.nn.Dropout2d",
        "paddle_torch_args_map": {
            "p": "p",
            "inplace": "inplace"
        },
        "min_input_args": 0
    },
    "paddle.nn.Dropout3D": {
        "torch_api": "torch.nn.Dropout3d",
        "paddle_torch_args_map": {
            "p": "p",
            "inplace": "inplace"
        },
        "min_input_args": 0
    },
    "paddle.nn.ELU": {
        "torch_api": "torch.nn.ELU",
        "paddle_torch_args_map": {
            "alpha": "alpha",
            "inplace": "inplace"
        },
        "min_input_args": 0
    },
    "paddle.nn.FeatureAlphaDropout": {
        "torch_api": "torch.nn.FeatureAlphaDropout",
        "paddle_torch_args_map": {
            "p": "p",
            "inplace": "inplace"
        },
        "min_input_args": 0
    },
    "paddle.nn.Flatten": {
        "torch_api": "torch.nn.Flatten",
        "paddle_torch_args_map": {
            "start_axis": "start_dim",
            "stop_axis": "end_dim"
        },
        "min_input_args": 0
    },
    "paddle.nn.Fold": {
        "torch_api": "torch.nn.Fold",
        "paddle_torch_args_map": {
            "output_sizes": "output_size",
            "kernel_sizes": "kernel_size",
            "strides": "stride",
            "paddings": "padding",
            "dilations": "dilation"
        },
        "min_input_args": 2
    },
    "paddle.nn.FractionalMaxPool2D": {
        "torch_api": "torch.nn.FractionalMaxPool2d",
        "paddle_torch_args_map": {
            "kernel_size": "kernel_size",
            "output_size": "output_size",
            "return_mask": "return_indices"
        },
        "min_input_args": 1
    },
    "paddle.nn.FractionalMaxPool3D": {
        "torch_api": "torch.nn.FractionalMaxPool3d",
        "paddle_torch_args_map": {
            "kernel_size": "kernel_size",
            "output_size": "output_size",
            "return_mask": "return_indices"
        },
        "min_input_args": 1
    },
    "paddle.nn.GLU": {
        "torch_api": "torch.nn.GLU",
        "paddle_torch_args_map": {
            "axis": "dim"
        },
        "min_input_args": 0
    },
    "paddle.nn.GaussianNLLLoss": {
        "torch_api": "torch.nn.GaussianNLLLoss",
        "paddle_torch_args_map": {
            "full": "full",
            "epsilon": "eps",
            "reduction": "reduction"
        },
        "min_input_args": 0
    },
    "paddle.nn.Hardshrink": {
        "torch_api": "torch.nn.Hardshrink",
        "paddle_torch_args_map": {
            "threshold": "lambd"
        },
        "min_input_args": 1
    },
    "paddle.nn.Hardsigmoid": {
        "torch_api": "torch.nn.Hardsigmoid",
        "paddle_torch_args_map": {
            "inplace": "inplace"
        },
        "min_input_args": 0
    },
    "paddle.nn.Hardswish": {
        "torch_api": "torch.nn.Hardswish",
        "paddle_torch_args_map": {
            "inplace": "inplace"
        },
        "min_input_args": 0
    },
    "paddle.nn.Hardtanh": {
        "torch_api": "torch.nn.Hardtanh",
        "paddle_torch_args_map": {
            "min": "min_val",
            "max": "max_val",
            "inplace": "inplace"
        },
        "min_input_args": 0
    },
    "paddle.nn.LPPool1D": {
        "torch_api": "torch.nn.LPPool1d",
        "paddle_torch_args_map": {
            "norm_type": "norm_type",
            "kernel_size": "kernel_size",
            "stride": "stride",
            "ceil_mode": "ceil_mode"
        },
        "min_input_args": 2
    },
    "paddle.nn.LPPool2D": {
        "torch_api": "torch.nn.LPPool2d",
        "paddle_torch_args_map": {
            "norm_type": "norm_type",
            "kernel_size": "kernel_size",
            "stride": "stride",
            "ceil_mode": "ceil_mode"
        },
        "min_input_args": 2
    },
    "paddle.nn.LeakyReLU": {
        "torch_api": "torch.nn.LeakyReLU",
        "paddle_torch_args_map": {
            "negative_slope": "negative_slope",
            "inplace": "inplace"
        },
        "min_input_args": 0
    },
    "paddle.nn.Linear": {
        "torch_api": "torch.nn.Linear",
        "paddle_torch_args_map": {
            "in_features": "in_features",
            "out_features": "out_features",
            "bias_attr": "bias"
        },
        "min_input_args": 2
    },
    "paddle.nn.LocalResponseNorm": {
        "torch_api": "torch.nn.LocalResponseNorm",
        "paddle_torch_args_map": {
            "size": "size",
            "alpha": "alpha",
            "beta": "beta",
            "k": "k"
        },
        "min_input_args": 1
    },
    "paddle.nn.MaxPool1D": {
        "torch_api": "torch.nn.MaxPool1d",
        "paddle_torch_args_map": {
            "kernel_size": "kernel_size",
            "stride": "stride",
            "padding": "padding",
            "return_mask": "return_indices",
            "ceil_mode": "ceil_mode"
        },
        "min_input_args": 1
    },
    "paddle.nn.MaxPool2D": {
        "torch_api": "torch.nn.MaxPool2d",
        "paddle_torch_args_map": {
            "kernel_size": "kernel_size",
            "stride": "stride",
            "padding": "padding",
            "return_mask": "return_indices",
            "ceil_mode": "ceil_mode"
        },
        "min_input_args": 1
    },
    "paddle.nn.MaxPool3D": {
        "torch_api": "torch.nn.MaxPool3d",
        "paddle_torch_args_map": {
            "kernel_size": "kernel_size",
            "stride": "stride",
            "padding": "padding",
            "return_mask": "return_indices",
            "ceil_mode": "ceil_mode"
        },
        "min_input_args": 1
    },
    "paddle.nn.MaxUnPool1D": {
        "torch_api": "torch.nn.MaxUnpool1d",
        "paddle_torch_args_map": {
            "kernel_size": "kernel_size",
            "stride": "stride",
            "padding": "padding"
        },
        "min_input_args": 1
    },
    "paddle.nn.MaxUnPool2D": {
        "torch_api": "torch.nn.MaxUnpool2d",
        "paddle_torch_args_map": {
            "kernel_size": "kernel_size",
            "stride": "stride",
            "padding": "padding"
        },
        "min_input_args": 1
    },
    "paddle.nn.MaxUnPool3D": {
        "torch_api": "torch.nn.MaxUnpool3d",
        "paddle_torch_args_map": {
            "kernel_size": "kernel_size",
            "stride": "stride",
            "padding": "padding"
        },
        "min_input_args": 1
    },
    "paddle.nn.Mish": {
        "torch_api": "torch.nn.Mish",
        "paddle_torch_args_map": {
            "inplace": "inplace"
        },
        "min_input_args": 0
    },
    "paddle.nn.Layer.add_sublayer": {
        "torch_api": "torch.nn.Module.add_module",
        "paddle_torch_args_map": {
            "name": "name",
            "sublayer": "module"
        },
        "min_input_args": 2
    },
    "paddle.nn.Layer.buffers": {
        "torch_api": "torch.nn.Module.buffers",
        "paddle_torch_args_map": {
            "include_sublayers": "recurse"
        },
        "min_input_args": 0
    },
    "paddle.nn.Layer.set_state_dict": {
        "torch_api": "torch.nn.Module.load_state_dict",
        "paddle_torch_args_map": {
            "state_dict": "state_dict"
        },
        "min_input_args": 1
    },
    "paddle.nn.Layer.named_buffers": {
        "torch_api": "torch.nn.Module.named_buffers",
        "paddle_torch_args_map": {
            "prefix": "prefix",
            "include_sublayers": "recurse",
            "remove_duplicate": "remove_duplicate"
        },
        "min_input_args": 0
    },
    "paddle.nn.Layer.named_parameters": {
        "torch_api": "torch.nn.Module.named_parameters",
        "paddle_torch_args_map": {
            "prefix": "prefix",
            "include_sublayers": "recurse",
            "remove_duplicate": "remove_duplicate"
        },
        "min_input_args": 0
    },
    "paddle.nn.Layer.parameters": {
        "torch_api": "torch.nn.Module.parameters",
        "paddle_torch_args_map": {
            "include_sublayers": "recurse"
        },
        "min_input_args": 0
    },
    "paddle.nn.Layer.register_buffer": {
        "torch_api": "torch.nn.Module.register_buffer",
        "paddle_torch_args_map": {
            "name": "name",
            "tensor": "tensor",
            "persistable": "persistent"
        },
        "min_input_args": 2
    },
    "paddle.nn.Layer.register_forward_post_hook": {
        "torch_api": "torch.nn.Module.register_forward_hook",
        "paddle_torch_args_map": {
            "hook": "hook"
        },
        "min_input_args": 1
    },
    "paddle.nn.Layer.register_forward_pre_hook": {
        "torch_api": "torch.nn.Module.register_forward_pre_hook",
        "paddle_torch_args_map": {
            "hook": "hook"
        },
        "min_input_args": 1
    },
    "paddle.nn.Layer.add_parameter": {
        "torch_api": "torch.nn.Module.register_parameter",
        "paddle_torch_args_map": {
            "name": "name",
            "parameter": "param"
        },
        "min_input_args": 2
    },
    "paddle.nn.Layer.state_dict": {
        "torch_api": "torch.nn.Module.state_dict",
        "paddle_torch_args_map": {
            "structured_name_prefix": "prefix",
            "keep_vars": "keep_vars"
        },
        "min_input_args": 0
    },
    "paddle.nn.Layer.astype": {
        "torch_api": "torch.nn.Module.type",
        "paddle_torch_args_map": {
            "dtype": "dst_type"
        },
        "min_input_args": 1
    },
    "paddle.nn.LayerDict": {
        "torch_api": "torch.nn.ModuleDict",
        "paddle_torch_args_map": {
            "sublayers": "modules"
        },
        "min_input_args": 0
    },
    "paddle.nn.LayerList": {
        "torch_api": "torch.nn.ModuleList",
        "paddle_torch_args_map": {
            "sublayers": "modules"
        },
        "min_input_args": 0
    },
    "paddle.nn.PReLU": {
        "torch_api": "torch.nn.PReLU",
        "paddle_torch_args_map": {
            "num_parameters": "num_parameters",
            "init": "init"
        },
        "min_input_args": 0
    },
    "paddle.nn.PairwiseDistance": {
        "torch_api": "torch.nn.PairwiseDistance",
        "paddle_torch_args_map": {
            "p": "p",
            "epsilon": "eps",
            "keepdim": "keepdim"
        },
        "min_input_args": 0
    },
    "paddle.nn.ParameterDict": {
        "torch_api": "torch.nn.ParameterDict",
        "paddle_torch_args_map": {
            "parameters": "values"
        },
        "min_input_args": 0
    },
    "paddle.nn.ParameterList": {
        "torch_api": "torch.nn.ParameterList",
        "paddle_torch_args_map": {
            "parameters": "values"
        },
        "min_input_args": 0
    },
    "paddle.nn.PixelShuffle": {
        "torch_api": "torch.nn.PixelShuffle",
        "paddle_torch_args_map": {
            "upscale_factor": "upscale_factor"
        },
        "min_input_args": 1
    },
    "paddle.nn.PixelUnshuffle": {
        "torch_api": "torch.nn.PixelUnshuffle",
        "paddle_torch_args_map": {
            "downscale_factor": "downscale_factor"
        },
        "min_input_args": 1
    },
    "paddle.nn.RReLU": {
        "torch_api": "torch.nn.RReLU",
        "paddle_torch_args_map": {
            "lower": "lower",
            "upper": "upper",
            "inplace": "inplace"
        },
        "min_input_args": 0
    },
    "paddle.nn.ReLU": {
        "torch_api": "torch.nn.ReLU",
        "paddle_torch_args_map": {
            "inplace": "inplace"
        },
        "min_input_args": 0
    },
    "paddle.nn.ReLU6": {
        "torch_api": "torch.nn.ReLU6",
        "paddle_torch_args_map": {
            "inplace": "inplace"
        },
        "min_input_args": 0
    },
    "paddle.nn.SELU": {
        "torch_api": "torch.nn.SELU",
        "paddle_torch_args_map": {
            "inplace": "inplace"
        },
        "min_input_args": 0
    },
    "paddle.nn.Silu": {
        "torch_api": "torch.nn.SiLU",
        "paddle_torch_args_map": {
            "inplace": "inplace"
        },
        "min_input_args": 0
    },
    "paddle.nn.Softplus": {
        "torch_api": "torch.nn.Softplus",
        "paddle_torch_args_map": {
            "beta": "beta",
            "threshold": "threshold"
        },
        "min_input_args": 0
    },
    "paddle.nn.Softshrink": {
        "torch_api": "torch.nn.Softshrink",
        "paddle_torch_args_map": {
            "threshold": "lambd"
        },
        "min_input_args": 0
    },
    "paddle.nn.SyncBatchNorm.convert_sync_batchnorm": {
        "torch_api": "torch.nn.SyncBatchNorm.convert_sync_batchnorm",
        "paddle_torch_args_map": {
            "layer": "module"
        },
        "min_input_args": 1
    },
    "paddle.nn.ThresholdedReLU": {
        "torch_api": "torch.nn.Threshold",
        "paddle_torch_args_map": {
            "threshold": "threshold",
            "value": "value"
        },
        "min_input_args": 0
    },
    "paddle.nn.Transformer": {
        "torch_api": "torch.nn.Transformer",
        "paddle_torch_args_map": {
            "d_model": "d_model",
            "nhead": "nhead",
            "num_encoder_layers": "num_encoder_layers",
            "num_decoder_layers": "num_decoder_layers",
            "dim_feedforward": "dim_feedforward",
            "dropout": "dropout",
            "activation": "activation",
            "custom_encoder": "custom_encoder",
            "custom_decoder": "custom_decoder",
            "normalize_before": "norm_first",
            "bias_attr": "bias"
        },
        "min_input_args": 0
    },
    "paddle.nn.TransformerDecoder": {
        "torch_api": "torch.nn.TransformerDecoder",
        "paddle_torch_args_map": {
            "decoder_layer": "decoder_layer",
            "num_layers": "num_layers",
            "norm": "norm"
        },
        "min_input_args": 2
    },
    "paddle.nn.TransformerEncoder": {
        "torch_api": "torch.nn.TransformerEncoder",
        "paddle_torch_args_map": {
            "encoder_layer": "encoder_layer",
            "num_layers": "num_layers",
            "norm": "norm"
        },
        "min_input_args": 2
    },
    "paddle.nn.TripletMarginWithDistanceLoss": {
        "torch_api": "torch.nn.TripletMarginWithDistanceLoss",
        "paddle_torch_args_map": {
            "distance_function": "distance_function",
            "margin": "margin",
            "swap": "swap",
            "reduction": "reduction"
        },
        "min_input_args": 0
    },
    "paddle.nn.Unflatten": {
        "torch_api": "torch.nn.Unflatten",
        "paddle_torch_args_map": {
            "axis": "dim",
            "shape": "unflattened_size"
        },
        "min_input_args": 2
    },
    "paddle.nn.Unfold": {
        "torch_api": "torch.nn.Unfold",
        "paddle_torch_args_map": {
            "kernel_sizes": "kernel_size",
            "dilations": "dilation",
            "paddings": "padding",
            "strides": "stride"
        },
        "min_input_args": 1
    },
    "paddle.nn.Upsample": {
        "torch_api": "torch.nn.Upsample",
        "paddle_torch_args_map": {
            "size": "size",
            "scale_factor": "scale_factor",
            "mode": "mode",
            "align_corners": "align_corners"
        },
        "min_input_args": 0
    },
    "paddle.nn.UpsamplingBilinear2D": {
        "torch_api": "torch.nn.UpsamplingBilinear2d",
        "paddle_torch_args_map": {
            "size": "size",
            "scale_factor": "scale_factor"
        },
        "min_input_args": 1
    },
    "paddle.nn.UpsamplingNearest2D": {
        "torch_api": "torch.nn.UpsamplingNearest2d",
        "paddle_torch_args_map": {
            "size": "size",
            "scale_factor": "scale_factor"
        },
        "min_input_args": 0
    },
    "paddle.nn.ZeroPad2D": {
        "torch_api": "torch.nn.ZeroPad2d",
        "paddle_torch_args_map": {
            "padding": "padding"
        },
        "min_input_args": 1
    },
    "paddle.nn.functional.adaptive_avg_pool1d": {
        "torch_api": "torch.nn.functional.adaptive_avg_pool1d",
        "paddle_torch_args_map": {
            "x": "input",
            "output_size": "output_size"
        },
        "min_input_args": 2
    },
    "paddle.nn.functional.adaptive_avg_pool2d": {
        "torch_api": "torch.nn.functional.adaptive_avg_pool2d",
        "paddle_torch_args_map": {
            "x": "input",
            "output_size": "output_size"
        },
        "min_input_args": 2
    },
    "paddle.nn.functional.adaptive_avg_pool3d": {
        "torch_api": "torch.nn.functional.adaptive_avg_pool3d",
        "paddle_torch_args_map": {
            "x": "input",
            "output_size": "output_size"
        },
        "min_input_args": 2
    },
    "paddle.nn.functional.adaptive_max_pool1d": {
        "torch_api": "torch.nn.functional.adaptive_max_pool1d",
        "paddle_torch_args_map": {
            "x": "input",
            "output_size": "output_size",
            "return_mask": "return_indices"
        },
        "min_input_args": 2
    },
    "paddle.nn.functional.adaptive_max_pool2d": {
        "torch_api": "torch.nn.functional.adaptive_max_pool2d",
        "paddle_torch_args_map": {
            "x": "input",
            "output_size": "output_size",
            "return_mask": "return_indices"
        },
        "min_input_args": 2
    },
    "paddle.nn.functional.adaptive_max_pool3d": {
        "torch_api": "torch.nn.functional.adaptive_max_pool3d",
        "paddle_torch_args_map": {
            "x": "input",
            "output_size": "output_size",
            "return_mask": "return_indices"
        },
        "min_input_args": 2
    },
    "paddle.nn.functional.affine_grid": {
        "torch_api": "torch.nn.functional.affine_grid",
        "paddle_torch_args_map": {
            "theta": "theta",
            "out_shape": "size",
            "align_corners": "align_corners"
        },
        "min_input_args": 2
    },
    "paddle.nn.functional.alpha_dropout": {
        "torch_api": "torch.nn.functional.alpha_dropout",
        "paddle_torch_args_map": {
            "x": "input",
            "p": "p",
            "training": "training",
            "inplace": "inplace"
        },
        "min_input_args": 1
    },
    "paddle.nn.functional.celu": {
        "torch_api": "torch.nn.functional.celu",
        "paddle_torch_args_map": {
            "x": "input",
            "alpha": "alpha",
            "inplace": "inplace"
        },
        "min_input_args": 1
    },
    "paddle.nn.functional.conv1d": {
        "torch_api": "torch.nn.functional.conv1d",
        "paddle_torch_args_map": {
            "x": "input",
            "weight": "weight",
            "bias": "bias",
            "stride": "stride",
            "padding": "padding",
            "dilation": "dilation",
            "groups": "groups"
        },
        "min_input_args": 2
    },
    "paddle.nn.functional.conv2d": {
        "torch_api": "torch.nn.functional.conv2d",
        "paddle_torch_args_map": {
            "x": "input",
            "weight": "weight",
            "bias": "bias",
            "stride": "stride",
            "padding": "padding",
            "dilation": "dilation",
            "groups": "groups"
        },
        "min_input_args": 2
    },
    "paddle.nn.functional.conv3d": {
        "torch_api": "torch.nn.functional.conv3d",
        "paddle_torch_args_map": {
            "x": "input",
            "weight": "weight",
            "bias": "bias",
            "stride": "stride",
            "padding": "padding",
            "dilation": "dilation",
            "groups": "groups"
        },
        "min_input_args": 2
    },
    "paddle.nn.functional.conv1d_transpose": {
        "torch_api": "torch.nn.functional.conv_transpose1d",
        "paddle_torch_args_map": {
            "x": "input",
            "weight": "weight",
            "bias": "bias",
            "stride": "stride",
            "padding": "padding",
            "output_padding": "output_padding",
            "groups": "groups",
            "dilation": "dilation"
        },
        "min_input_args": 2
    },
    "paddle.nn.functional.conv2d_transpose": {
        "torch_api": "torch.nn.functional.conv_transpose2d",
        "paddle_torch_args_map": {
            "x": "input",
            "weight": "weight",
            "bias": "bias",
            "stride": "stride",
            "padding": "padding",
            "output_padding": "output_padding",
            "groups": "groups",
            "dilation": "dilation"
        },
        "min_input_args": 2
    },
    "paddle.nn.functional.conv3d_transpose": {
        "torch_api": "torch.nn.functional.conv_transpose3d",
        "paddle_torch_args_map": {
            "x": "input",
            "weight": "weight",
            "bias": "bias",
            "stride": "stride",
            "padding": "padding",
            "output_padding": "output_padding",
            "groups": "groups",
            "dilation": "dilation"
        },
        "min_input_args": 2
    },
    "paddle.nn.functional.cosine_similarity": {
        "torch_api": "torch.nn.functional.cosine_similarity",
        "paddle_torch_args_map": {
            "x1": "x1",
            "x2": "x2",
            "axis": "dim",
            "eps": "eps"
        },
        "min_input_args": 2
    },
    "paddle.nn.functional.dropout": {
        "torch_api": "torch.nn.functional.dropout",
        "paddle_torch_args_map": {
            "x": "input",
            "p": "p",
            "training": "training",
            "inplace": "inplace"
        },
        "min_input_args": 1
    },
    "paddle.nn.functional.dropout2d": {
        "torch_api": "torch.nn.functional.dropout2d",
        "paddle_torch_args_map": {
            "x": "input",
            "p": "p",
            "training": "training",
            "inplace": "inplace"
        },
        "min_input_args": 1
    },
    "paddle.nn.functional.dropout3d": {
        "torch_api": "torch.nn.functional.dropout3d",
        "paddle_torch_args_map": {
            "x": "input",
            "p": "p",
            "training": "training",
            "inplace": "inplace"
        },
        "min_input_args": 1
    },
    "paddle.nn.functional.elu": {
        "torch_api": "torch.nn.functional.elu",
        "paddle_torch_args_map": {
            "x": "input",
            "alpha": "alpha",
            "inplace": "inplace"
        },
        "min_input_args": 1
    },
    "paddle.nn.functional.elu_": {
        "torch_api": "torch.nn.functional.elu_",
        "paddle_torch_args_map": {
            "x": "input",
            "alpha": "alpha"
        },
        "min_input_args": 1
    },
    "paddle.nn.functional.embedding": {
        "torch_api": "torch.nn.functional.embedding",
        "paddle_torch_args_map": {
            "x": "input",
            "weight": "weight",
            "padding_idx": "padding_idx",
            "max_norm": "max_norm",
            "norm_type": "norm_type",
            "scale_grad_by_freq": "scale_grad_by_freq",
            "sparse": "sparse"
        },
        "min_input_args": 2
    },
    "paddle.nn.functional.fold": {
        "torch_api": "torch.nn.functional.fold",
        "paddle_torch_args_map": {
            "x": "input",
            "output_sizes": "output_size",
            "kernel_sizes": "kernel_size",
            "strides": "stride",
            "paddings": "padding",
            "dilations": "dilation"
        },
        "min_input_args": 3
    },
    "paddle.nn.functional.gaussian_nll_loss": {
        "torch_api": "torch.nn.functional.gaussian_nll_loss",
        "paddle_torch_args_map": {
            "input": "input",
            "label": "target",
            "variance": "var",
            "full": "full",
            "epsilon": "eps",
            "reduction": "reduction"
        },
        "min_input_args": 3
    },
    "paddle.nn.functional.glu": {
        "torch_api": "torch.nn.functional.glu",
        "paddle_torch_args_map": {
            "x": "input",
            "axis": "dim"
        },
        "min_input_args": 1
    },
    "paddle.nn.functional.grid_sample": {
        "torch_api": "torch.nn.functional.grid_sample",
        "paddle_torch_args_map": {
            "x": "input",
            "grid": "grid",
            "mode": "mode",
            "padding_mode": "padding_mode",
            "align_corners": "align_corners"
        },
        "min_input_args": 2
    },
    "paddle.nn.functional.group_norm": {
        "torch_api": "torch.nn.functional.group_norm",
        "paddle_torch_args_map": {
            "x": "input",
            "num_groups": "num_groups",
            "weight": "weight",
            "bias": "bias",
            "epsilon": "eps"
        },
        "min_input_args": 2
    },
    "paddle.nn.functional.gumbel_softmax": {
        "torch_api": "torch.nn.functional.gumbel_softmax",
        "paddle_torch_args_map": {
            "x": "logits",
            "temperature": "tau",
            "hard": "hard",
            "axis": "dim"
        },
        "min_input_args": 1
    },
    "paddle.nn.functional.hardshrink": {
        "torch_api": "torch.nn.functional.hardshrink",
        "paddle_torch_args_map": {
            "x": "input",
            "threshold": "lambd"
        },
        "min_input_args": 1
    },
    "paddle.nn.functional.hardsigmoid": {
        "torch_api": "torch.nn.functional.hardsigmoid",
        "paddle_torch_args_map": {
            "x": "input",
            "inplace": "inplace"
        },
        "min_input_args": 1
    },
    "paddle.nn.functional.hardswish": {
        "torch_api": "torch.nn.functional.hardswish",
        "paddle_torch_args_map": {
            "x": "input",
            "inplace": "inplace"
        },
        "min_input_args": 1
    },
    "paddle.nn.functional.hardtanh": {
        "torch_api": "torch.nn.functional.hardtanh",
        "paddle_torch_args_map": {
            "x": "input",
            "min": "min_val",
            "max": "max_val",
            "inplace": "inplace"
        },
        "min_input_args": 1
    },
    "paddle.nn.functional.hardtanh_": {
        "torch_api": "torch.nn.functional.hardtanh_",
        "paddle_torch_args_map": {
            "x": "input",
            "min": "min_val",
            "max": "max_val"
        },
        "min_input_args": 1
    },
    "paddle.nn.functional.interpolate": {
        "torch_api": "torch.nn.functional.interpolate",
        "paddle_torch_args_map": {
            "x": "input",
            "size": "size",
            "scale_factor": "scale_factor",
            "mode": "mode",
            "align_corners": "align_corners"
        },
        "min_input_args": 1
    },
    "paddle.nn.functional.layer_norm": {
        "torch_api": "torch.nn.functional.layer_norm",
        "paddle_torch_args_map": {
            "x": "input",
            "normalized_shape": "normalized_shape",
            "weight": "weight",
            "bias": "bias",
            "epsilon": "eps"
        },
        "min_input_args": 2
    },
    "paddle.nn.functional.leaky_relu": {
        "torch_api": "torch.nn.functional.leaky_relu",
        "paddle_torch_args_map": {
            "x": "input",
            "negative_slope": "negative_slope",
            "inplace": "inplace"
        },
        "min_input_args": 1
    },
    "paddle.nn.functional.leaky_relu_": {
        "torch_api": "torch.nn.functional.leaky_relu_",
        "paddle_torch_args_map": {
            "x": "input",
            "negative_slope": "negative_slope"
        },
        "min_input_args": 1
    },
    "paddle.nn.functional.local_response_norm": {
        "torch_api": "torch.nn.functional.local_response_norm",
        "paddle_torch_args_map": {
            "x": "input",
            "size": "size",
            "alpha": "alpha",
            "beta": "beta",
            "k": "k"
        },
        "min_input_args": 2
    },
    "paddle.nn.functional.log_sigmoid": {
        "torch_api": "torch.nn.functional.logsigmoid",
        "paddle_torch_args_map": {
            "x": "input"
        },
        "min_input_args": 1
    },
    "paddle.nn.functional.lp_pool1d": {
        "torch_api": "torch.nn.functional.lp_pool1d",
        "paddle_torch_args_map": {
            "x": "input",
            "norm_type": "norm_type",
            "kernel_size": "kernel_size",
            "stride": "stride",
            "ceil_mode": "ceil_mode"
        },
        "min_input_args": 2
    },
    "paddle.nn.functional.lp_pool2d": {
        "torch_api": "torch.nn.functional.lp_pool2d",
        "paddle_torch_args_map": {
            "x": "input",
            "norm_type": "norm_type",
            "kernel_size": "kernel_size",
            "stride": "stride",
            "ceil_mode": "ceil_mode"
        },
        "min_input_args": 2
    },
    "paddle.nn.functional.max_pool1d": {
        "torch_api": "torch.nn.functional.max_pool1d",
        "paddle_torch_args_map": {
            "x": "input",
            "kernel_size": "kernel_size",
            "stride": "stride",
            "padding": "padding",
            "ceil_mode": "ceil_mode",
            "return_mask": "return_indices"
        },
        "min_input_args": 0
    },
    "paddle.nn.functional.max_pool2d": {
        "torch_api": "torch.nn.functional.max_pool2d",
        "paddle_torch_args_map": {
            "x": "input",
            "kernel_size": "kernel_size",
            "stride": "stride",
            "padding": "padding",
            "ceil_mode": "ceil_mode",
            "return_mask": "return_indices"
        },
        "min_input_args": 0
    },
    "paddle.nn.functional.max_pool3d": {
        "torch_api": "torch.nn.functional.max_pool3d",
        "paddle_torch_args_map": {
            "x": "input",
            "kernel_size": "kernel_size",
            "stride": "stride",
            "padding": "padding",
            "ceil_mode": "ceil_mode",
            "return_mask": "return_indices"
        },
        "min_input_args": 0
    },
    "paddle.nn.functional.max_unpool1d": {
        "torch_api": "torch.nn.functional.max_unpool1d",
        "paddle_torch_args_map": {
            "x": "input",
            "indices": "indices",
            "kernel_size": "kernel_size",
            "stride": "stride",
            "padding": "padding",
            "output_size": "output_size"
        },
        "min_input_args": 3
    },
    "paddle.nn.functional.max_unpool2d": {
        "torch_api": "torch.nn.functional.max_unpool2d",
        "paddle_torch_args_map": {
            "x": "input",
            "indices": "indices",
            "kernel_size": "kernel_size",
            "stride": "stride",
            "padding": "padding",
            "output_size": "output_size"
        },
        "min_input_args": 3
    },
    "paddle.nn.functional.max_unpool3d": {
        "torch_api": "torch.nn.functional.max_unpool3d",
        "paddle_torch_args_map": {
            "x": "input",
            "indices": "indices",
            "kernel_size": "kernel_size",
            "stride": "stride",
            "padding": "padding",
            "output_size": "output_size"
        },
        "min_input_args": 3
    },
    "paddle.nn.functional.mish": {
        "torch_api": "torch.nn.functional.mish",
        "paddle_torch_args_map": {
            "x": "input",
            "inplace": "inplace"
        },
        "min_input_args": 1
    },
    "paddle.nn.functional.normalize": {
        "torch_api": "torch.nn.functional.normalize",
        "paddle_torch_args_map": {
            "x": "input",
            "p": "p",
            "axis": "dim",
            "epsilon": "eps"
        },
        "min_input_args": 1
    },
    "paddle.nn.functional.pairwise_distance": {
        "torch_api": "torch.nn.functional.pairwise_distance",
        "paddle_torch_args_map": {
            "x": "x1",
            "y": "x2",
            "p": "p",
            "epsilon": "eps",
            "keepdim": "keepdim"
        },
        "min_input_args": 2
    },
    "paddle.pdist": {
        "torch_api": "torch.nn.functional.pdist",
        "paddle_torch_args_map": {
            "x": "input",
            "p": "p"
        },
        "min_input_args": 1
    },
    "paddle.nn.functional.pixel_shuffle": {
        "torch_api": "torch.nn.functional.pixel_shuffle",
        "paddle_torch_args_map": {
            "x": "input",
            "upscale_factor": "upscale_factor"
        },
        "min_input_args": 2
    },
    "paddle.nn.functional.pixel_unshuffle": {
        "torch_api": "torch.nn.functional.pixel_unshuffle",
        "paddle_torch_args_map": {
            "x": "input",
            "downscale_factor": "downscale_factor"
        },
        "min_input_args": 2
    },
    "paddle.nn.functional.prelu": {
        "torch_api": "torch.nn.functional.prelu",
        "paddle_torch_args_map": {
            "x": "input",
            "weight": "weight"
        },
        "min_input_args": 2
    },
    "paddle.nn.functional.relu": {
        "torch_api": "torch.nn.functional.relu",
        "paddle_torch_args_map": {
            "x": "input",
            "inplace": "inplace"
        },
        "min_input_args": 1
    },
    "paddle.nn.functional.relu6": {
        "torch_api": "torch.nn.functional.relu6",
        "paddle_torch_args_map": {
            "x": "input",
            "inplace": "inplace"
        },
        "min_input_args": 1
    },
    "paddle.nn.functional.relu_": {
        "torch_api": "torch.nn.functional.relu_",
        "paddle_torch_args_map": {
            "x": "input"
        },
        "min_input_args": 1
    },
    "paddle.nn.functional.rrelu": {
        "torch_api": "torch.nn.functional.rrelu",
        "paddle_torch_args_map": {
            "x": "input",
            "lower": "lower",
            "upper": "upper",
            "training": "training",
            "inplace": "inplace"
        },
        "min_input_args": 1
    },
    "paddle.nn.functional.selu": {
        "torch_api": "torch.nn.functional.selu",
        "paddle_torch_args_map": {
            "x": "input",
            "inplace": "inplace"
        },
        "min_input_args": 1
    },
    "paddle.nn.functional.sigmoid": {
        "torch_api": "torch.nn.functional.sigmoid",
        "paddle_torch_args_map": {
            "x": "input"
        },
        "min_input_args": 1
    },
    "paddle.nn.functional.silu": {
        "torch_api": "torch.nn.functional.silu",
        "paddle_torch_args_map": {
            "x": "input",
            "inplace": "inplace"
        },
        "min_input_args": 1
    },
    "paddle.nn.functional.softplus": {
        "torch_api": "torch.nn.functional.softplus",
        "paddle_torch_args_map": {
            "x": "input",
            "beta": "beta",
            "threshold": "threshold"
        },
        "min_input_args": 1
    },
    "paddle.nn.functional.softshrink": {
        "torch_api": "torch.nn.functional.softshrink",
        "paddle_torch_args_map": {
            "x": "input",
            "threshold": "lambd"
        },
        "min_input_args": 1
    },
    "paddle.nn.functional.softsign": {
        "torch_api": "torch.nn.functional.softsign",
        "paddle_torch_args_map": {
            "x": "input"
        },
        "min_input_args": 1
    },
    "paddle.nn.functional.tanh": {
        "torch_api": "torch.nn.functional.tanh",
        "paddle_torch_args_map": {
            "x": "input"
        },
        "min_input_args": 1
    },
    "paddle.nn.functional.tanhshrink": {
        "torch_api": "torch.nn.functional.tanhshrink",
        "paddle_torch_args_map": {
            "x": "input"
        },
        "min_input_args": 1
    },
    "paddle.nn.functional.thresholded_relu": {
        "torch_api": "torch.nn.functional.threshold",
        "paddle_torch_args_map": {
            "x": "input",
            "threshold": "threshold",
            "value": "value",
            "inplace": "inplace"
        },
        "min_input_args": 3
    },
    "paddle.nn.functional.thresholded_relu_": {
        "torch_api": "torch.nn.functional.threshold_",
        "paddle_torch_args_map": {
            "x": "input",
            "threshold": "threshold",
            "value": "value"
        },
        "min_input_args": 3
    },
    "paddle.nn.functional.triplet_margin_with_distance_loss": {
        "torch_api": "torch.nn.functional.triplet_margin_with_distance_loss",
        "paddle_torch_args_map": {
            "input": "anchor",
            "positive": "positive",
            "negative": "negative",
            "distance_function": "distance_function",
            "margin": "margin",
            "swap": "swap",
            "reduction": "reduction"
        },
        "min_input_args": 3
    },
    "paddle.nn.functional.unfold": {
        "torch_api": "torch.nn.functional.unfold",
        "paddle_torch_args_map": {
            "x": "input",
            "kernel_sizes": "kernel_size",
            "dilations": "dilation",
            "paddings": "padding",
            "strides": "stride"
        },
        "min_input_args": 2
    },
    "paddle.nn.initializer.calculate_gain": {
        "torch_api": "torch.nn.init.calculate_gain",
        "paddle_torch_args_map": {
            "nonlinearity": "nonlinearity",
            "param": "param"
        },
        "min_input_args": 1
    },
    "paddle.nn.utils.clip_grad_norm_": {
        "torch_api": "torch.nn.utils.clip_grad_norm_",
        "paddle_torch_args_map": {
            "parameters": "parameters",
            "max_norm": "max_norm",
            "norm_type": "norm_type",
            "error_if_nonfinite": "error_if_nonfinite"
        },
        "min_input_args": 2
    },
    "paddle.nn.utils.clip_grad_value_": {
        "torch_api": "torch.nn.utils.clip_grad_value_",
        "paddle_torch_args_map": {
            "parameters": "parameters",
            "clip_value": "clip_value"
        },
        "min_input_args": 2
    },
    "paddle.nn.utils.parameters_to_vector": {
        "torch_api": "torch.nn.utils.parameters_to_vector",
        "paddle_torch_args_map": {
            "parameters": "parameters"
        },
        "min_input_args": 1
    },
    "paddle.nn.utils.remove_weight_norm": {
        "torch_api": "torch.nn.utils.remove_weight_norm",
        "paddle_torch_args_map": {
            "layer": "module",
            "name": "name"
        },
        "min_input_args": 1
    },
    "paddle.nn.utils.spectral_norm": {
        "torch_api": "torch.nn.utils.spectral_norm",
        "paddle_torch_args_map": {
            "layer": "module",
            "name": "name",
            "n_power_iterations": "n_power_iterations",
            "eps": "eps",
            "dim": "dim"
        },
        "min_input_args": 1
    },
    "paddle.nn.utils.vector_to_parameters": {
        "torch_api": "torch.nn.utils.vector_to_parameters",
        "paddle_torch_args_map": {
            "vec": "vec",
            "parameters": "parameters"
        },
        "min_input_args": 2
    },
    "paddle.nn.utils.weight_norm": {
        "torch_api": "torch.nn.utils.weight_norm",
        "paddle_torch_args_map": {
            "layer": "module",
            "name": "name",
            "dim": "dim"
        },
        "min_input_args": 1
    },
    "paddle.no_grad": {
        "torch_api": "torch.no_grad",
        "paddle_torch_args_map": {
            "func": "orig_func"
        },
        "min_input_args": 0
    },
    "paddle.normal": {
        "torch_api": "torch.normal",
        "paddle_torch_args_map": {
            "mean": "mean",
            "std": "std",
            "shape": "size",
            "generator": "generator",
            "dtype": "dtype",
            "layout": "layout",
            "device": "device",
            "pin_memory": "pin_memory",
            "requires_grad": "requires_grad"
        },
        "min_input_args": 1
    },
    "paddle.ones_like": {
        "torch_api": "torch.ones_like",
        "paddle_torch_args_map": {
            "x": "input",
            "dtype": "dtype",
            "layout": "layout",
            "device": "device",
            "requires_grad": "requires_grad",
            "memory_format": "memory_format"
        },
        "min_input_args": 1
    },
    "paddle.optimizer.ASGD": {
        "torch_api": "torch.optim.ASGD",
        "paddle_torch_args_map": {
            "parameters": "params",
            "learning_rate": "lr",
            "weight_decay": "weight_decay"
        },
        "min_input_args": 1
    },
    "paddle.optimizer.LBFGS": {
        "torch_api": "torch.optim.LBFGS",
        "paddle_torch_args_map": {
            "parameters": "params",
            "learning_rate": "lr",
            "max_iter": "max_iter",
            "max_eval": "max_eval",
            "tolerance_grad": "tolerance_grad",
            "tolerance_change": "tolerance_change",
            "history_size": "history_size",
            "line_search_fn": "line_search_fn"
        },
        "min_input_args": 1
    },
    "paddle.optimizer.Optimizer.load_state_dict": {
        "torch_api": "torch.optim.Optimizer.load_state_dict",
        "paddle_torch_args_map": {
            "state_dict": "state_dict"
        },
        "min_input_args": 1
    },
    "paddle.optimizer.Rprop": {
        "torch_api": "torch.optim.Rprop",
        "paddle_torch_args_map": {
            "parameters": "params",
            "learning_rate": "lr",
            "etas": "etas",
            "learning_rate_range": "step_sizes"
        },
        "min_input_args": 1
    },
    "paddle.linalg.ormqr": {
        "torch_api": "torch.ormqr",
        "paddle_torch_args_map": {
            "x": "input",
            "tau": "input2",
            "y": "input3",
            "left": "left",
            "transpose": "transpose"
        },
        "min_input_args": 3
    },
    "paddle.outer": {
        "torch_api": "torch.outer",
        "paddle_torch_args_map": {
            "x": "input",
            "y": "vec2"
        },
        "min_input_args": 2
    },
    "paddle.linalg.pca_lowrank": {
        "torch_api": "torch.pca_lowrank",
        "paddle_torch_args_map": {
            "x": "A",
            "q": "q",
            "center": "center",
            "niter": "niter"
        },
        "min_input_args": 1
    },
    "paddle.transpose": {
        "torch_api": "torch.permute",
        "paddle_torch_args_map": {
            "x": "input",
            "perm": "dims"
        },
        "min_input_args": 2
    },
    "paddle.poisson": {
        "torch_api": "torch.poisson",
        "paddle_torch_args_map": {
            "x": "input",
            "generator": "generator"
        },
        "min_input_args": 1
    },
    "paddle.pow": {
        "torch_api": "torch.pow",
        "paddle_torch_args_map": {
            "x": "input",
            "y": "exponent"
        },
        "min_input_args": 2
    },
    "paddle.prod": {
        "torch_api": "torch.prod",
        "paddle_torch_args_map": {
            "x": "input",
            "axis": "dim",
            "keepdim": "keepdim",
            "dtype": "dtype"
        },
        "min_input_args": 1
    },
    "paddle.profiler.make_scheduler": {
        "torch_api": "torch.profiler.schedule",
        "paddle_torch_args_map": {
            "closed": "wait",
            "ready": "warmup",
            "record": "active",
            "repeat": "repeat",
            "skip_first": "skip_first"
        },
        "min_input_args": 0
    },
    "paddle.quantile": {
        "torch_api": "torch.quantile",
        "paddle_torch_args_map": {
            "x": "input",
            "q": "q",
            "axis": "dim",
            "keepdim": "keepdim",
            "interpolation": "interpolation"
        },
        "min_input_args": 2
    },
    "paddle.rad2deg": {
        "torch_api": "torch.rad2deg",
        "paddle_torch_args_map": {
            "x": "input"
        },
        "min_input_args": 1
    },
    "paddle.randint_like": {
        "torch_api": "torch.randint_like",
        "paddle_torch_args_map": {
            "x": "input",
            "low": "low",
            "high": "high",
            "dtype": "dtype",
            "layout": "layout",
            "device": "device",
            "requires_grad": "requires_grad",
            "memory_format": "memory_format"
        },
        "min_input_args": 3
    },
    "paddle.randperm": {
        "torch_api": "torch.randperm",
        "paddle_torch_args_map": {
            "n": "n",
            "generator": "generator",
            "dtype": "dtype",
            "layout": "layout",
            "device": "device",
            "pin_memory": "pin_memory",
            "requires_grad": "requires_grad"
        },
        "min_input_args": 1
    },
    "paddle.real": {
        "torch_api": "torch.real",
        "paddle_torch_args_map": {
            "x": "input"
        },
        "min_input_args": 1
    },
    "paddle.reciprocal": {
        "torch_api": "torch.reciprocal",
        "paddle_torch_args_map": {
            "x": "input"
        },
        "min_input_args": 1
    },
    "paddle.renorm": {
        "torch_api": "torch.renorm",
        "paddle_torch_args_map": {
            "x": "input",
            "p": "p",
            "axis": "dim",
            "max_norm": "maxnorm"
        },
        "min_input_args": 4
    },
    "paddle.repeat_interleave": {
        "torch_api": "torch.repeat_interleave",
        "paddle_torch_args_map": {
            "x": "input",
            "repeats": "repeats",
            "axis": "dim"
        },
        "min_input_args": 2
    },
    "paddle.reshape": {
        "torch_api": "torch.reshape",
        "paddle_torch_args_map": {
            "x": "input",
            "shape": "shape"
        },
        "min_input_args": 2
    },
    "paddle.roll": {
        "torch_api": "torch.roll",
        "paddle_torch_args_map": {
            "x": "input",
            "shifts": "shifts",
            "axis": "dims"
        },
        "min_input_args": 2
    },
    "paddle.rot90": {
        "torch_api": "torch.rot90",
        "paddle_torch_args_map": {
            "x": "input",
            "k": "k",
            "axes": "dims"
        },
        "min_input_args": 1
    },
    "paddle.row_stack": {
        "torch_api": "torch.row_stack",
        "paddle_torch_args_map": {
            "x": "tensors"
        },
        "min_input_args": 1
    },
    "paddle.rsqrt": {
        "torch_api": "torch.rsqrt",
        "paddle_torch_args_map": {
            "x": "input"
        },
        "min_input_args": 1
    },
    "paddle.save": {
        "torch_api": "torch.save",
        "paddle_torch_args_map": {
            "obj": "obj",
            "path": "f",
            "protocol": "pickle_protocol"
        },
        "min_input_args": 2
    },
    "paddle.select_scatter": {
        "torch_api": "torch.select_scatter",
        "paddle_torch_args_map": {
            "x": "input",
            "values": "src",
            "axis": "dim",
            "index": "index"
        },
        "min_input_args": 4
    },
    "paddle.set_default_dtype": {
        "torch_api": "torch.set_default_dtype",
        "paddle_torch_args_map": {
            "d": "d"
        },
        "min_input_args": 1
    },
    "paddle.set_grad_enabled": {
        "torch_api": "torch.set_grad_enabled",
        "paddle_torch_args_map": {
            "mode": "mode"
        },
        "min_input_args": 1
    },
    "paddle.set_rng_state": {
        "torch_api": "torch.set_rng_state",
        "paddle_torch_args_map": {
            "state_list": "new_state"
        },
        "min_input_args": 1
    },
    "paddle.sgn": {
        "torch_api": "torch.sgn",
        "paddle_torch_args_map": {
            "x": "input"
        },
        "min_input_args": 1
    },
    "paddle.sign": {
        "torch_api": "torch.sign",
        "paddle_torch_args_map": {
            "x": "input"
        },
        "min_input_args": 1
    },
    "paddle.signbit": {
        "torch_api": "torch.signbit",
        "paddle_torch_args_map": {
            "x": "input"
        },
        "min_input_args": 1
    },
    "paddle.sin": {
        "torch_api": "torch.sin",
        "paddle_torch_args_map": {
            "x": "input"
        },
        "min_input_args": 1
    },
    "paddle.sinh": {
        "torch_api": "torch.sinh",
        "paddle_torch_args_map": {
            "x": "input"
        },
        "min_input_args": 1
    },
    "paddle.sparse.addmm": {
        "torch_api": "torch.sparse.addmm",
        "paddle_torch_args_map": {
            "input": "input",
            "x": "mat1",
            "y": "mat2",
            "beta": "beta",
            "alpha": "alpha"
        },
        "min_input_args": 3
    },
    "paddle.sparse.matmul": {
        "torch_api": "torch.sparse.mm",
        "paddle_torch_args_map": {
            "x": "sparse",
            "y": "dense"
        },
        "min_input_args": 2
    },
    "paddle.sparse.sparse_coo_tensor": {
        "torch_api": "torch.sparse_coo_tensor",
        "paddle_torch_args_map": {
            "indices": "indices",
            "values": "values",
            "shape": "size",
            "dtype": "dtype",
            "place": "device",
            "requires_grad": "requires_grad"
        },
        "min_input_args": 2
    },
    "paddle.sparse.sparse_csr_tensor": {
        "torch_api": "torch.sparse_csr_tensor",
        "paddle_torch_args_map": {
            "crows": "crow_indices",
            "cols": "col_indices",
            "values": "values",
            "shape": "size",
            "dtype": "dtype",
            "place": "device",
            "requires_grad": "requires_grad"
        },
        "min_input_args": 3
    },
    "paddle.digamma": {
        "torch_api": "torch.special.digamma",
        "paddle_torch_args_map": {
            "x": "input"
        },
        "min_input_args": 1
    },
    "paddle.erf": {
        "torch_api": "torch.special.erf",
        "paddle_torch_args_map": {
            "x": "input"
        },
        "min_input_args": 1
    },
    "paddle.erfinv": {
        "torch_api": "torch.special.erfinv",
        "paddle_torch_args_map": {
            "x": "input"
        },
        "min_input_args": 1
    },
    "paddle.expm1": {
        "torch_api": "torch.special.expm1",
        "paddle_torch_args_map": {
            "x": "input"
        },
        "min_input_args": 1
    },
    "paddle.gammainc": {
        "torch_api": "torch.special.gammainc",
        "paddle_torch_args_map": {
            "x": "input",
            "y": "other"
        },
        "min_input_args": 0
    },
    "paddle.gammaincc": {
        "torch_api": "torch.special.gammaincc",
        "paddle_torch_args_map": {
            "x": "input",
            "y": "other"
        },
        "min_input_args": 0
    },
    "paddle.i0": {
        "torch_api": "torch.special.i0",
        "paddle_torch_args_map": {
            "x": "input"
        },
        "min_input_args": 1
    },
    "paddle.i0e": {
        "torch_api": "torch.special.i0e",
        "paddle_torch_args_map": {
            "x": "input"
        },
        "min_input_args": 1
    },
    "paddle.i1": {
        "torch_api": "torch.special.i1",
        "paddle_torch_args_map": {
            "x": "input"
        },
        "min_input_args": 1
    },
    "paddle.i1e": {
        "torch_api": "torch.special.i1e",
        "paddle_torch_args_map": {
            "x": "input"
        },
        "min_input_args": 1
    },
    "paddle.logit": {
        "torch_api": "torch.special.logit",
        "paddle_torch_args_map": {
            "x": "input",
            "eps": "eps"
        },
        "min_input_args": 1
    },
    "paddle.logsumexp": {
        "torch_api": "torch.special.logsumexp",
        "paddle_torch_args_map": {
            "x": "input",
            "axis": "dim",
            "keepdim": "keepdim"
        },
        "min_input_args": 2
    },
    "paddle.polygamma": {
        "torch_api": "torch.special.polygamma",
        "paddle_torch_args_map": {
            "n": "n",
            "x": "input"
        },
        "min_input_args": 2
    },
    "paddle.sinc": {
        "torch_api": "torch.special.sinc",
        "paddle_torch_args_map": {
            "x": "input"
        },
        "min_input_args": 1
    },
    "paddle.sqrt": {
        "torch_api": "torch.sqrt",
        "paddle_torch_args_map": {
            "x": "input"
        },
        "min_input_args": 1
    },
    "paddle.square": {
        "torch_api": "torch.square",
        "paddle_torch_args_map": {
            "x": "input"
        },
        "min_input_args": 1
    },
    "paddle.squeeze": {
        "torch_api": "torch.squeeze",
        "paddle_torch_args_map": {
            "x": "input",
            "axis": "dim"
        },
        "min_input_args": 1
    },
    "paddle.stack": {
        "torch_api": "torch.stack",
        "paddle_torch_args_map": {
            "x": "tensors",
            "axis": "dim"
        },
        "min_input_args": 1
    },
    "paddle.std": {
        "torch_api": "torch.std",
        "paddle_torch_args_map": {
            "x": "input",
            "axis": "dim",
            "unbiased": "correction",
            "keepdim": "keepdim"
        },
        "min_input_args": 1
    },
    "paddle.sum": {
        "torch_api": "torch.sum",
        "paddle_torch_args_map": {
            "x": "input",
            "axis": "dim",
            "keepdim": "keepdim",
            "dtype": "dtype"
        },
        "min_input_args": 1
    },
    "paddle.linalg.svd_lowrank": {
        "torch_api": "torch.svd_lowrank",
        "paddle_torch_args_map": {
            "x": "A",
            "q": "q",
            "niter": "niter",
            "M": "M"
        },
        "min_input_args": 1
    },
    "paddle.t": {
        "torch_api": "torch.t",
        "paddle_torch_args_map": {
            "input": "input"
        },
        "min_input_args": 1
    },
    "paddle.take": {
        "torch_api": "torch.take",
        "paddle_torch_args_map": {
            "x": "input",
            "index": "index"
        },
        "min_input_args": 2
    },
    "paddle.tan": {
        "torch_api": "torch.tan",
        "paddle_torch_args_map": {
            "x": "input"
        },
        "min_input_args": 1
    },
    "paddle.tensor_split": {
        "torch_api": "torch.tensor_split",
        "paddle_torch_args_map": {
            "x": "input",
            "num_or_indices": "indices",
            "axis": "dim"
        },
        "min_input_args": 2
    },
    "paddle.tensordot": {
        "torch_api": "torch.tensordot",
        "paddle_torch_args_map": {
            "x": "a",
            "y": "b",
            "axes": "dims"
        },
        "min_input_args": 2
    },
    "paddle.tile": {
        "torch_api": "torch.tile",
        "paddle_torch_args_map": {
            "x": "input",
            "repeat_times": "dims"
        },
        "min_input_args": 2
    },
    "paddle.trace": {
        "torch_api": "torch.trace",
        "paddle_torch_args_map": {
            "x": "input"
        },
        "min_input_args": 1
    },
    "paddle.trapezoid": {
        "torch_api": "torch.trapezoid",
        "paddle_torch_args_map": {
            "y": "y",
            "x": "x",
            "dx": "dx",
            "axis": "dim"
        },
        "min_input_args": 0
    },
    "paddle.tril": {
        "torch_api": "torch.tril",
        "paddle_torch_args_map": {
            "x": "input",
            "diagonal": "diagonal"
        },
        "min_input_args": 1
    },
    "paddle.tril_indices": {
        "torch_api": "torch.tril_indices",
        "paddle_torch_args_map": {
            "row": "row",
            "col": "col",
            "offset": "offset",
            "dtype": "dtype",
            "device": "device",
            "layout": "layout"
        },
        "min_input_args": 2
    },
    "paddle.triu": {
        "torch_api": "torch.triu",
        "paddle_torch_args_map": {
            "x": "input",
            "diagonal": "diagonal"
        },
        "min_input_args": 1
    },
    "paddle.triu_indices": {
        "torch_api": "torch.triu_indices",
        "paddle_torch_args_map": {
            "row": "row",
            "col": "col",
            "offset": "offset",
            "dtype": "dtype",
            "device": "device",
            "layout": "layout"
        },
        "min_input_args": 2
    },
    "paddle.trunc": {
        "torch_api": "torch.trunc",
        "paddle_torch_args_map": {
            "input": "input"
        },
        "min_input_args": 1
    },
    "paddle.unbind": {
        "torch_api": "torch.unbind",
        "paddle_torch_args_map": {
            "input": "input",
            "axis": "dim"
        },
        "min_input_args": 1
    },
    "paddle.unflatten": {
        "torch_api": "torch.unflatten",
        "paddle_torch_args_map": {
            "x": "input",
            "axis": "dim",
            "shape": "sizes"
        },
        "min_input_args": 3
    },
    "paddle.unique": {
        "torch_api": "torch.unique",
        "paddle_torch_args_map": {
            "x": "input",
            "return_inverse": "return_inverse",
            "return_counts": "return_counts",
            "axis": "dim"
        },
        "min_input_args": 1
    },
    "paddle.unique_consecutive": {
        "torch_api": "torch.unique_consecutive",
        "paddle_torch_args_map": {
            "x": "input",
            "return_inverse": "return_inverse",
            "return_counts": "return_counts",
            "axis": "dim"
        },
        "min_input_args": 0
    },
    "paddle.unsqueeze": {
        "torch_api": "torch.unsqueeze",
        "paddle_torch_args_map": {
            "x": "input",
            "axis": "dim"
        },
        "min_input_args": 2
    },
    "paddle.utils.cpp_extension.BuildExtension": {
        "torch_api": "torch.utils.cpp_extension.BuildExtension",
        "paddle_torch_args_map": {
            "dist": "dist"
        },
        "min_input_args": 0
    },
    "paddle.utils.cpp_extension.CUDAExtension": {
        "torch_api": "torch.utils.cpp_extension.CUDAExtension",
        "paddle_torch_args_map": {
            "sources": "sources",
            "include_dirs": "include_dirs",
            "define_macros": "define_macros",
            "undef_macros": "undef_macros",
            "library_dirs": "library_dirs",
            "libraries": "libraries",
            "runtime_library_dirs": "runtime_library_dirs",
            "extra_objects": "extra_objects",
            "extra_compile_args": "extra_compile_args",
            "extra_link_args": "extra_link_args",
            "export_symbols": "export_symbols",
            "swig_opts": "swig_opts",
            "depends": "depends",
            "language": "language",
            "optional": "optional",
            "py_limited_api": "py_limited_api"
        },
        "min_input_args": 2
    },
    "paddle.utils.cpp_extension.CppExtension": {
        "torch_api": "torch.utils.cpp_extension.CppExtension",
        "paddle_torch_args_map": {
            "sources": "sources",
            "include_dirs": "include_dirs",
            "define_macros": "define_macros",
            "undef_macros": "undef_macros",
            "library_dirs": "library_dirs",
            "libraries": "libraries",
            "runtime_library_dirs": "runtime_library_dirs",
            "extra_objects": "extra_objects",
            "extra_compile_args": "extra_compile_args",
            "extra_link_args": "extra_link_args",
            "export_symbols": "export_symbols",
            "swig_opts": "swig_opts",
            "depends": "depends",
            "language": "language",
            "optional": "optional",
            "py_limited_api": "py_limited_api"
        },
        "min_input_args": 2
    },
    "paddle.utils.cpp_extension.load": {
        "torch_api": "torch.utils.cpp_extension.load",
        "paddle_torch_args_map": {
            "name": "name",
            "sources": "sources",
            "extra_cxx_cflags": "extra_cflags",
            "extra_cuda_cflags": "extra_cuda_cflags",
            "extra_ldflags": "extra_ldflags",
            "extra_include_paths": "extra_include_paths",
            "build_directory": "build_directory",
            "verbose": "verbose"
        },
        "min_input_args": 2
    },
    "paddle.io.BatchSampler": {
        "torch_api": "torch.utils.data.BatchSampler",
        "paddle_torch_args_map": {
            "sampler": "sampler",
            "batch_size": "batch_size",
            "drop_last": "drop_last"
        },
        "min_input_args": 3
    },
    "paddle.io.ChainDataset": {
        "torch_api": "torch.utils.data.ChainDataset",
        "paddle_torch_args_map": {
            "datasets": "datasets"
        },
        "min_input_args": 1
    },
    "paddle.io.ConcatDataset": {
        "torch_api": "torch.utils.data.ConcatDataset",
        "paddle_torch_args_map": {
            "datasets": "datasets"
        },
        "min_input_args": 1
    },
    "paddle.io.DataLoader": {
        "torch_api": "torch.utils.data.DataLoader",
        "paddle_torch_args_map": {
            "dataset": "dataset",
            "batch_size": "batch_size",
            "shuffle": "shuffle",
            "batch_sampler": "batch_sampler",
            "num_workers": "num_workers",
            "collate_fn": "collate_fn",
            "drop_last": "drop_last",
            "timeout": "timeout",
            "worker_init_fn": "worker_init_fn"
        },
        "min_input_args": 1
    },
    "paddle.io.RandomSampler": {
        "torch_api": "torch.utils.data.RandomSampler",
        "paddle_torch_args_map": {
            "data_source": "data_source",
            "replacement": "replacement",
            "num_samples": "num_samples",
            "generator": "generator"
        },
        "min_input_args": 1
    },
    "paddle.io.Sampler": {
        "torch_api": "torch.utils.data.Sampler",
        "paddle_torch_args_map": {
            "data_source": "data_source"
        },
        "min_input_args": 0
    },
    "paddle.io.SequenceSampler": {
        "torch_api": "torch.utils.data.SequentialSampler",
        "paddle_torch_args_map": {
            "data_source": "data_source"
        },
        "min_input_args": 0
    },
    "paddle.io.Subset": {
        "torch_api": "torch.utils.data.Subset",
        "paddle_torch_args_map": {
            "dataset": "dataset",
            "indices": "indices"
        },
        "min_input_args": 2
    },
    "paddle.io.SubsetRandomSampler": {
        "torch_api": "torch.utils.data.SubsetRandomSampler",
        "paddle_torch_args_map": {
            "indices": "indices",
            "generator": "generator"
        },
        "min_input_args": 1
    },
    "paddle.io.WeightedRandomSampler": {
        "torch_api": "torch.utils.data.WeightedRandomSampler",
        "paddle_torch_args_map": {
            "weights": "weights",
            "num_samples": "num_samples",
            "replacement": "replacement",
            "generator": "generator"
        },
        "min_input_args": 2
    },
    "paddle.io.dataloader.collate.default_collate_fn": {
        "torch_api": "torch.utils.data.default_collate",
        "paddle_torch_args_map": {
            "batch": "batch"
        },
        "min_input_args": 1
    },
    "paddle.io.random_split": {
        "torch_api": "torch.utils.data.random_split",
        "paddle_torch_args_map": {
            "dataset": "dataset",
            "lengths": "lengths",
            "generator": "generator"
        },
        "min_input_args": 2
    },
    "paddle.utils.dlpack.from_dlpack": {
        "torch_api": "torch.utils.dlpack.from_dlpack",
        "paddle_torch_args_map": {
            "dlpack": "ext_tensor"
        },
        "min_input_args": 1
    },
    "paddle.utils.dlpack.to_dlpack": {
        "torch_api": "torch.utils.dlpack.to_dlpack",
        "paddle_torch_args_map": {
            "x": "tensor"
        },
        "min_input_args": 0
    },
    "paddle.vander": {
        "torch_api": "torch.vander",
        "paddle_torch_args_map": {
            "x": "x",
            "n": "N",
            "increasing": "increasing"
        },
        "min_input_args": 1
    },
    "paddle.var": {
        "torch_api": "torch.var",
        "paddle_torch_args_map": {
            "x": "input",
            "axis": "dim",
            "unbiased": "correction",
            "keepdim": "keepdim"
        },
        "min_input_args": 1
    },
    "paddle.as_complex": {
        "torch_api": "torch.view_as_complex",
        "paddle_torch_args_map": {
            "x": "input"
        },
        "min_input_args": 1
    },
    "paddle.as_real": {
        "torch_api": "torch.view_as_real",
        "paddle_torch_args_map": {
            "x": "input"
        },
        "min_input_args": 1
    },
    "paddle.vsplit": {
        "torch_api": "torch.vsplit",
        "paddle_torch_args_map": {
            "x": "input",
            "num_or_indices": "indices"
        },
        "min_input_args": 0
    },
    "paddle.vstack": {
        "torch_api": "torch.vstack",
        "paddle_torch_args_map": {
            "x": "tensors"
        },
        "min_input_args": 1
    },
    "paddle.zeros_like": {
        "torch_api": "torch.zeros_like",
        "paddle_torch_args_map": {
            "x": "input",
            "dtype": "dtype",
            "layout": "layout",
            "device": "device",
            "requires_grad": "requires_grad",
            "memory_format": "memory_format"
        },
        "min_input_args": 1
    },
    "paddle.vision.datasets.ImageFolder": {
        "torch_api": "torchvision.datasets.ImageFolder",
        "paddle_torch_args_map": {
            "root": "root",
            "transform": "transform",
            "loader": "loader",
            "is_valid_file": "is_valid_file"
        },
        "min_input_args": 0
    },
    "paddle.vision.ops.read_file": {
        "torch_api": "torchvision.io.read_file",
        "paddle_torch_args_map": {
            "filename": "path"
        },
        "min_input_args": 0
    },
    "paddle.vision.ops.DeformConv2D": {
        "torch_api": "torchvision.ops.DeformConv2d",
        "paddle_torch_args_map": {
            "in_channels": "in_channels",
            "out_channels": "out_channels",
            "kernel_size": "kernel_size",
            "stride": "stride",
            "padding": "padding",
            "dilation": "dilation",
            "groups": "groups",
            "bias_attr": "bias"
        },
        "min_input_args": 0
    },
    "paddle.vision.ops.RoIAlign": {
        "torch_api": "torchvision.ops.RoIAlign",
        "paddle_torch_args_map": {
            "output_size": "output_size",
            "spatial_scale": "spatial_scale"
        },
        "min_input_args": 0
    },
    "paddle.vision.ops.RoIPool": {
        "torch_api": "torchvision.ops.RoIPool",
        "paddle_torch_args_map": {
            "output_size": "output_size",
            "spatial_scale": "spatial_scale"
        },
        "min_input_args": 0
    },
    "paddle.vision.ops.deform_conv2d": {
        "torch_api": "torchvision.ops.deform_conv2d",
        "paddle_torch_args_map": {
            "x": "input",
            "offset": "offset",
            "weight": "weight",
            "bias": "bias",
            "stride": "stride",
            "padding": "padding",
            "dilation": "dilation",
            "mask": "mask"
        },
        "min_input_args": 0
    },
    "paddle.vision.ops.nms": {
        "torch_api": "torchvision.ops.nms",
        "paddle_torch_args_map": {
            "boxes": "boxes",
            "scores": "scores",
            "iou_threshold": "iou_threshold"
        },
        "min_input_args": 0
    },
    "paddle.vision.transforms.CenterCrop": {
        "torch_api": "torchvision.transforms.CenterCrop",
        "paddle_torch_args_map": {
            "size": "size"
        },
        "min_input_args": 0
    },
    "paddle.vision.transforms.ColorJitter": {
        "torch_api": "torchvision.transforms.ColorJitter",
        "paddle_torch_args_map": {
            "brightness": "brightness",
            "contrast": "contrast",
            "saturation": "saturation",
            "hue": "hue"
        },
        "min_input_args": 0
    },
    "paddle.vision.transforms.Compose": {
        "torch_api": "torchvision.transforms.Compose",
        "paddle_torch_args_map": {
            "transforms": "transforms"
        },
        "min_input_args": 0
    },
    "paddle.vision.transforms.Grayscale": {
        "torch_api": "torchvision.transforms.Grayscale",
        "paddle_torch_args_map": {
            "num_output_channels": "num_output_channels"
        },
        "min_input_args": 0
    },
    "paddle.vision.transforms.Normalize": {
        "torch_api": "torchvision.transforms.Normalize",
        "paddle_torch_args_map": {
            "mean": "mean",
            "std": "std",
            "inplace": "inplace"
        },
        "min_input_args": 0
    },
    "paddle.vision.transforms.Pad": {
        "torch_api": "torchvision.transforms.Pad",
        "paddle_torch_args_map": {
            "padding": "padding",
            "fill": "fill",
            "padding_mode": "padding_mode"
        },
        "min_input_args": 0
    },
    "paddle.vision.transforms.RandomAffine": {
        "torch_api": "torchvision.transforms.RandomAffine",
        "paddle_torch_args_map": {
            "degrees": "degrees",
            "translate": "translate",
            "scale": "scale",
            "shear": "shear",
            "interpolation": "interpolation",
            "fill": "fill",
            "center": "center"
        },
        "min_input_args": 0
    },
    "paddle.vision.transforms.RandomCrop": {
        "torch_api": "torchvision.transforms.RandomCrop",
        "paddle_torch_args_map": {
            "size": "size",
            "padding": "padding",
            "pad_if_needed": "pad_if_needed",
            "fill": "fill",
            "padding_mode": "padding_mode"
        },
        "min_input_args": 0
    },
    "paddle.vision.transforms.RandomErasing": {
        "torch_api": "torchvision.transforms.RandomErasing",
        "paddle_torch_args_map": {
            "prob": "p",
            "scale": "scale",
            "ratio": "ratio",
            "value": "value",
            "inplace": "inplace"
        },
        "min_input_args": 0
    },
    "paddle.vision.transforms.RandomHorizontalFlip": {
        "torch_api": "torchvision.transforms.RandomHorizontalFlip",
        "paddle_torch_args_map": {
            "prob": "p"
        },
        "min_input_args": 0
    },
    "paddle.vision.transforms.RandomPerspective": {
        "torch_api": "torchvision.transforms.RandomPerspective",
        "paddle_torch_args_map": {
            "distortion_scale": "distortion_scale",
            "prob": "p",
            "interpolation": "interpolation",
            "fill": "fill"
        },
        "min_input_args": 0
    },
    "paddle.vision.transforms.RandomResizedCrop": {
        "torch_api": "torchvision.transforms.RandomResizedCrop",
        "paddle_torch_args_map": {
            "size": "size",
            "scale": "scale",
            "ratio": "ratio",
            "interpolation": "interpolation"
        },
        "min_input_args": 0
    },
    "paddle.vision.transforms.RandomRotation": {
        "torch_api": "torchvision.transforms.RandomRotation",
        "paddle_torch_args_map": {
            "degrees": "degrees",
            "interpolation": "interpolation",
            "expand": "expand",
            "center": "center",
            "fill": "fill"
        },
        "min_input_args": 0
    },
    "paddle.vision.transforms.RandomVerticalFlip": {
        "torch_api": "torchvision.transforms.RandomVerticalFlip",
        "paddle_torch_args_map": {
            "prob": "p"
        },
        "min_input_args": 0
    },
    "paddle.vision.transforms.Resize": {
        "torch_api": "torchvision.transforms.Resize",
        "paddle_torch_args_map": {
            "size": "size",
            "interpolation": "interpolation"
        },
        "min_input_args": 0
    },
    "paddle.vision.transforms.adjust_brightness": {
        "torch_api": "torchvision.transforms.functional.adjust_brightness",
        "paddle_torch_args_map": {
            "img": "img",
            "brightness_factor": "brightness_factor"
        },
        "min_input_args": 0
    },
    "paddle.vision.transforms.adjust_contrast": {
        "torch_api": "torchvision.transforms.functional.adjust_contrast",
        "paddle_torch_args_map": {
            "img": "img",
            "contrast_factor": "contrast_factor"
        },
        "min_input_args": 0
    },
    "paddle.vision.transforms.adjust_hue": {
        "torch_api": "torchvision.transforms.functional.adjust_hue",
        "paddle_torch_args_map": {
            "img": "img",
            "hue_factor": "hue_factor"
        },
        "min_input_args": 0
    },
    "paddle.vision.transforms.affine": {
        "torch_api": "torchvision.transforms.functional.affine",
        "paddle_torch_args_map": {
            "img": "img",
            "angle": "angle",
            "translate": "translate",
            "scale": "scale",
            "shear": "shear",
            "interpolation": "interpolation",
            "fill": "fill",
            "center": "center"
        },
        "min_input_args": 0
    },
    "paddle.vision.transforms.center_crop": {
        "torch_api": "torchvision.transforms.functional.center_crop",
        "paddle_torch_args_map": {
            "img": "img",
            "output_size": "output_size"
        },
        "min_input_args": 0
    },
    "paddle.vision.transforms.crop": {
        "torch_api": "torchvision.transforms.functional.crop",
        "paddle_torch_args_map": {
            "img": "img",
            "top": "top",
            "left": "left",
            "height": "height",
            "width": "width"
        },
        "min_input_args": 0
    },
    "paddle.vision.transforms.erase": {
        "torch_api": "torchvision.transforms.functional.erase",
        "paddle_torch_args_map": {
            "img": "img",
            "i": "i",
            "j": "j",
            "h": "h",
            "w": "w",
            "v": "v",
            "inplace": "inplace"
        },
        "min_input_args": 0
    },
    "paddle.vision.transforms.hflip": {
        "torch_api": "torchvision.transforms.functional.hflip",
        "paddle_torch_args_map": {
            "img": "img"
        },
        "min_input_args": 0
    },
    "paddle.vision.transforms.normalize": {
        "torch_api": "torchvision.transforms.functional.normalize",
        "paddle_torch_args_map": {
            "img": "tensor",
            "mean": "mean",
            "std": "std",
            "inplace": "inplace"
        },
        "min_input_args": 0
    },
    "paddle.vision.transforms.pad": {
        "torch_api": "torchvision.transforms.functional.pad",
        "paddle_torch_args_map": {
            "img": "img",
            "padding": "padding",
            "fill": "fill",
            "padding_mode": "padding_mode"
        },
        "min_input_args": 0
    },
    "paddle.vision.transforms.perspective": {
        "torch_api": "torchvision.transforms.functional.perspective",
        "paddle_torch_args_map": {
            "img": "img",
            "startpoints": "startpoints",
            "endpoints": "endpoints",
            "interpolation": "interpolation",
            "fill": "fill"
        },
        "min_input_args": 0
    },
    "paddle.vision.transforms.resize": {
        "torch_api": "torchvision.transforms.functional.resize",
        "paddle_torch_args_map": {
            "img": "img",
            "size": "size",
            "interpolation": "interpolation"
        },
        "min_input_args": 0
    },
    "paddle.vision.transforms.rotate": {
        "torch_api": "torchvision.transforms.functional.rotate",
        "paddle_torch_args_map": {
            "img": "img",
            "angle": "angle",
            "interpolation": "interpolation",
            "expand": "expand",
            "center": "center",
            "fill": "fill"
        },
        "min_input_args": 0
    },
    "paddle.vision.transforms.to_grayscale": {
        "torch_api": "torchvision.transforms.functional.to_grayscale",
        "paddle_torch_args_map": {
            "img": "img",
            "num_output_channels": "num_output_channels"
        },
        "min_input_args": 0
    },
    "paddle.vision.transforms.to_tensor": {
        "torch_api": "torchvision.transforms.functional.to_tensor",
        "paddle_torch_args_map": {
            "pic": "pic"
        },
        "min_input_args": 0
    },
    "paddle.vision.transforms.vflip": {
        "torch_api": "torchvision.transforms.functional.vflip",
        "paddle_torch_args_map": {
            "img": "img"
        },
        "min_input_args": 0
    },
    "paddlenlp.transformers.AddedToken": {
        "torch_api": "transformers.AddedToken",
        "paddle_torch_args_map": {
            "content": "content",
            "single_word": "single_word",
            "lstrip": "lstrip",
            "rstrip": "rstrip",
            "normalized": "normalized"
        },
        "min_input_args": 0
    },
    "paddlenlp.transformers.PreTrainedModel.generate": {
        "torch_api": "transformers.PreTrainedModel.generate",
        "paddle_torch_args_map": {
            "input_ids": "input"
        },
        "min_input_args": 1
    },
    "paddlenlp.transformers.PretrainedConfig": {
        "torch_api": "transformers.PretrainedConfig",
        "paddle_torch_args_map": {
            "name_or_path": "name_or_path",
            "output_hidden_states": "output_hidden_states",
            "output_attentions": "output_attentions",
            "return_dict": "return_dict",
            "is_encoder_decoder": "is_encoder_decoder",
            "is_decoder": "is_decoder",
            "cross_attention_hidden_size": "cross_attention_hidden_size",
            "add_cross_attention": "add_cross_attention",
            "tie_encoder_decoder": "tie_encoder_decoder",
            "prune_heads": "prune_heads",
            "chunk_size_feed_forward": "chunk_size_feed_forward",
            "max_length": "max_length",
            "min_length": "min_length",
            "do_sample": "do_sample",
            "early_stopping": "early_stopping",
            "num_beams": "num_beams",
            "num_beam_groups": "num_beam_groups",
            "diversity_penalty": "diversity_penalty",
            "temperature": "temperature",
            "top_k": "top_k",
            "top_p": "top_p",
            "repetition_penalty": "repetition_penalty",
            "length_penalty": "length_penalty",
            "no_repeat_ngram_size": "no_repeat_ngram_size",
            "encoder_no_repeat_ngram_size": "encoder_no_repeat_ngram_size",
            "bad_words_ids": "bad_words_ids",
            "num_return_sequences": "num_return_sequences",
            "output_scores": "output_scores",
            "return_dict_in_generate": "return_dict_in_generate",
            "forced_bos_token_id": "forced_bos_token_id",
            "forced_eos_token_id": "forced_eos_token_id",
            "remove_invalid_values": "remove_invalid_values",
            "architectures": "architectures",
            "finetuning_task ": "finetuning_task ",
            "id2label": "id2label",
            "label2id": "label2id",
            "num_labels": "num_labels",
            "task_specific_params": "task_specific_params",
            "problem_type": "problem_type",
            "tokenizer_class": "tokenizer_class",
            "prefix": "prefix",
            "bos_token_id": "bos_token_id",
            "pad_token_id": "pad_token_id",
            "eos_token_id": "eos_token_id",
            "decoder_start_token_id": "decoder_start_token_id",
            "sep_token_id": "sep_token_id",
            "tie_word_embeddings": "tie_word_embeddings",
            "dtype": "torch_dtype"
        },
        "min_input_args": 0
    },
    "paddlenlp.generation.LogitsProcessor": {
        "torch_api": "transformers.generation.LogitsProcessor",
        "paddle_torch_args_map": {
            "input_ids": "input_ids",
            "logits": "scores"
        },
        "min_input_args": 0
    },
    "paddlenlp.transformers.model_outputs.BaseModelOutputWithPast": {
        "torch_api": "transformers.modeling_outputs.BaseModelOutputWithPast",
        "paddle_torch_args_map": {
            "last_hidden_state": "last_hidden_state",
            "past_key_values": "past_key_values",
            "hidden_states": "hidden_states",
            "attentions": "attentions"
        },
        "min_input_args": 0
    },
    "paddlenlp.transformers.model_outputs.CausalLMOutputWithPast": {
        "torch_api": "transformers.modeling_outputs.CausalLMOutputWithPast",
        "paddle_torch_args_map": {
            "loss": "loss",
            "logits": "logits",
            "past_key_values": "past_key_values",
            "hidden_states": "hidden_states",
            "attentions": "attentions"
        },
        "min_input_args": 0
    },
    "paddle.take_along_axis": {
        "torch_api": "torch.take_along_dim",
        "paddle_torch_args_map": {
            "arr": "input",
            "indices": "indices",
            "axis": "dim"
        },
        "min_input_args": 3
    },
    "paddle.Tensor.__getitem__": {
        "torch_api": "torch.Tensor.__getitem__",
        "paddle_torch_args_map": {
            "self": "input",
            "item": "key"
        },
        "min_input_args": 2
    },
    "paddle.Tensor.__setitem__": {
        "torch_api": "torch.Tensor.__setitem__",
        "paddle_torch_args_map": {
            "self": "input",
            "item": "key",
            "value": "value"
        },
        "min_input_args": 3
    }
}<|MERGE_RESOLUTION|>--- conflicted
+++ resolved
@@ -308,6 +308,12 @@
     "paddle.Tensor.neg": {
         "torch_api": "torch.Tensor.neg"
     },
+    "paddle.Tensor.nonzero": {
+        "torch_api": "torch.Tensor.nonzero",
+        "paddle_torch_args_map": {
+            "as_tuple": "as_tuple"
+        }
+    },
     "paddle.nn.functional.avg_pool1d": {
         "Rule": "AvgPoolRule",
         "torch_api": "torch.nn.functional.avg_pool1d",
@@ -369,7 +375,6 @@
             "count_include_pad": "not {exclusive} "
         }
     },
-<<<<<<< HEAD
     "paddle.nn.functional.batch_norm": {
         "Rule": "BatchNormRule",
         "torch_api": "torch.nn.functional.batch_norm",
@@ -428,12 +433,6 @@
             "output_size": "output_size",
             "return_mask": "return_indices",
             "_random_samples": "random_u"
-=======
-    "paddle.Tensor.nonzero": {
-        "torch_api": "torch.Tensor.nonzero",
-        "paddle_torch_args_map": {
-            "as_tuple": "as_tuple"
->>>>>>> 719f7c50
         }
     },
     "o": "API started with 'o' should be placed here",
