{
    "a": "API started with 'a' should be placed here",
    "paddle.Tensor.abs": {
        "torch_api": "torch.Tensor.abs",
        "description": "_tmp_tensor_ = args[0], result = _tmp_tensor_.abs()"
    },
    "paddle.Tensor.add": {
        "torch_api": "torch.Tensor.add",
        "paddle_torch_args_map": {
            "y": "other"
        },
        "description": "_tmp_tensor_ = args[0], result = _tmp_tensor_.add(other=y)"
    },
    "paddle.add": {
        "torch_api": "torch.add",
        "paddle_torch_args_map": {
            "x": "input",
            "y": "other"
        },
        "torch_args": [],
        "torch_kwargs": {
            "alpha": 1
        },
        "description": "result = torch.add(input=x, other=y, alpha=1)"
    },
    "paddle.Tensor.all": {
        "torch_api": "torch.Tensor.all",
        "paddle_torch_args_map": {
            "axis": "dim",
            "keepdim": "keepdim"
        },
        "description": "_tmp_tensor_ = args[0], result = _tmp_tensor_.all(dim=dim, keepdim=keepdim)"
    },
    "paddle.Tensor.any": {
        "torch_api": "torch.Tensor.any",
        "paddle_torch_args_map": {
            "axis": "dim",
            "keepdim": "keepdim"
        },
        "description": "_tmp_tensor_ = args[0], result = _tmp_tensor_.any(dim=dim, keepdim=keepdim)"
    },
    "paddle.Tensor.astype": {
        "torch_api": "torch.Tensor.to",
        "paddle_torch_args_map": {
            "dtype": "dtype"
        },
        "description": "_tmp_tensor_ = args[0], result = _tmp_tensor_.to(dtype=dtype)"
    },
    "paddle.add_n": {
        "Rule": "AddNRule"
    },
    "paddle.allclose":{
        "Rule": "AllcloseRule",
        "torch_api": "torch.allclose",
        "set_defaults": {
            "rtol": 1e-05,
            "atol": 1e-08,
            "equal_nan": "False"
        },
        "paddle_torch_args_map": {
            "x": "input",
            "y": "other",
            "rtol": "rtol",
            "atol": "atol",
            "equal_nan": "equal_nan"
        }
    },
    "paddle.arange": {
        "torch_api": "torch.arange",
        "paddle_torch_args_map": {
            "dtype": "dtype"
        },
        "torch_kwargs": {
            "start": "0 if locals().get('start') is None else start.item() if isinstance(start, torch.Tensor) else start",
            "end": "end.item() if isinstance(end, torch.Tensor) else end",
            "step": "1 if locals().get('step') is None else step.item() if isinstance(step, torch.Tensor) else step"
        },
        "description": "result = torch.arange(start=start, end=end, step=step, dtype=dtype)"
    },
    "paddle.Tensor.argmax": {
        "torch_api": "torch.Tensor.argmax",
        "torch_kwargs": {
            "dim": "None if locals().get('axis') is None else axis.item() if isinstance(axis, torch.Tensor) else axis",
            "keepdim": "False if locals().get('keepdim') is None else keepdim"
        },
        "description": "_tmp_tensor_ = args[0], result = _tmp_tensor_.argmax(dim=axis, keepdim=keepdim)"
    },
    "paddle.argmax": {
        "torch_api": "torch.argmax",
        "paddle_torch_args_map": {
            "x": "input"
        },
        "torch_kwargs": {
            "dim": "None if locals().get('axis') is None else axis.item() if isinstance(axis, torch.Tensor) else axis",
            "keepdim": "False if locals().get('keepdim') is None else keepdim"
        },
        "description": "result = torch.argmax(input=x, dim=axis, keepdim=keepdim)"
    },
    "paddle.argmin": {
        "torch_api": "torch.argmin",
        "Rule": "ArgminRule",
        "paddle_torch_args_map": {
            "x": "input",
            "axis": "dim",
            "keepdim": "keepdim"
        },
        "set_defaults": {
            "axis": "None",
            "keepdim": false
        }
    },
    "paddle.atleast_1d": {
        "torch_api": "torch.atleast_1d",
        "torch_args": [
            "*{inputs}"
        ]
    },
    "paddle.atleast_2d": {
        "torch_api": "torch.atleast_2d",
        "torch_args": [
            "*{inputs}"
        ]
    },
    "paddle.atleast_3d": {
        "torch_api": "torch.atleast_3d",
        "torch_args": [
            "*{inputs}"
        ]
    },
    "paddle.as_strided": {
        "torch_api": "torch.as_strided",
        "paddle_torch_args_map": {
            "x": "input",
            "shape": "size",
            "stride": "stride",
            "offset": "storage_offset"
        },
        "description": "result = torch.as_strided(input=x, size=shape, stride=stride, storage_offset=offset)"
    },
    "paddle.Tensor.atanh": {
        "torch_api": "torch.Tensor.atanh",
        "description": "_tmp_tensor_ = args[0], result = _tmp_tensor_.atanh()"
    },
    "paddle.autograd.hessian": {
        "Rule": "HessianRule"
    },
    "paddle.autograd.jacobian": {
        "Rule": "JacobianRule"
    },
    "b": "API started with 'b' should be placed here",
    "paddle.bincount": {
        "torch_api": "torch.bincount",
        "set_defaults": {
            "weights": "None",
            "minlength": 0
        },
        "paddle_torch_args_map": {
            "x": "input",
            "weights": "weights"
        },
        "torch_kwargs": {
            "minlength": "{minlength}.item() if torch.is_tensor({minlength}) else {minlength}"
        }
    },
    "paddle.broadcast_shape": {
        "Rule": "BroadcastShapeRule"
    },
    "paddle.broadcast_tensors": {
        "Rule": "BroadcastTensorsRule"
    },
    "paddle.binomial": {
        "Rule": "BinomialRule", 
        "description": "result = torch.distributions.binomial.Binomial(total_count=tcnt, probs=tprob).sample()"
    },
    "paddle.bitwise_invert": {
        "torch_api": "torch.bitwise_not",
        "paddle_torch_args_map": {
            "x": "input",
            "out": "out"
        }
    },
    "paddle.Tensor.bernoulli_":{
        "torch_api": "torch.Tensor.bernoulli_",
        "paddle_torch_args_map": {
            "p": "p"
        }
    },
    "c": "API started with 'c' should be placed here",
    "paddle.cartesian_prod":{
        "torch_api": "torch.cartesian_prod",
        "torch_args":["*{x}"]
    },
    "paddle.cast":{
        "Rule": "CastRule"
    },
    "paddle.Tensor.cast":{
        "Rule": "CastRule"
    },
    "paddle.clip": {
        "Rule": "ClipRule",
        "torch_api": "torch.clamp",
        "paddle_torch_args_map": {
            "x": "input",
            "min": "min",
            "max": "max"
        }
    },
    "paddle.chunk": {
        "torch_api": "torch.chunk",
        "Rule": "ChunkRule",
        "paddle_torch_args_map": {
            "x": "input",
            "chunks": "chunks",
            "axis": "dim"
        },
        "set_defaults": {
            "axis": "0"
        }
    },
    "paddle.Tensor.coalesce":{
        "torch_api": "torch.Tensor.coalesce"
    },
    "paddle.crop": {
        "Rule": "CropRule"
    },
    "paddle.cummax": {
        "Rule": "CumRule"
    },
    "paddle.cummin": {
        "Rule": "CumRule"
    },
    "paddle.cumprod": {
        "Rule": "CumprodRule"
    },
    "paddle.cumsum": {
        "torch_api": "torch.cumsum",
        "Rule": "CumsumRule",
        "paddle_torch_args_map": {
            "x": "input",
            "axis": "dim",
            "dtype": "dtype"
        },
        "set_defaults": {
            "axis": "None",
            "dtype": "None"            
        }
    },
    "paddle.Tensor.cauchy_":{
        "torch_api": "torch.Tensor.cauchy_",
        "paddle_torch_args_map": {
            "loc": "median",
            "scale": "sigma"
        }
    },
    "paddle.Tensor.ceil":{
        "torch_api": "torch.Tensor.ceil"
    },
    "paddle.Tensor.conj":{
        "torch_api": "torch.Tensor.conj"
    },
    "paddle.Tensor.cos":{
        "torch_api": "torch.Tensor.cos"
    },
    "paddle.Tensor.cumprod": {
        "torch_api": "torch.Tensor.cumprod",
        "paddle_torch_args_map": {
            "dim": "dim",
            "dtype": "dtype"
        }
    },
    "d": "API started with 'd' should be placed here",
    "paddle.divide": {
        "torch_api": "torch.divide",
        "paddle_torch_args_map": {
            "x": "input",
            "y": "other"
        }
    },   
    "paddle.Tensor.detach":{
        "torch_api": "torch.Tensor.detach"
    },
    "paddle.diag": {
        "torch_api": "torch.diag",
        "Rule": "DiagRule",
        "set_defaults": {
            "offset": "0",
            "padding_value": "0"
        }
    },
    "paddle.Tensor.digamma":{
        "torch_api": "torch.Tensor.digamma"
    },
    "paddle.Tensor.dim":{
        "torch_api": "torch.Tensor.dim"
    },
    "paddle.Tensor.divide": {
        "torch_api": "torch.Tensor.true_divide",
        "paddle_torch_args_map": {
            "y": "other"
        }
    },  
    "paddle.nn.functional.dropout": {
        "Rule": "DropoutRule"
    },
    "paddle.nn.functional.dropout2d": {
        "Rule": "Dropout2dRule"
    },
    "paddle.nn.functional.dropout3d": {
        "Rule": "Dropout3dRule"
    },
    "e": "API started with 'e' should be placed here",
    "paddle.einsum": {
        "Rule": "EinsumRule",
        "torch_api": "torch.einsum"
    },
    "paddle.equal_all": {
        "torch_api": "torch.equal",
        "paddle_torch_args_map": {
            "x": "input",
            "y": "other"
        }
    },
    "paddle.empty": {
        "Rule": "EmptyRule"
    },
    "paddle.empty_like": {
        "torch_api": "torch.empty_like",
        "paddle_torch_args_map": {
            "x": "input",
            "dtype": "dtype"
        }
    },
    "paddle.expand": {
        "Rule": "ExpandRule"
    },
    "paddle.expand_as": {
        "Rule": "ExpandasRule"
    },
    "paddle.Tensor.equal_all": {
        "torch_api": "torch.Tensor.equal",
        "paddle_torch_args_map": {
            "y": "other"
        }
    },
    "paddle.Tensor.erfinv": {
        "torch_api": "torch.Tensor.erfinv"
    },
    "paddle.Tensor.exp": {
        "torch_api": "torch.Tensor.exp"
    },
    "paddle.Tensor.exponential_": {
        "torch_api": "torch.Tensor.exponential_",
        "paddle_torch_args_map": {
            "lam": "lambd"
        },
        "torch_kwargs": {
            "generator": "None"
        }
    },
    "paddle.eye": {
        "torch_api": "torch.eye",
        "Rule": "EyeRule",
        "paddle_torch_args_map": {
            "dtype": "dtype",
            "num_columns": "m",
            "num_rows": "n"
        },
        "set_defaults": {
            "dtype": "None",
            "num_columns": "None"
        }
    },
    "f": "API started with 'f' should be placed here",
    "paddle.floor_divide": {
        "torch_api": "torch.floor_divide",
        "paddle_torch_args_map": {
            "x": "input",
            "y": "other"
        }
    },
    "paddle.floor_mod": {
        "torch_api": "torch.fmod",
        "paddle_torch_args_map": {
            "x": "input",
            "y": "other"
        }
    },
    "paddle.frexp": {
        "torch_api": "torch.frexp",
        "paddle_torch_args_map": {
            "x": "input"
        }
    },
    "paddle.Tensor.fill_diagonal_tensor":{
        "Rule": "FillDiagonalTensorRule"
    },   
    "paddle.Tensor.floor": {
        "torch_api": "torch.Tensor.floor"
    },    
    "paddle.Tensor.frexp": {
        "torch_api": "torch.Tensor.frexp"
    }, 
    "paddle.full": {
        "Rule": "FullRule",
        "torch_api": "torch.full",
        "paddle_torch_args_map": {
            "shape": "size",
            "fill_value": "fill_value",
            "dtype": "dtype"
        },
        "description": "result = torch.full(size=shape, fill_value=fill_value, dtype=dtype)"
    },
    "paddle.full_like": {
        "torch_api": "torch.full_like",
        "paddle_torch_args_map": {
            "x": "input",
            "dtype": "dtype"
        },
        "torch_kwargs": {
            "fill_value": "fill_value.item() if isinstance(fill_value, torch.Tensor) else fill_value"
        },
        "description": "result = torch.full_like(input=x, fill_value=torch_kwargs['fill_value'], dtype=dtype)"
    },
    "paddle.incubate.nn.functional.fused_bias_dropout_residual_layer_norm": {
        "Rule": "FusedBiasDropoutResidualLayerNormRule"
    },
    "paddle.incubate.nn.functional.fused_dropout_add": {
        "Rule": "FusedDropoutAddRule"
    },
    "paddle.incubate.nn.functional.fused_layer_norm": {
        "Rule": "FusedLayerNormRule"
    },
    "paddle.incubate.nn.functional.fused_feedforward": {
        "Rule": "FusedFeedforwardRule"
    },
    "paddle.incubate.nn.functional.fused_linear_activation": {
        "Rule": "FusedLinearActivationRule"
    },
    "paddle.incubate.nn.functional.fused_linear": {
        "Rule": "FusedLinearRule"
    },
    "g": "API started with 'g' should be placed here",
    "paddle.gammaln": {
        "torch_api": "torch.special.gammaln",
        "paddle_torch_args_map": {
            "x": "input"
        }
    },
    "paddle.gather_nd": {
        "Rule": "Gather_ndRule"
    },
    "paddle.gather": {
        "Rule": "GatherRule"
    },
    "paddle.Tensor.gather":{
        "Rule": "GatherRule"
    },
    "paddle.Tensor.gather_nd":{
        "Rule": "Gather_ndRule"
    },
    "paddle.Tensor.geometric_": {
        "torch_api": "torch.Tensor.geometric_",
        "paddle_torch_args_map": {
            "probs": "p"
        },
        "torch_kwargs": {
            "generator": "None"
        }
    },
    "paddle.nn.functional.gather_tree":{
        "Rule": "Gather_treeRule"
    },
    "paddle.vision.ops.generate_proposals":{
        "Rule": "GenerateProposalsRule"
    },
    "paddle.geometric.sample_neighbors":{
        "Rule": "SampleNeighborsRule"
    },
    "paddle.geometric.segment_max": {
        "Rule":"SegmentMaxRule"
    },
    "paddle.geometric.segment_mean": {
        "Rule": "SegmentRule"
    },
    "paddle.geometric.segment_min": {
        "Rule": "SegmentRule"
    },
    "paddle.geometric.segment_sum": {
        "Rule": "SegmentRule"
    },
<<<<<<< HEAD
    "paddle.geometric.send_u_recv": {
        "Rule": "SendURecvRule"
    },
    "paddle.geometric.send_ue_recv": {
        "Rule": "SendUERecvRule"
=======
    "paddle.geometric.send_uv": {
        "Rule": "SendUvRule"
>>>>>>> 724e6dd2
    },
    "paddle.greater_equal": {
        "torch_api": "torch.ge",
        "paddle_torch_args_map": {
            "x": "input",
            "y": "other"
        }, 
        "description": "result = torch.ge(input=x, other=y)"
    },
    "paddle.greater_than": {
        "torch_api": "torch.gt",
        "paddle_torch_args_map": {
            "x": "input",
            "y": "other"
        },
        "description": "result = torch.gt(input=x, other=y)"
    },
    "paddle.audio.functional.get_window": {
        "Rule": "GetWindowRule"
    },
    "h": "API started with 'h' should be placed here",
    "paddle.histogram":{
        "torch_api": "torch.histc",
        "paddle_torch_args_map": {
            "input": "input",
            "bins": "bins",
            "min": "min",
            "max": "max"
        }
    },
    "paddle.histogram_bin_edges": {
        "Rule": "HistogramBinEdgeRule"
    },
    "i": "API started with 'i' should be placed here",
    "paddle.is_empty": {
        "Rule": "IsEmptyRule"
    },
    "paddle.Tensor.isinf": {
        "torch_api": "torch.Tensor.isinf"
    },
    "paddle.Tensor.isnan": {
        "torch_api": "torch.Tensor.isnan"
    },
    "paddle.Tensor.item": {
        "Rule": "ItemRule"
    },
    "paddle.Tensor.imag": {
        "torch_api": "torch.Tensor.imag",
        "is_attribute": true
    },
    "paddle.Tensor.inverse": {
        "torch_api": "torch.Tensor.inverse"
    },
    "paddle.Tensor.is_coalesced":{
        "torch_api": "torch.Tensor.is_coalesced"
    },
    "paddle.Tensor.is_complex": {
        "torch_api": "torch.Tensor.is_complex"
    },
    "paddle.increment": {
        "Rule": "IncrementRule"
    },
    "paddle.index_add": {
        "Rule":"IndexAddRule"
    },
    "paddle.index_put": {
        "Rule":"IndexPutRule",
        "paddle_torch_args_map": {
            "indices": "indices",
            "accumulate": "accumulate",
            "value": "values"
        },
        "set_defaults": {
            "accumulate": "False"
        }
    },
    "paddle.index_sample": {
        "Rule":"IndexSampleRule"
    },
    "paddle.index_fill": {
        "torch_api": "torch.index_fill",
        "paddle_torch_args_map": {
            "x": "input",
            "axis": "dim",
            "value": "value"
        },
        "torch_kwargs": {
            "index": "{index}.to(torch.int64) if {index}.dtype != torch.int64 else {index}"
        }
    },
    "paddle.incubate.nn.functional.blha_get_max_len": {
        "Rule": "BlhaGetMaxLenRule"
    },
    "paddle.incubate.segment_max": {
        "Rule": "SegmentRule"
    },
    "paddle.incubate.segment_mean": {
        "Rule": "SegmentRule"
    },
    "paddle.incubate.segment_min": {
        "Rule": "SegmentRule"
    },
    "paddle.incubate.segment_sum": {
        "Rule": "SegmentRule"
    },
    "paddle.incubate.softmax_mask_fuse": {
        "Rule": "SoftmaxMaskFuseRule"
    },
    "paddle.incubate.softmax_mask_fuse_upper_triangle": {
        "Rule": "SoftmaxMaskFuseUpperTriangleRule"
    },
    "paddle.incubate.nn.functional.variable_length_memory_efficient_attention": {
        "Rule": "VariableLengthMemoryEfficientAttentionRule"
    },
    "paddle.incubate.nn.functional.masked_multihead_attention": {
        "Rule": "MaskedMultiheadAttentionRule"
    },
    "paddle.incubate.nn.functional.fused_bias_act": {
        "Rule": "FusedBiasActRule"
    },
    "paddle.incubate.nn.functional.fused_matmul_bias": {
        "Rule": "FusedMatmulBiasRule"
    },
    "paddle.incubate.nn.functional.fused_multi_head_attention": {
        "Rule": "FusedMultiHeadAttentionRule"
    },
    "paddle.incubate.nn.functional.fused_rms_norm": {
        "Rule": "FusedRMSNormRule"
    },
    "paddle.incubate.nn.functional.fused_rotary_position_embedding": {
        "Rule": "FusedRotaryPositionEmbeddingRule"
    },
    "j": "API started with 'j' should be placed here",
    "k": "API started with 'k' should be placed here",
    "paddle.kthvalue":{
        "torch_api": "torch.kthvalue",
        "paddle_torch_args_map": {
        "x": "input",
        "k": "k",
        "axis":"dim",
        "keepdim":"keepdim"
        }
    },
    "l": "API started with 'l' should be placed here",
    "paddle.lcm": {
        "Rule": "LcmRule"
    },
    "paddle.ldexp": {
        "torch_api": "torch.ldexp",
        "paddle_torch_args_map": {
            "x": "input",
            "y": "other"
        }
    },  
    "paddle.less": {
        "torch_api": "torch.lt",
        "paddle_torch_args_map": {
            "x": "input",
            "y": "other"
        },
        "description": "result = torch.lt(input=x, other=y)"
    },
    "paddle.less_equal": {
        "torch_api": "torch.le", 
        "paddle_torch_args_map": {
            "x": "input",
            "y": "other"
        },
        "description": "result = torch.le(input=x, other=y)"
    },
    "paddle.less_than": {
        "torch_api": "torch.lt",
        "paddle_torch_args_map": {
            "x": "input",
            "y": "other"
        },
        "description": "result = torch.lt(input=x, other=y)"
    },
    "paddle.Tensor.less": {
        "torch_api": "torch.Tensor.less",
        "paddle_torch_args_map": {
            "y": "other"
        }
    },
    "paddle.linspace": {
        "torch_api": "torch.linspace",
        "paddle_torch_args_map": {
            "dtype": "dtype"
        },
        "torch_kwargs": {
            "start": "start.reshape([]) if isinstance(start, torch.Tensor) else start",
            "end": "stop.reshape([]) if isinstance(stop, torch.Tensor) else stop",
            "steps": "int(num) if isinstance(num, (float, torch.Tensor)) else num"
        },
        "description": "result = torch.linspace(start=torch_kwargs['start'], end=torch_kwargs['end'], steps=torch_kwargs['step'], dtype=dtype)"
    },
    "paddle.Tensor.lgamma": {
        "torch_api": "torch.Tensor.lgamma"
    },
    "paddle.linalg.corrcoef":{
        "Rule": "CorrcoefRule"
    },
    "paddle.linalg.cov": {
        "Rule": "CovRule",
        "torch_api": "torch.cov",
        "set_defaults":{
            "ddof": "True",
            "fweights": "None",
            "aweights": "None",
            "rowvar":"True"
        },
        "paddle_torch_args_map": {
            "x": "input",
            "fweights": "fweights"
        },
        "torch_kwargs": {
            "correction": "int(ddof)",
            "aweights": "aweights.to(torch.float) if torch.is_tensor(aweights) else aweights"
        }
    },
    "paddle.linalg.eig":{
        "torch_api": "torch.linalg.eig",
        "paddle_torch_args_map": {
            "x": "input"
        }
    },
    "paddle.linalg.lu":{
        "torch_api": "torch.lu",
        "paddle_torch_args_map": {
            "x": "A",
            "pivot": "pivot",
            "get_infos": "get_infos"
        }
    },
    "paddle.linalg.matrix_transpose":{
        "Rule": "Matrix_transposeRule"
    },
    "paddle.linalg.qr":{
        "Rule": "QrRule"
    },
    "paddle.linalg.slogdet":{
        "Rule": "SlogdetRule"
    },
    "paddle.linalg.svd":{
        "torch_api":"torch.linalg.svd",
        "paddle_torch_args_map":{
            "x": "A",
            "full_matrices": "full_matrices"
        }
    },
    "paddle.linalg.triangular_solve":{
        "Rule": "TriangularSolveRule"
    },
    "paddle.linalg.eigh":{
        "torch_api":"torch.linalg.eigh",
        "paddle_torch_args_map":{
            "x": "input",
            "UPLO": "UPLO"
        }
    },
    "paddle.linalg.svdvals": {
        "torch_api":"torch.linalg.svdvals",
        "paddle_torch_args_map":{
            "x": "A"
        }
    },
    "paddle.linalg.lu_unpack":{
        "torch_api": "torch.lu_unpack",
        "paddle_torch_args_map": {
            "x": "LU_data",
            "y": "LU_pivots",
            "unpack_data": "unpack_ludata",
            "unpack_pivots": "unpack_pivots"
        }
    },
    "paddle.linalg.norm": {
        "Rule": "NormRule",
        "set_defaults": {
            "p": "None",
            "axis": "None",
            "keepdim": "False",
            "name": "None"
        },
        "torch_api": "torch.linalg.norm",
        "paddle_torch_args_map": {
            "x": "input",
            "p": "ord",
            "axis": "dim",
            "keepdim": "keepdim"
        },
        "min_input_args": 1
    },
    "paddle.linalg.lstsq": {
        "Rule": "LstsqRule",
        "set_defaults": {
            "rcond": "None",
            "driver": "None"
        },
        "torch_api": "torch.linalg.lstsq",
        "paddle_torch_args_map": {
            "x": "input",
            "y": "b",
            "rcond": "rcond",
            "driver": "driver"
        },
        "min_input_args": 2
    },
    "paddle.logaddexp":{
        "Rule": "LogaddexpRule",
        "torch_api": "torch.logaddexp",
        "paddle_torch_args_map": {
            "x": "input",
            "y": "other"
        }
    },
    "paddle.Tensor.log": {
        "torch_api": "torch.Tensor.log"
    },
    "paddle.Tensor.log10": {
        "torch_api": "torch.Tensor.log10"
    },
    "paddle.Tensor.log1p": {
        "torch_api": "torch.Tensor.log1p"
    },
    "paddle.logcumsumexp": {
        "Rule": "LogcumsumexpRule",
        "description": "result = torch.logcumsumexp(input=x, dim=axis)"
    },
    "paddle.Tensor.logical_not": {
        "torch_api": "torch.Tensor.logical_not"
    },
    "paddle.log_normal": {
        "torch_api": "torch.normal",
        "Rule": "LogNormalRule",
        "paddle_torch_args_map": {
            "mean": "mean",
            "std": "std",
            "shape":"size"
        },
        "set_defaults": {
            "mean": 1.0,
            "std": 2.0
        }
    },
    "paddle.Tensor.log_normal_": {
        "torch_api": "torch.Tensor.log_normal_",
        "paddle_torch_args_map": {
            "mean": "mean",
            "std": "std"
        }
    },
    "m": "API started with 'm' should be placed here",
    "paddle.matmul": {
        "Rule": "MatmulRule",
        "torch_api": "torch.matmul",
        "paddle_torch_args_map": {
            "x": "input",
            "y": "other"
        }
    },
    "paddle.matrix_transpose":{
        "Rule": "Matrix_transposeRule"
    },
    "paddle.Tensor.matmul": {
        "torch_api": "torch.Tensor.matmul",
        "Rule": "MatmulTensorRule",
        "paddle_torch_args_map": {
            "y": "other"
        },
        "set_defaults": {
            "transpose_x": "False",
            "transpose_y": "False"
        }
    },
    "paddle.median": {
        "Rule": "MedianRule"
    },
    "paddle.mm": {
        "torch_api": "torch.matmul",
        "Rule": "MmRule",
        "paddle_torch_args_map": {
            "input": "input",
            "mat2": "other"
        }
    },
    "paddle.mod": {
        "torch_api": "torch.fmod",
        "paddle_torch_args_map": {
            "x": "input",
            "y": "other"
        }
    },
    "paddle.multinomial": {
        "torch_api": "torch.multinomial",
        "paddle_torch_args_map": {
            "x": "input",
            "num_samples": "num_samples",
            "replacement": "replacement"
        }
    },
    "paddle.Tensor.mod": {
        "torch_api": "torch.Tensor.fmod",
        "paddle_torch_args_map": {
            "y": "other"
        }
    },
    "paddle.mode": {
        "torch_api": "torch.mode",
        "paddle_torch_args_map": {
            "x": "input",
            "axis": "dim",
            "keepdim": "keepdim"
        }
    },
    "paddle.Tensor.max": {
        "torch_api": "torch.Tensor.max",
        "paddle_torch_args_map": {
            "axis": "dim",
            "keepdim": "keepdim"
        }
    },
    "paddle.Tensor.min": {
        "torch_api": "torch.Tensor.min",
        "paddle_torch_args_map": {
            "axis": "dim",
            "keepdim": "keepdim"
        }
    },
    "paddle.Tensor.multiply": {
        "torch_api": "torch.Tensor.mul",
        "paddle_torch_args_map": {
            "y": "other"
        }
    },
    "paddle.multiplex": {
        "Rule": "MultiplexRule"
    },
    "paddle.multiply": {
        "torch_api": "torch.mul",
        "paddle_torch_args_map": {
            "x": "input",
            "y": "other"
        }
    },
    "paddle.max": {
        "torch_api": "torch.amax",
        "Rule": "ReduceRule",
        "set_defaults": {
            "axis": "None",
            "keepdim": "False"
        }
    },
    "paddle.min": {
        "torch_api": "torch.amin",
        "Rule": "ReduceRule",
        "set_defaults": {
            "axis": "None",
            "keepdim": "False"
        }
    },
    "paddle.meshgrid": {
        "torch_api": "torch.meshgrid",
        "torch_args": ["*args"]
    },
    "paddle.mean": {
        "torch_api": "torch.mean",
        "Rule": "ReduceRule",
        "set_defaults": {
            "axis": "None",
            "keepdim": "False"
        }
    },
    "n": "API started with 'n' should be placed here",
    "paddle.nanmedian": {
        "Rule": "NanmedianRule"
    },
    "paddle.negative": {
        "torch_api": "torch.negative",
        "paddle_torch_args_map": {
            "x": "input"
        }
    },
    "paddle.Tensor.neg": {
        "torch_api": "torch.Tensor.neg"
    },
    "paddle.nn.functional.adaptive_log_softmax_with_loss": {
        "Rule": "Adaptive_log_softmax_with_lossRule"
    },
    "paddle.Tensor.nonzero": {
        "torch_api": "torch.Tensor.nonzero",
        "paddle_torch_args_map": {
            "as_tuple": "as_tuple"
        }
    },
    "paddle.normal": {
        "Rule": "NormalRule"
    },
    "paddle.Tensor.norm": {
        "torch_api": "torch.Tensor.norm",
        "paddle_torch_args_map": {
            "p": "p",
            "axis": "dim",
            "keepdim": "keepdim"
        }
    },
    "paddle.Tensor.normal_": {
        "torch_api": "torch.Tensor.normal_",
        "paddle_torch_args_map": {
            "mean": "mean",
            "std": "std"
        },
        "torch_kwargs": {
            "generator": "None"
        }
    },
    "paddle.Tensor.not_equal": {
        "torch_api": "torch.Tensor.not_equal",
        "paddle_torch_args_map": {
            "y": "other"
        }
    },
    "paddle.nn.functional.affine_grid": {
        "torch_api": "torch.nn.functional.affine_grid",
        "paddle_torch_args_map": {
            "theta": "theta",
            "align_corners": "align_corners"
        },
        "torch_kwargs": {
            "size": "tuple(out_shape.tolist()) if torch.is_tensor(out_shape) else out_shape"
        }
    },
    "paddle.nn.functional.avg_pool1d": {
        "Rule": "PoolRule",
        "torch_api": "torch.nn.functional.avg_pool1d",
        "set_defaults": {
            "padding": 0,
            "stride": "None",
            "exclusive": false
        },
        "paddle_torch_args_map": {
            "x": "input",
            "kernel_size": "kernel_size",
            "stride": "stride",
            "padding": "padding",
            "ceil_mode": "ceil_mode"
        },
        "torch_kwargs": {
            "count_include_pad": "not {exclusive}"
        }
    },
    "paddle.nn.functional.avg_pool2d": {
        "Rule": "PoolRule",
        "torch_api": "torch.nn.functional.avg_pool2d",
        "set_defaults": {
            "padding": 0,
            "stride": "None",
            "exclusive": false,
            "data_format": "'NCHW'"
        },
        "paddle_torch_args_map": {
            "x": "input",
            "kernel_size": "kernel_size",
            "stride": "stride",
            "padding": "padding",
            "ceil_mode": "ceil_mode",
            "divisor_override": "divisor_override"
        },
        "torch_kwargs": {
            "count_include_pad": "not {exclusive}"
        }
    },
    "paddle.nn.functional.avg_pool3d": {
        "Rule": "PoolRule",
        "torch_api": "torch.nn.functional.avg_pool3d",
        "set_defaults": {
            "padding": 0,
            "stride": "None",
            "exclusive": false,
            "data_format": "'NCDHW'"
        },
        "paddle_torch_args_map": {
            "x": "input",
            "kernel_size": "kernel_size",
            "stride": "stride",
            "padding": "padding",
            "ceil_mode": "ceil_mode",
            "divisor_override": "divisor_override"
        },
        "torch_kwargs": {
            "count_include_pad": "not {exclusive}"
        }
    },
    "paddle.nn.functional.batch_norm": {
        "Rule": "BatchNormRule",
        "torch_api": "torch.nn.functional.batch_norm",
        "set_defaults": {
            "momentum": 0.9
        },
        "paddle_torch_args_map": {
            "x": "input",
            "running_mean": "running_mean",
            "running_var": "running_var",
            "weight": "weight",
            "bias": "bias",
            "epsilon": "eps",
            "training": "training"
        },
        "torch_kwargs": {
            "momentum": "1 - {momentum}"
        }
    },
    "paddle.nn.functional.bilinear": {
        "torch_api": "torch.nn.functional.bilinear",
        "paddle_torch_args_map": {
            "x1": "input1",
            "x2": "input2",
            "weight": "weight"
        },
        "torch_kwargs": {
            "bias": "{bias}.squeeze(0) if '{bias}' in locals() else None"
        }
    },
    "paddle.nn.functional.channel_shuffle": {
        "Rule": "DataFormatRule",
        "torch_api": "torch.nn.functional.channel_shuffle",
        "paddle_torch_args_map": {
            "x": "input",
            "groups": "groups"
        }
    },
    "paddle.nn.functional.binary_cross_entropy": {
        "Rule": "WeightDetachRule",
        "torch_api": "torch.nn.functional.binary_cross_entropy",
        "paddle_torch_args_map":{
            "input": "input",
            "label": "target",
            "weight": "weight",
            "reduction": "reduction"
        }
    },
    "paddle.nn.functional.cross_entropy": {
        "Rule": "CrossEntropyRule"
    },
    "paddle.nn.functional.binary_cross_entropy_with_logits":{
        "Rule": "WeightDetachRule",
        "torch_api": "torch.nn.functional.binary_cross_entropy_with_logits",
        "paddle_torch_args_map": {
            "logit": "input",
            "label": "target",
            "weight": "weight",
            "reduction": "reduction",
            "pos_weight": "pos_weight"
        }
    },
    "paddle.nn.functional.cosine_embedding_loss": {
        "torch_api": "torch.nn.functional.cosine_embedding_loss",
        "paddle_torch_args_map": {
            "input1": "input1",
            "input2": "input2",
            "label": "target",
            "margin": "margin",
            "reduction": "reduction"
        }
    },
    "paddle.nn.functional.ctc_loss": {
        "Rule": "CtcLossRule"
    },
    "paddle.nn.functional.dice_loss": {
        "Rule": "DiceLossRule"
    },
    "paddle.nn.functional.fractional_max_pool2d": {
        "Rule": "FractionalMaxPoolRule",
        "torch_api": "torch.nn.functional.fractional_max_pool2d",
        "paddle_torch_args_map": {
            "x": "input",
            "kernel_size": "kernel_size",
            "output_size": "output_size",
            "return_mask": "return_indices",
            "_random_samples": "random_u"
        }
    },
    "paddle.nn.functional.fractional_max_pool3d": {
        "Rule": "FractionalMaxPoolRule",
        "torch_api": "torch.nn.functional.fractional_max_pool3d",
        "paddle_torch_args_map": {
            "x": "input",
            "kernel_size": "kernel_size",
            "output_size": "output_size",
            "return_mask": "return_indices",
            "_random_samples": "random_u"
        }
    },
    "paddle.nn.functional.margin_ranking_loss": {
        "torch_api": "torch.nn.functional.margin_ranking_loss",
        "paddle_torch_args_map": {
            "input": "input1",
            "other": "input2",
            "margin": "margin",
            "reduction": "reduction"
        },
        "torch_kwargs": {
            "target": "torch.broadcast_to({label}, {input}.shape)"
        }
    },
    "paddle.nn.functional.class_center_sample": {
        "Rule": "ClassCenterSampleRule"
    },
    "paddle.nn.functional.gelu": {
        "torch_api": "torch.nn.functional.gelu",
        "set_defaults": {
            "approximate": false
        },
        "paddle_torch_args_map": {
              "x": "input"
        },
        "torch_kwargs": {
            "approximate": "'tanh' if {approximate} else 'none'"
        }
    },
    "paddle.nn.functional.group_norm": {
        "Rule": "GroupNormRule"
    },
    "paddle.nn.functional.hinge_embedding_loss":{
        "torch_api": "torch.nn.functional.hinge_embedding_loss",
        "paddle_torch_args_map": {
            "input": "input",
            "label": "target",
            "margin": "margin",
            "reduction": "reduction"
        }
    },
    "paddle.nn.functional.hsigmoid_loss":{
        "Rule": "HsigmoidLossRule"
    },
    "paddle.nn.functional.label_smooth":{
        "Rule": "LabelSmoothRule"
    },
    "paddle.nn.functional.log_loss": {
        "Rule": "LogLossRule"
    },
    "paddle.nn.functional.margin_cross_entropy": {
        "Rule": "MarginCrossEntropyRule"
    },
    "paddle.nn.functional.maxout":{
        "Rule": "MaxoutRule"
    },
    "paddle.nn.functional.npair_loss": {
        "Rule": "NpairlossRule"
    },
    "paddle.nn.functional.rnnt_loss": {
        "Rule": "RnntLossRule"
    },
    "paddle.nn.functional.sequence_mask":{
        "Rule": "SquenceMaskRule"
    },
    "paddle.nn.functional.sigmoid_focal_loss": {
        "Rule": "SigmoidFocalLossRule"
    },
    "paddle.nn.functional.softmax_with_cross_entropy": {
        "Rule": "SoftmaxWithCrossEntropyRule"
    },
    "paddle.nn.functional.square_error_cost": {
        "Rule": "SquareErrorCostRule"
    },
    "paddle.nn.functional.swish": {
        "Rule": "SwishRule"
    },
    "paddle.nn.functional.temporal_shift": {
        "Rule": "TemporalShiftRule"
    },
    "paddle.nn.functional.zeropad2d": {
        "Rule": "Zeropad2dRule"
    },

    "paddle.nn.functional.instance_norm": {
        "torch_api": "torch.nn.functional.instance_norm",
        "paddle_torch_args_map": {
            "x": "input",
            "running_mean": "running_mean",
            "running_var": "running_var",
            "weight": "weight",
            "bias": "bias",
            "eps": "eps",
            "momentum": "momentum"
        }
    },
    "paddle.nn.functional.interpolate": {
        "Rule": "InterpolateRule"
    },
    "paddle.nn.functional.pixel_shuffle": {
        "Rule": "DataFormatRule",
        "torch_api": "torch.nn.functional.pixel_shuffle",
        "set_defaults": {
            "data_format": "'NCHW'"
        },
        "paddle_torch_args_map": {
            "x": "input",
            "upscale_factor": "upscale_factor"
        }
    },
    "paddle.nn.functional.pixel_unshuffle": {
        "Rule": "DataFormatRule",
        "torch_api": "torch.nn.functional.pixel_unshuffle",
        "set_defaults": {
            "data_format": "'NCHW'"
        },
        "paddle_torch_args_map": {
            "x": "input",
            "downscale_factor": "downscale_factor"
        }
    },
    "paddle.nn.functional.prelu": {
        "Rule": "DataFormatRule",
        "torch_api": "torch.nn.functional.prelu",
        "set_defaults": {
            "data_format": "'NCHW'"
        },
        "paddle_torch_args_map": {
            "x": "input",
            "weight": "weight"
        }
    },
    "paddle.nn.functional.selu": {
        "Rule": "SeluRule",
        "torch_api": "torch.nn.functional.selu",
        "set_defaults": {
            "scale": 1.0507009873554804934193349852946,
            "alpha": 1.6732632423543772848170429916717
        },
        "paddle_torch_args_map": {
            "x": "input"
        }
    },
    "paddle.nonzero": {
        "torch_api": "torch.argwhere",
        "paddle_torch_args_map": {
            "x": "input"
        }
    },  
    "paddle.not_equal": {
        "torch_api": "torch.ne",
        "paddle_torch_args_map": {
            "x": "input",
            "y": "other"
        }
    },  
    "paddle.numel": {
        "Rule": "NumelRule"
    },
    "paddle.nn.functional.conv1d_transpose": {
        "Rule": "Conv1dTransposeRule",
        "torch_api": "torch.nn.functional.conv_transpose1d",
        "set_defaults": {
            "bias": "None",
            "stride": 1,
            "padding": 0,
            "output_padding": 0,
            "groups": 1,
            "dialation": 1,
            "output_size": "None",
            "data_format": "'NCL'"
        },
        "paddle_torch_args_map": {
            "x": "input",
            "weight": "weight",
            "bias": "bias",
            "stride": "stride",
            "padding": "padding",
            "output_padding": "output_padding",
            "groups": "groups",
            "dilation": "dilation"
        }
    },
    "paddle.nn.functional.conv2d_transpose": {
        "Rule": "Conv2dTransposeRule",
        "torch_api": "torch.nn.functional.conv_transpose2d",
        "set_defaults": {
            "bias": "None",
            "stride": 1,
            "padding": 0,
            "output_padding": 0,
            "groups": 1,
            "dilation": 1,
            "output_size": "None",
            "data_format": "'NCHW'"
        },
        "paddle_torch_args_map": {
            "x": "input",
            "weight": "weight",
            "bias": "bias",
            "stride": "stride",
            "padding": "padding",
            "output_padding": "output_padding",
            "groups": "groups",
            "dilation": "dilation"
        }
    },
    "paddle.nn.functional.conv3d_transpose": {
        "Rule": "Conv3dTransposeRule",
        "torch_api": "torch.nn.functional.conv_transpose3d",
        "set_defaults": {
            "bias": "None",
            "stride": 1,
            "padding": 0,
            "output_padding": 0,
            "groups": 1,
            "dialation": 1,
            "output_size": "None",
            "data_format": "'NCDHW'"
        },
        "paddle_torch_args_map": {
            "x": "input",
            "weight": "weight",
            "bias": "bias",
            "stride": "stride",
            "padding": "padding",
            "output_padding": "output_padding",
            "groups": "groups",
            "dilation": "dilation"
        }
    },
    "paddle.nn.functional.conv1d": {
        "Rule": "Conv1dRule",
        "torch_api": "torch.nn.functional.conv1d",
        "set_defaults": {
            "bias": "None",
            "stride": 1,
            "padding": 0,
            "dilation": 1,
            "groups": 1,
            "data_format": "'NCL'"
        },
        "paddle_torch_args_map": {
            "x": "input",
            "weight": "weight",
            "bias": "bias",
            "stride": "stride",
            "padding": "padding",
            "dilation": "dilation",
            "groups": "groups"
        }
    },
    "paddle.nn.functional.conv2d": {
        "Rule": "Conv2dRule",
        "torch_api": "torch.nn.functional.conv2d",
        "set_defaults": {
            "bias": "None",
            "stride": 1,
            "padding": 0,
            "dilation": 1,
            "groups": 1,
            "data_format": "'NCHW'"
        },
        "paddle_torch_args_map": {
            "x": "input",
            "weight": "weight",
            "bias": "bias",
            "stride": "stride",
            "padding": "padding",
            "dilation": "dilation",
            "groups": "groups"
        }
    },
    "paddle.nn.functional.conv3d": {
        "Rule": "Conv3dRule",
        "torch_api": "torch.nn.functional.conv3d",
        "set_defaults": {
            "bias": "None",
            "stride": 1,
            "padding": 0,
            "dilation": 1,
            "groups": 1,
            "data_format": "'NCDHW'"
        },
        "paddle_torch_args_map": {
            "x": "input",
            "weight": "weight",
            "bias": "bias",
            "stride": "stride",
            "padding": "padding",
            "dilation": "dilation",
            "groups": "groups"
        }
    },
    "paddle.nn.functional.embedding": 
    {
        "Rule": "EembeddingRule"
    },
    "paddle.nn.functional.feature_alpha_dropout": {
        "torch_api": "torch.nn.functional.feature_alpha_dropout",
        "paddle_torch_args_map": {
            "x": "input",
            "p": "p",
            "training": "training"
        }
    },
    "paddle.nn.functional.kl_div": {
        "torch_api": "torch.nn.functional.kl_div",
        "paddle_torch_args_map": {
            "input": "input",
            "label": "target",
            "reduction": "reduction",
            "log_target": "log_target"
        }
    },
    "paddle.nn.functional.l1_loss": {
        "torch_api": "torch.nn.functional.l1_loss",
        "paddle_torch_args_map": {
            "input": "input",
            "label": "target",
            "reduction": "reduction"
        }
    },
    "paddle.nn.functional.linear": {
        "Rule": "LinearRule",
        "torch_api": "torch.nn.functional.linear",
        "paddle_torch_args_map": {
            "x": "input",
            "weight": "weight",
            "bias": "bias"
        }
    },
    "paddle.nn.functional.local_response_norm": {
        "Rule": "LocalResponseNormRule",
        "torch_api": "torch.nn.functional.local_response_norm",
        "paddle_torch_args_map": {
            "x": "input",
            "size": "size",
            "alpha": "alpha",
            "beta": "beta",
            "k": "k"
        },
        "min_input_args": 2
    },
    "paddle.nn.functional.log_softmax": {
        "Rule": "LogSoftMaxRule",
        "torch_api": "torch.nn.functional.log_softmax",
        "paddle_torch_args_map": {
            "x": "input",
            "dim": "dim",
            "dtype": "dtype"
        }
    },
    "paddle.nn.functional.mse_loss": {
        "torch_api": "torch.nn.functional.mse_loss",
        "paddle_torch_args_map": {
            "input": "input",
            "label": "target",
            "reduction": "reduction"
        }
    },
    "paddle.nn.functional.multi_label_soft_margin_loss":{
        "torch_api": "torch.nn.functional.multilabel_soft_margin_loss",
        "paddle_torch_args_map": {
            "input": "input",
            "label": "target",
            "reduction": "reduction",
            "weight": "weight"
        }
    },
    "paddle.nn.functional.multi_margin_loss": {
        "Rule": "WeightDetachRule",
        "torch_api": "torch.nn.functional.multi_margin_loss",
        "paddle_torch_args_map": {
            "input": "input",
            "label": "target",
            "margin": "margin",
            "weight": "weight",
            "p": "p",
            "reduction": "reduction"
        }
    },
    "paddle.nn.functional.nll_loss": {
        "Rule": "WeightDetachRule",
        "torch_api": "torch.nn.functional.nll_loss",
        "paddle_torch_args_map": {
            "input": "input",
            "label": "target",
            "weight": "weight",
            "reduction": "reduction",
            "ignore_index": "ignore_index"
        }
    },
    "paddle.nn.functional.one_hot": {
        "torch_api": "torch.nn.functional.one_hot",
        "paddle_torch_args_map": {
            "x": "input",
            "num_classes": "num_classes"
        }
    },
    "paddle.nn.functional.pad": {
        "torch_api": "paddle.nn.functional.pad",
        "Rule": "PadRule"
    },
    "paddle.nn.functional.poisson_nll_loss":{
        "torch_api": "torch.nn.functional.poisson_nll_loss",
        "paddle_torch_args_map": {
            "input": "input",
            "label": "target",
            "log_input": "log_input",
            "full": "full",
            "epsilon": "eps",
            "reduction": "reduction"
        }
    },
    "paddle.nn.functional.scaled_dot_product_attention":{
        "Rule": "ScaledDotProductAttentionRule",
        "torch_api": "torch.nn.functional.scaled_dot_product_attention",
        "paddle_torch_args_map": {
            "query": "query",
            "key": "key",
            "value": "value",
            "attn_mask": "attn_mask",
            "dropout_p": "dropout_p",
            "is_causal": "is_causal"
        }
    },
    "paddle.nn.functional.smooth_l1_loss":{
        "torch_api": "torch.nn.functional.huber_loss",
        "paddle_torch_args_map": {
            "input": "input",
            "label": "target",
            "reduction": "reduction",
            "delta": "delta"
        }
    },
    "paddle.nn.functional.soft_margin_loss": {
        "Rule": "SoftMarginLossRule",
        "torch_api": "torch.nn.functional.soft_margin_loss",
        "paddle_torch_args_map": {
            "input": "input",
            "label": "target",
            "reduction": "reduction"
        }
    },
    "paddle.nn.functional.softmax":{
        "Rule": "SoftMaxRule",
        "torch_api": "torch.nn.functional.softmax",
        "paddle_torch_args_map": {
            "x": "input",
            "axis": "dim",
            "dtype": "dtype"
        }
    },
    "paddle.nn.functional.grid_sample": {
        "torch_api": "torch.nn.functional.grid_sample",
        "set_defaults":{
            "align_corners": "True"
        },
        "paddle_torch_args_map": {
            "x": "input",
            "grid": "grid",
            "mode": "mode",
            "padding_mode": "padding_mode",
            "align_corners": "align_corners"
        }
    },
    "paddle.nn.functional.max_pool1d": {
        "Rule": "PoolRule",
        "torch_api": "torch.nn.functional.max_pool1d",
        "set_defaults": {
            "stride":"None",
            "padding": 0
        },
        "paddle_torch_args_map": {
            "x": "input",
            "kernel_size": "kernel_size",
            "stride": "stride",
            "padding": "padding",
            "ceil_mode": "ceil_mode",
            "return_mask": "return_indices"
        }
    },
    "paddle.nn.functional.max_pool2d": {
        "Rule": "PoolRule",
        "torch_api": "torch.nn.functional.max_pool2d",
        "set_defaults": {
            "stride":"None",
            "padding": 0,
            "data_format": "'NCHW'"
        },
        "paddle_torch_args_map": {
            "x": "input",
            "kernel_size": "kernel_size",
            "stride": "stride",
            "padding": "padding",
            "ceil_mode": "ceil_mode",
            "return_mask": "return_indices"
        }
    },
    "paddle.nn.functional.max_pool3d": {
        "Rule": "PoolRule",
        "torch_api": "torch.nn.functional.max_pool3d",
        "set_defaults": {
            "stride":"None",
            "padding": 0,
            "data_format": "'NCDHW'"
        },
        "paddle_torch_args_map": {
            "x": "input",
            "kernel_size": "kernel_size",
            "stride": "stride",
            "padding": "padding",
            "ceil_mode": "ceil_mode",
            "return_mask": "return_indices"
        }
    },
    "paddle.nn.functional.lp_pool1d": {
        "torch_api": "torch.nn.functional.lp_pool1d",
        "Rule": "PoolRule",        
        "set_defaults": {
            "stride": "None",
            "padding": 0,
            "data_format": "'NCL'"
        },
        "paddle_torch_args_map": {
            "x": "input",
            "norm_type": "norm_type",
            "kernel_size": "kernel_size",
            "stride": "stride",
            "ceil_mode": "ceil_mode"
        }
    },
    "paddle.nn.functional.lp_pool2d": {
        "torch_api": "torch.nn.functional.lp_pool2d",
        "Rule": "PoolRule",
        "set_defaults": {
            "stride": "None",
            "padding": 0,
            "data_format": "'NCHW'"
        },
        "paddle_torch_args_map": {
            "x": "input",
            "norm_type": "norm_type",
            "kernel_size": "kernel_size",
            "stride": "stride",
            "ceil_mode": "ceil_mode"
        }
    },
    "paddle.nn.functional.max_unpool1d": {
        "torch_api": "torch.nn.functional.max_unpool1d",
        "Rule": "UnpoolRule",
        "set_defaults": {
            "stride": "None",
            "padding": 0,
            "data_format": "'NCL'",
            "output_size": "None"
        },
        "paddle_torch_args_map": {
            "x": "input",
            "indices": "indices",
            "kernel_size": "kernel_size",
            "stride": "stride",
            "padding": "padding",
            "output_size": "output_size"
        }
    },
    "paddle.nn.functional.max_unpool2d": {
        "torch_api": "torch.nn.functional.max_unpool2d",
        "Rule": "UnpoolRule",
        "set_defaults": {
            "stride": "None",
            "padding": 0,
            "data_format": "'NCHW'",
            "output_size": "None"
        },
        "paddle_torch_args_map": {
            "x": "input",
            "indices": "indices",
            "kernel_size": "kernel_size",
            "stride": "stride",
            "padding": "padding",
            "output_size": "output_size"
        }
    },
    "paddle.nn.functional.max_unpool3d": {
        "torch_api": "torch.nn.functional.max_unpool3d",
        "Rule": "UnpoolRule",
        "set_defaults": {
            "stride": "None",
            "padding": 0,
            "data_format": "'NCDHW'",
            "output_size": "None"
        },
        "paddle_torch_args_map": {
            "x": "input",
            "indices": "indices",
            "kernel_size": "kernel_size",
            "stride": "stride",
            "padding": "padding",
            "output_size": "output_size"
        }
    },
    "paddle.nn.functional.upsample":{
        "Rule": "UpsampleRule",
        "torch_api": "torch.nn.functional.upsample",
        "paddle_torch_args_map": {
            "x": "input",
            "size": "size",
            "scale_factor": "scale_factor",
            "mode": "mode",
            "align_corners": "align_corners"
        }
    },
    "paddle.nn.functional.adaptive_avg_pool2d": {
        "torch_api": "torch.nn.functional.adaptive_avg_pool2d",
        "Rule": "AdaptiveAvgPoolRule",
        "set_defaults": {
            "data_format": "'NCHW'"
        },
        "paddle_torch_args_map": {
            "x": "input",
            "output_size": "output_size"
        }
    },
    "paddle.nn.functional.adaptive_avg_pool3d": {
        "torch_api": "torch.nn.functional.adaptive_avg_pool3d",
        "Rule": "AdaptiveAvgPoolRule",
        "set_defaults": {
            "data_format": "'NCDHW'"
        },
        "paddle_torch_args_map": {
            "x": "input",
            "output_size": "output_size"
        }
    },
    "paddle.nn.quant.weight_only_linear": {
        "Rule": "WeightOnlyLinearRule"
    },
    "paddle.nn.quant.weight_quantize": {
        "Rule": "WeightQuantizeRule"
    },
    "o": "API started with 'o' should be placed here",
    "paddle.ones":{
        "Rule": "OnesRule"
    },
    "paddle.ones_like": {
        "torch_api": "torch.ones_like",
        "paddle_torch_args_map": {
            "x": "input",
            "dtype": "dtype"
        }
    },
    "paddle.outer": {
        "torch_api": "torch.outer",
        "Rule": "OuterRule",
        "paddle_torch_args_map": {
            "x": "input",
            "y": "vec2"
        }
    },
    "p": "API started with 'p' should be placed here",
    "paddle.poisson": {
        "torch_api": "torch.poisson",
        "paddle_torch_args_map": {
            "x": "input"
        }
    },
    "paddle.polar":{
        "Rule": "PolarRule"
    },
    "paddle.positive":{
        "Rule":"PositiveRule"
    },
    "paddle.Tensor.pow":{
        "torch_api":"torch.Tensor.pow",
        "paddle_torch_args_map": {
            "y": "exponent"
        }
    },
    "paddle.prod": {
        "torch_api": "torch.prod",
        "Rule": "ReduceRule",
        "set_defaults": {
            "axis": "None",
            "keepdim": "False",
            "dtype": "None"
        }
    },
    "paddle.Tensor.prod": {
        "torch_api": "torch.Tensor.prod",
        "paddle_torch_args_map": {
            "axis": "dim",
            "keepdim": "keepdim",
            "dtype": "dtype"
        }
    },
    "paddle.vision.ops.psroi_pool":{
        "torch_api":"torchvision.ops.ps_roi_pool",
        "Rule": "Roi_poolRule"
    },
    "paddle.Tensor.put_along_axis": {
        "Rule": "Put_along_axisRule"
    },
    "paddle.put_along_axis": {
        "Rule": "Put_along_axisRule"
    },
    "q": "API started with 'q' should be placed here",
    "paddle.quantile": {
        "torch_api": "torch.quantile",
        "Rule": "QuantileRule",
        "paddle_torch_args_map": {
            "x": "input",
            "q": "q",
            "axis": "dim",
            "keepdim": "keepdim",
            "interpolation": "interpolation"
        },
        "set_defaults": {
            "axis": "None",
            "keepdim": "False",
            "interpolation": "'linear'"      
        }
    },
    "r": "API started with 'r' should be placed here",
    "paddle.rank":{
        "Rule": "RankRule"
    },
    "paddle.reduce_as":{
        "Rule": "Reduce_asRule"
    },
    "paddle.remainder":{
        "torch_api": "torch.remainder",
        "paddle_torch_args_map":{
            "x": "input",
            "y": "other"
        }
    },
    "paddle.Tensor.reshape": {
        "Rule": "ReshapeRule"
    },   
    "paddle.reshape": {
        "Rule": "ReshapeRule"
    },
    "paddle.reverse":{
        "Rule":"ReverseRule"
    },
    "paddle.vision.ops.roi_align":{
        "Rule": "Roi_aignRule"
    },
    "paddle.roll": {
        "Rule": "RollRule",
        "torch_api": "torch.roll",
        "paddle_torch_args_map": {
            "x": "input",
            "shifts": "shifts",
            "axis": "dims"
        }
    },
    "paddle.Tensor.rad2deg":{
        "torch_api":"torch.Tensor.rad2deg"
    },
    "paddle.Tensor.rank":{
        "Rule": "RankRule"
    },
    "paddle.Tensor.real":{
        "torch_api":"torch.Tensor.real",
        "is_attribute": true
    },
    "paddle.Tensor.reciprocal":{
        "torch_api":"torch.Tensor.reciprocal"
    },
    "paddle.Tensor.round":{
        "torch_api":"torch.Tensor.round",
        "torch_kwargs": {
            "decimals": 0
        }
    },
    "paddle.Tensor.rsqrt":{
        "torch_api":"torch.Tensor.rsqrt"
    },
    "paddle.vision.ops.roi_pool": {
        "torch_api":"torchvision.ops.roi_pool",
        "Rule": "Roi_poolRule"
    },
    "s": "API started with 's' should be placed here",
    "paddle.scatter": {
        "Rule": "ScatterRule"
    },
    "paddle.scatter_nd": {
        "Rule": "ScatterndRule"
    },
    "paddle.scatter_nd_add": {
        "Rule": "ScatterndaddRule"
    },
    "paddle.Tensor.set_": {
        "torch_api": "torch.Tensor.set_",
        "paddle_torch_args_map": {
            "stride": "stride"
        },
        "torch_kwargs": {
            "source": "{source} if locals().get('{source}') is not None else torch.empty([])",
            "size": "locals().get('{shape}') or ({source}.size() if locals().get('{source}') is not None else [])",
            "storage_offset": "(locals().get('{offset}') or 0) // _tmp_tensor.itemsize"
        }
    },
    "paddle.shard_index":{
        "Rule": "ShardIndex"
    },
    "paddle.sign": {
        "torch_api": "torch.sgn",
        "paddle_torch_args_map": {
            "x": "input"
        },
        "min_input_args": 1
    },
    "paddle.Tensor.sigmoid":{
        "torch_api":"torch.Tensor.sigmoid"
    },
    "paddle.Tensor.sign":{
        "torch_api":"torch.Tensor.sign"
    },
    "paddle.Tensor.sin":{
        "torch_api":"torch.Tensor.sin"
    },
    "paddle.signal.stft":{
        "torch_api": "torch.stft",
        "paddle_torch_args_map": {
            "x": "input",
            "n_fft": "n_fft",
            "hop_length": "hop_length",
            "win_length": "win_length",
            "window": "window",
            "center": "center",
            "pad_mode": "pad_mode",
            "onesided": "onesided",
            "normalized": "normalized"
        },
        "torch_kwargs":{
            "return_complex": "True"
        }
    },
    "paddle.slice_scatter": {
        "Rule": "SliceScatterRule"
    },
    "paddle.standard_gamma":{
        "torch_api": "torch.distributions.Gamma",
        "Rule": "StandardGammaRule",
        "paddle_torch_args_map": {
            "x": "concentration",
            "rate":"rate"
        }
    },
    "paddle.standard_normal":{
        "torch_api": "torch.randn",
        "paddle_torch_args_map": {
            "shape": "size",
            "dtype":"dtype"
        },
        "set_defaults":{
            "dtype": "None"
        }
    },
    "paddle.stanh":{
        "torch_api": "torch.tanh",
        "Rule": "StanhRule",
        "paddle_torch_args_map": {
            "x": "input"
        },
        "set_defaults":{
            "scale_a": "0.67",
            "scale_b":"1.7159"
        }

    },
    "paddle.strided_slice":{
        "Rule": "StridedSliceRule"
    },
    "paddle.Tensor.slice_scatter": {
        "torch_api": "torch.Tensor.slice_scatter",
        "paddle_torch_args_map": {
            "value": "src"
        },
        "torch_kwargs": {
            "dim": "{axes}[0] if isinstance({axes}, list) else {axes}",
            "start": "{starts}[0] if isinstance({starts}, list) else {starts}",
            "end": "{ends}[0] if isinstance({ends}, list) else {ends}",
            "step": "{strides}[0] if isinstance({strides}, list) else {strides}"
        }
    },
    "paddle.scale": {
        "Rule": "ScaleRule",
        "set_defaults": {
            "scale": 1.0,
            "bias": 0.0,
            "bias_after_scale": true,
            "act": "None"
        }
    },
    "paddle.Tensor.scale": {
        "Rule": "ScaleRule",
        "set_defaults": {
            "scale": 1.0,
            "bias": 0.0,
            "bias_after_scale": true,
            "act": "None"
        }
    },
    "paddle.searchsorted": {
        "torch_api": "torch.searchsorted",
        "paddle_torch_args_map": {
            "sorted_sequence": "sorted_sequence",
            "values": "input",
            "out_int32": "out_int32",
            "right": "right"
        }
    },
    "paddle.shape": {
        "Rule": "ShapeRule"
    },
    "paddle.slice":{
        "Rule": "SliceRule"
    },
    "paddle.split":{
       "Rule": "SplitRule"
    },
    "paddle.incubate.nn.functional.swiglu":{
        "Rule": "SwigluRule"
    },
    "paddle.squeeze": {
        "Rule": "SqueezeRule",
        "torch_api": "torch.squeeze",
        "paddle_torch_args_map": {
            "x": "input",
            "axis": "dim"
        }
    },
    "paddle.sum": {
        "torch_api": "torch.sum",
        "Rule": "ReduceRule",
        "set_defaults": {
            "axis": "None",
            "keepdim": false,
            "dtype": "None"
        }
    },
    "t": "API started with 't' should be placed here",
    "paddle.take_along_axis": {
        "torch_api": "torch.take_along_dim",
        "paddle_torch_args_map": {
            "arr": "input",
            "axis": "dim"
        },
        "torch_kwargs": {
            "indices": "indices.to(torch.int64) if indices.dtype != torch.int64 else indices"
        }
    },
    "paddle.Tensor.tanh":{
        "torch_api": "torch.Tensor.tanh"
    },
    "paddle.tensordot": {
        "torch_api": "torch.tensordot",
        "Rule": "TensordotRule",
        "paddle_torch_args_map": {
            "x": "a",
            "y": "b",
            "axes": "dims"
        },
        "set_defaults": {
            "axes": 2
        }
    },
    "paddle.tolist":{
        "torch_api": "torch.Tensor.tolist",
        "Rule": "TolistRule"
    },   
    "paddle.Tensor.tolist":{
        "torch_api": "torch.Tensor.tolist"
    },   
    "paddle.tanh":{
        "torch_api": "torch.tanh",
        "paddle_torch_args_map": {
            "x": "input"
        }
    },
    "paddle.take": {
        "Rule": "TakeRule",
        "paddle_torch_args_map": {
            "x": "input",
            "index": "index"
        }
    },
    "paddle.tile": {
        "torch_api": "torch.tile",
        "paddle_torch_args_map": {
            "x": "input"
        },
        "torch_kwargs": {
            "dims": "repeat_times.tolist() if isinstance(repeat_times, torch.Tensor) else repeat_times"
        }
    },
    "paddle.topk":{
        "torch_api": "torch.topk",
        "paddle_torch_args_map": {
            "x": "input",
            "k": "k",
            "axis": "dim",
            "largest": "largest",
            "sorted": "sorted"
        }
    },
    "paddle.Tensor.transpose": {
        "torch_api": "torch.Tensor.permute",
        "paddle_torch_args_map": {
            "perm": "dims"
        }
    },
    "paddle.Tensor.trunc": {
        "torch_api": "torch.Tensor.trunc"
    },
    "paddle.Tensor.tile":{
        "torch_api":"torch.Tensor.tile",
        "paddle_torch_args_map": {
            "repeat_times": "dims"
        }
    },
    "u": "API started with 'u' should be placed here",
    "paddle.unflatten": {
        "Rule": "UnflattenRule",
        "torch_api": "torch.unflatten",
        "paddle_torch_args_map": {
            "x": "input",
            "axis": "dim",
            "shape": "sizes"
        }
    },
    "paddle.unsqueeze": {
        "Rule": "UnsqueezeRule",
        "torch_api": "torch.unsqueeze",
        "paddle_torch_args_map": {
            "x": "input",
            "axis": "dim"
        }
    },
    "paddle.unstack":{
        "torch_api": "torch.unbind",
        "paddle_torch_args_map": {
            "x": "input", 
            "axis": "dim"
        }
    },
    "v": "API started with 'v' should be placed here",
    "paddle.vander": {
        "Rule": "VanderRule"
    },
    "paddle.vecdot": {
        "Rule": "VecdotRule"
    },
    "paddle.view":{
        "Rule": "ViewRule"
    },
    "paddle.view_as":{
        "Rule": "View_As_Rule"
    },
    "paddle.vision.ops.distribute_fpn_proposals":{
        "Rule": "Distribute_fpn_proposalsRule"
    },
    "w": "API started with 'w' should be placed here",
    "paddle.where":{
        "Rule":"WhereRule"
    },
    "x": "API started with 'x' should be placed here",
    "y": "API started with 'y' should be placed here",
    "z": "API started with 'z' should be placed here",
    "paddle.zeros":{
        "Rule": "ZerosRule"
    },
    "paddle.zeros_like": {
        "torch_api": "torch.zeros_like",
        "paddle_torch_args_map": {
            "x": "input",
            "dtype": "dtype"
        }
    },
    "paddle.Tensor.zero_":{
        "torch_api": "torch.Tensor.zero_"
    },
    "_": "API started with '_' should be placed here",
    "paddle.Tensor.__eq__": {
        "torch_api": "torch.Tensor.__eq__",
        "paddle_torch_args_map": {
            "y": "other"
        },
        "description": "_tmp_tensor = arg[0], result = _tmp_tensor.__eq__(other=y)"
    },
    "paddle.Tensor.__lshift__": {
        "torch_api": "torch.Tensor.__lshift__",
        "paddle_torch_args_map": {
            "y": "other"
        },
        "description": "_tmp_tensor = arg[0], result = _tmp_tensor.__lshift__(other=y)"
    },
    "paddle.Tensor.__ge__": {
        "torch_api": "torch.Tensor.__ge__",
        "paddle_torch_args_map": {
            "y": "other"
        },
        "description": "_tmp_tensor = arg[0], result = _tmp_tensor.__ge__(other=y)"
    },
    "paddle.Tensor.__gt__": {
        "torch_api": "torch.Tensor.__gt__",
        "paddle_torch_args_map": {
            "y": "other"
        },
        "description": "_tmp_tensor = arg[0], result = _tmp_tensor.__gt__(other=y)"
    },
    "paddle.Tensor.__le__": {
        "torch_api": "torch.Tensor.__le__",
        "paddle_torch_args_map": {
            "y": "other"
        },
        "description": "_tmp_tensor = arg[0], result = _tmp_tensor.__le__(other=y)"
    },
    "paddle.Tensor.__len__": {
        "torch_api": "torch.Tensor.__len__"
      },      
    "paddle.Tensor.__lt__": {
        "torch_api": "torch.Tensor.__lt__",
        "paddle_torch_args_map": {
            "y": "other"
        },
        "description": "_tmp_tensor = arg[0], result = _tmp_tensor.__lt__(other=y)"
    },
    "paddle.Tensor.__add__": {
        "torch_api": "torch.Tensor.__add__",
        "paddle_torch_args_map": {
            "y": "other"
        },
        "description": "_tmp_tensor = arg[0], result = _tmp_tensor.__add__(other=y)"
    },
    "paddle.Tensor.__div__": {
        "torch_api": "torch.Tensor.__div__",
        "paddle_torch_args_map": {
            "y": "other"
        },
        "description": "_tmp_tensor = arg[0], result = _tmp_tensor.__div__(other=y)"
    },
    "paddle.Tensor.__floordiv__": {
        "torch_api": "torch.Tensor.__floordiv__",
        "paddle_torch_args_map": {
            "y": "other"
        },
        "description": "_tmp_tensor = arg[0], result = _tmp_tensor.__floordiv__(other=y)"
    },
    "paddle.Tensor.__matmul__": {
        "torch_api": "torch.Tensor.__matmul__",
        "paddle_torch_args_map": {
            "y": "other"
        },
        "description": "_tmp_tensor = arg[0], result = _tmp_tensor.__matmul__(other=y)"
    },
    "paddle.Tensor.__mod__": {
        "torch_api": "torch.Tensor.__mod__",
        "paddle_torch_args_map": {
            "y": "other"
        },
        "description": "_tmp_tensor = arg[0], result = _tmp_tensor.__mod__(other=y)"
    },
    "paddle.Tensor.__ne__": {
        "torch_api": "torch.Tensor.__ne__",
        "paddle_torch_args_map": {
            "y": "other"
        },
        "description": "_tmp_tensor = arg[0], result = _tmp_tensor.__ne__(other=y)"
    },
    "paddle.Tensor.__neg__": {
        "torch_api": "torch.Tensor.__neg__",
        "description": "_tmp_tensor = arg[0], result = _tmp_tensor.__neg__()"
    },
    "paddle.Tensor.__nonzero__": {
        "Rule": "NonzeroRule",
        "description": "_tmp_tensor = arg[0], result = _tmp_tensor.__gt__(0)"
    },
    "paddle.Tensor.__or__": {
        "torch_api": "torch.Tensor.__or__",
        "paddle_torch_args_map": {
            "y": "other"
        },
        "description": "_tmp_tensor = arg[0], result = _tmp_tensor.__or__(other=y)"
    },
    "paddle.Tensor.__pow__": {
        "Rule": "__Pow__Rule",
        "description": "use rule since torch.Tensor.__pow__(other=y) throws unimplemented error"
    },
    "paddle.Tensor.__radd__": {
        "torch_api": "torch.Tensor.__radd__",
        "paddle_torch_args_map": {
            "y": "other"
        },
        "description": "_tmp_tensor = arg[0], result = _tmp_tensor.__radd__(other=y)"
    },
    "paddle.Tensor.__rlshift__": {
        "torch_api": "torch.Tensor.__rlshift__",
        "paddle_torch_args_map": {
            "y": "other"
        },
        "description": "_tmp_tensor = arg[0], result = _tmp_tensor.__rlshift__(other=y)"
    },
    "paddle.Tensor.__rrshift__": {
        "torch_api": "torch.Tensor.__rrshift__",
        "paddle_torch_args_map": {
            "y": "other"
        },
        "description": "_tmp_tensor = arg[0], result = _tmp_tensor.__rrshift__(other=y)"
    },
    "paddle.Tensor.__ror__": {
        "torch_api": "torch.Tensor.__ror__",
        "paddle_torch_args_map": {
            "y": "other"
        },
        "description": "_tmp_tensor = arg[0], result = _tmp_tensor.__ror__(other=y)"
    },
    "paddle.Tensor.__xor__": {
        "torch_api": "torch.Tensor.__xor__",
        "paddle_torch_args_map": {
            "y": "other"
        },
        "description": "_tmp_tensor = arg[0], result = _tmp_tensor.__xor__(other=y)"
    },
    "paddle.Tensor.__rxor__": {
        "torch_api": "torch.Tensor.__rxor__",
        "paddle_torch_args_map": {
            "y": "other"
        },
        "description": "_tmp_tensor = arg[0], result = _tmp_tensor.__rxor__(other=y)"
    },
    "paddle.Tensor.__rmatmul__": {
        "torch_api": "torch.Tensor.__rmatmul__",
        "paddle_torch_args_map": {
            "y": "other"
        },
        "description": "_tmp_tensor = arg[0], result = _tmp_tensor.__rmatmul__(other=y)"
    },
    "paddle.Tensor.__rmod__": {
        "torch_api": "torch.Tensor.__rmod__",
        "paddle_torch_args_map": {
            "y": "other"
        },
        "description": "_tmp_tensor = arg[0], result = _tmp_tensor.__rmod__(other=y)"
    },
    "paddle.Tensor.__rmul__": {
        "torch_api": "torch.Tensor.__rmul__",
        "paddle_torch_args_map": {
            "y": "other"
        },
        "description": "_tmp_tensor = arg[0], result = _tmp_tensor.__rmul__(other=y)"
    },
    "paddle.Tensor.__rpow__": {
        "torch_api": "torch.Tensor.__rpow__",
        "paddle_torch_args_map": {
            "y": "other"
        },
        "description": "_tmp_tensor = arg[0], result = _tmp_tensor.__rpow__(other=y)"
    },
    "paddle.Tensor.__rsub__": {
        "torch_api": "torch.Tensor.__rsub__",
        "paddle_torch_args_map": {
            "y": "other"
        },
        "description": "_tmp_tensor = arg[0], result = _tmp_tensor.__rsub__(other=y)"
    },
    "paddle.Tensor.__rshift__": {
        "Rule": "__rshift__Rule"
    },
    "paddle.Tensor.__rtruediv__": {
        "torch_api": "torch.Tensor.__rtruediv__",
        "paddle_torch_args_map": {
            "y": "other"
        },
        "description": "_tmp_tensor = arg[0], result = _tmp_tensor.__rtruediv__(other=y)"
    },
    "paddle.Tensor.__truediv__": {
        "torch_api": "torch.Tensor.__truediv__",
        "paddle_torch_args_map": {
            "y": "other"
        },
        "description": "_tmp_tensor = arg[0], result = _tmp_tensor.__truediv__(other=y)"
    },
    "paddle.Tensor.__mul__": {
        "torch_api": "torch.Tensor.__mul__",
        "paddle_torch_args_map": {
            "y": "other"
        },
        "description": "_tmp_tensor = arg[0], result = _tmp_tensor.__mul__(other=y)"
    },
    "paddle.Tensor.__sub__": {
        "torch_api": "torch.Tensor.__sub__",
        "paddle_torch_args_map": {
            "y": "other"
        },
        "description": "_tmp_tensor = arg[0], result = _tmp_tensor.__sub__(other=y)"
    },
    "paddle.Tensor.__getitem__": {
        "torch_api": "torch.Tensor.__getitem__"
    },
    "paddle.Tensor.__setitem__": {
        "torch_api": "torch.Tensor.__setitem__"
    },
    "paddle.Tensor.__abs__": {
        "torch_api": "torch.Tensor.__abs__"
    },
    "paddle.Tensor.__and__": {
        "torch_api": "torch.Tensor.__and__",
        "paddle_torch_args_map": {
            "y": "other"
        }
    },
    "paddle.Tensor.__dir__": {
        "torch_api": "torch.Tensor.__dir__"
    },
    "migrated": "APIs migrated are placed here",
    "paddle.Tensor.addmm": {
        "torch_api": "torch.Tensor.addmm",
        "paddle_torch_args_map": {
            "x": "mat1",
            "y": "mat2",
            "beta": "beta",
            "alpha": "alpha"
        },
        "min_input_args": 2
    },
    "paddle.Tensor.addmm_": {
        "torch_api": "torch.Tensor.addmm_",
        "paddle_torch_args_map": {
            "x": "mat1",
            "y": "mat2",
            "alpha": "alpha",
            "beta": "beta"
        },
        "min_input_args": 2
    },
    "paddle.Tensor.amax": {
        "torch_api": "torch.Tensor.amax",
        "paddle_torch_args_map": {
            "axis": "dim",
            "keepdim": "keepdim"
        },
        "min_input_args": 0
    },
    "paddle.Tensor.amin": {
        "torch_api": "torch.Tensor.amin",
        "paddle_torch_args_map": {
            "axis": "dim",
            "keepdim": "keepdim"
        },
        "min_input_args": 0
    },
    "paddle.Tensor.atan2": {
        "torch_api": "torch.Tensor.arctan2",
        "paddle_torch_args_map": {
            "y": "other"
        },
        "min_input_args": 1
    },
    "paddle.Tensor.argmin": {
        "torch_api": "torch.Tensor.argmin",
        "paddle_torch_args_map": {
            "axis": "dim",
            "keepdim": "keepdim"
        },
        "min_input_args": 0
    },
    "paddle.Tensor.argsort": {
        "torch_api": "torch.Tensor.argsort",
        "paddle_torch_args_map": {
            "axis": "dim",
            "descending": "descending",
            "stable": "stable"
        },
        "min_input_args": 0
    },
    "paddle.Tensor.backward": {
        "torch_api": "torch.Tensor.backward",
        "paddle_torch_args_map": {
            "grad_tensor": "gradient",
            "retain_graph": "retain_graph"
        },
        "min_input_args": 0
    },
    "paddle.Tensor.bincount": {
        "torch_api": "torch.Tensor.bincount",
        "paddle_torch_args_map": {
            "weights": "weights",
            "minlength": "minlength"
        },
        "min_input_args": 0
    },
    "paddle.Tensor.bitwise_and": {
        "torch_api": "torch.Tensor.bitwise_and",
        "paddle_torch_args_map": {
            "y": "other"
        },
        "min_input_args": 1
    },
    "paddle.Tensor.bitwise_and_": {
        "torch_api": "torch.Tensor.bitwise_and_",
        "paddle_torch_args_map": {
            "y": "other"
        },
        "min_input_args": 1
    },
    "paddle.Tensor.bitwise_left_shift": {
        "torch_api": "torch.Tensor.bitwise_left_shift",
        "paddle_torch_args_map": {
            "y": "other"
        },
        "min_input_args": 1
    },
    "paddle.Tensor.bitwise_left_shift_": {
        "torch_api": "torch.Tensor.bitwise_left_shift_",
        "paddle_torch_args_map": {
            "y": "other"
        },
        "min_input_args": 1
    },
    "paddle.Tensor.bitwise_or": {
        "torch_api": "torch.Tensor.bitwise_or",
        "paddle_torch_args_map": {
            "y": "other"
        },
        "min_input_args": 1
    },
    "paddle.Tensor.bitwise_or_": {
        "torch_api": "torch.Tensor.bitwise_or_",
        "paddle_torch_args_map": {
            "y": "other"
        },
        "min_input_args": 1
    },
    "paddle.Tensor.bitwise_right_shift": {
        "torch_api": "torch.Tensor.bitwise_right_shift",
        "paddle_torch_args_map": {
            "y": "other"
        },
        "min_input_args": 1
    },
    "paddle.Tensor.bitwise_right_shift_": {
        "torch_api": "torch.Tensor.bitwise_right_shift_",
        "paddle_torch_args_map": {
            "y": "other"
        },
        "min_input_args": 1
    },
    "paddle.Tensor.bitwise_xor": {
        "torch_api": "torch.Tensor.bitwise_xor",
        "paddle_torch_args_map": {
            "y": "other"
        },
        "min_input_args": 1
    },
    "paddle.Tensor.bitwise_xor_": {
        "torch_api": "torch.Tensor.bitwise_xor_",
        "paddle_torch_args_map": {
            "y": "other"
        },
        "min_input_args": 1
    },
    "paddle.Tensor.bmm": {
        "torch_api": "torch.Tensor.bmm",
        "paddle_torch_args_map": {
            "y": "mat2"
        },
        "min_input_args": 1
    },
    "paddle.Tensor.broadcast_to": {
        "torch_api": "torch.Tensor.broadcast_to",
        "paddle_torch_args_map": {
            "shape": "size"
        },
        "min_input_args": 1
    },
    "paddle.Tensor.cholesky": {
        "torch_api": "torch.Tensor.cholesky",
        "paddle_torch_args_map": {
            "upper": "upper"
        },
        "min_input_args": 0
    },
    "paddle.Tensor.cholesky_solve": {
        "torch_api": "torch.Tensor.cholesky_solve",
        "paddle_torch_args_map": {
            "y": "input2",
            "upper": "upper"
        },
        "min_input_args": 1
    },
    "paddle.Tensor.chunk": {
        "torch_api": "torch.Tensor.chunk",
        "paddle_torch_args_map": {
            "chunks": "chunks",
            "axis": "dim"
        },
        "min_input_args": 1
    },
    "paddle.Tensor.clip": {
        "torch_api": "torch.Tensor.clamp",
        "paddle_torch_args_map": {
            "min": "min",
            "max": "max"
        },
        "min_input_args": 1
    },
    "paddle.Tensor.clip_": {
        "torch_api": "torch.Tensor.clip_",
        "paddle_torch_args_map": {
            "min": "min",
            "max": "max"
        },
        "min_input_args": 1
    },
    "paddle.Tensor.clone": {
        "torch_api": "torch.Tensor.clone",
        "paddle_torch_args_map": {
            "memory_format": "memory_format"
        },
        "min_input_args": 0
    },
    "paddle.Tensor.contiguous": {
        "torch_api": "torch.Tensor.contiguous",
        "paddle_torch_args_map": {
            "memory_format": "memory_format"
        },
        "min_input_args": 0
    },
    "paddle.Tensor.count_nonzero": {
        "torch_api": "torch.Tensor.count_nonzero",
        "paddle_torch_args_map": {
            "axis": "dim"
        },
        "min_input_args": 0
    },
    "paddle.Tensor.cov": {
        "torch_api": "torch.Tensor.cov",
        "paddle_torch_args_map": {
            "ddof": "correction",
            "fweights": "fweights",
            "aweights": "aweights"
        },
        "min_input_args": 0
    },
    "paddle.Tensor.cpu": {
        "torch_api": "torch.Tensor.cpu",
        "paddle_torch_args_map": {
            "memory_format": "memory_format"
        },
        "min_input_args": 0
    },
    "paddle.Tensor.cross": {
        "torch_api": "torch.Tensor.cross",
        "paddle_torch_args_map": {
            "y": "other",
            "axis": "dim"
        },
        "min_input_args": 1
    },
    "paddle.Tensor.cumprod_": {
        "torch_api": "torch.Tensor.cumprod_",
        "paddle_torch_args_map": {
            "dim": "dim",
            "dtype": "dtype"
        },
        "min_input_args": 1
    },
    "paddle.Tensor.cumsum": {
        "torch_api": "torch.Tensor.cumsum",
        "paddle_torch_args_map": {
            "axis": "dim",
            "dtype": "dtype"
        },
        "min_input_args": 1
    },
    "paddle.Tensor.cumsum_": {
        "torch_api": "torch.Tensor.cumsum_",
        "paddle_torch_args_map": {
            "axis": "dim",
            "dtype": "dtype"
        },
        "min_input_args": 1
    },
    "paddle.Tensor.diag": {
        "torch_api": "torch.Tensor.diag",
        "paddle_torch_args_map": {
            "offset": "diagonal"
        },
        "min_input_args": 0
    },
    "paddle.Tensor.diag_embed": {
        "torch_api": "torch.Tensor.diag_embed",
        "paddle_torch_args_map": {
            "offset": "offset",
            "dim1": "dim1",
            "dim2": "dim2"
        },
        "min_input_args": 0
    },
    "paddle.Tensor.diagflat": {
        "torch_api": "torch.Tensor.diagflat",
        "paddle_torch_args_map": {
            "offset": "offset"
        },
        "min_input_args": 0
    },
    "paddle.Tensor.diagonal": {
        "torch_api": "torch.Tensor.diagonal",
        "paddle_torch_args_map": {
            "offset": "offset",
            "axis1": "dim1",
            "axis2": "dim2"
        },
        "min_input_args": 0
    },
    "paddle.Tensor.diagonal_scatter": {
        "torch_api": "torch.Tensor.diagonal_scatter",
        "paddle_torch_args_map": {
            "y": "src",
            "offset": "offset",
            "axis1": "dim1",
            "axis2": "dim2"
        },
        "min_input_args": 1
    },
    "paddle.Tensor.diff": {
        "torch_api": "torch.Tensor.diff",
        "paddle_torch_args_map": {
            "n": "n",
            "axis": "dim",
            "prepend": "prepend",
            "append": "append"
        },
        "min_input_args": 0
    },
    "paddle.Tensor.dist": {
        "torch_api": "torch.Tensor.dist",
        "paddle_torch_args_map": {
            "y": "other",
            "p": "p"
        },
        "min_input_args": 1
    },
    "paddle.Tensor.dot": {
        "torch_api": "torch.Tensor.dot",
        "paddle_torch_args_map": {
            "y": "tensor"
        },
        "min_input_args": 1
    },
    "paddle.Tensor.dsplit": {
        "torch_api": "torch.Tensor.dsplit",
        "paddle_torch_args_map": {
            "num_or_indices": "indices"
        },
        "min_input_args": 1
    },
    "paddle.Tensor.equal": {
        "torch_api": "torch.Tensor.eq",
        "paddle_torch_args_map": {
            "y": "other"
        },
        "min_input_args": 1
    },
    "paddle.Tensor.expand": {
        "torch_api": "torch.Tensor.expand",
        "torch_args": [
            "*{shape}"
        ]
    },
    "paddle.Tensor.expand_as": {
        "torch_api": "torch.Tensor.expand_as",
        "paddle_torch_args_map": {
            "y": "other"
        },
        "min_input_args": 1
    },
    "paddle.Tensor.fill_": {
        "torch_api": "torch.Tensor.fill_",
        "paddle_torch_args_map": {
            "value": "value"
        },
        "min_input_args": 1
    },
    "paddle.Tensor.fill_diagonal_": {
        "torch_api": "torch.Tensor.fill_diagonal_",
        "paddle_torch_args_map": {
            "value": "fill_value",
            "wrap": "wrap"
        },
        "min_input_args": 1
    },
    "paddle.Tensor.flatten": {
        "torch_api": "torch.Tensor.flatten",
        "paddle_torch_args_map": {
            "start_axis": "start_dim",
            "stop_axis": "end_dim"
        },
        "min_input_args": 0
    },
    "paddle.Tensor.flip": {
        "torch_api": "torch.Tensor.flip",
        "paddle_torch_args_map": {
            "axis": "dims"
        },
        "min_input_args": 1
    },
    "paddle.Tensor.fmax": {
        "torch_api": "torch.Tensor.fmax",
        "paddle_torch_args_map": {
            "y": "other"
        },
        "min_input_args": 1
    },
    "paddle.Tensor.fmin": {
        "torch_api": "torch.Tensor.fmin",
        "paddle_torch_args_map": {
            "y": "other"
        },
        "min_input_args": 1
    },
    "paddle.Tensor.gcd": {
        "torch_api": "torch.Tensor.gcd",
        "paddle_torch_args_map": {
            "y": "other"
        },
        "min_input_args": 1
    },
    "paddle.Tensor.gcd_": {
        "torch_api": "torch.Tensor.gcd_",
        "paddle_torch_args_map": {
            "y": "other"
        },
        "min_input_args": 1
    },
    "paddle.Tensor.heaviside": {
        "torch_api": "torch.Tensor.heaviside",
        "paddle_torch_args_map": {
            "y": "values"
        },
        "min_input_args": 1
    },
    "paddle.Tensor.hsplit": {
        "torch_api": "torch.Tensor.hsplit",
        "paddle_torch_args_map": {
            "num_or_indices": "indices"
        },
        "min_input_args": 1
    },
    "paddle.Tensor.hypot": {
        "torch_api": "torch.Tensor.hypot",
        "paddle_torch_args_map": {
            "y": "other"
        },
        "min_input_args": 1
    },
    "paddle.Tensor.hypot_": {
        "torch_api": "torch.Tensor.hypot_",
        "paddle_torch_args_map": {
            "y": "other"
        },
        "min_input_args": 1
    },
    "paddle.Tensor.gammainc": {
        "torch_api": "torch.Tensor.igamma",
        "paddle_torch_args_map": {
            "y": "other"
        },
        "min_input_args": 1
    },
    "paddle.Tensor.gammainc_": {
        "torch_api": "torch.Tensor.igamma_",
        "paddle_torch_args_map": {
            "y": "other"
        },
        "min_input_args": 1
    },
    "paddle.Tensor.gammaincc": {
        "torch_api": "torch.Tensor.igammac",
        "paddle_torch_args_map": {
            "y": "other"
        },
        "min_input_args": 1
    },
    "paddle.Tensor.gammaincc_": {
        "torch_api": "torch.Tensor.igammac_",
        "paddle_torch_args_map": {
            "y": "other"
        },
        "min_input_args": 1
    },
    "paddle.Tensor.index_fill": {
        "torch_api": "torch.Tensor.index_fill",
        "paddle_torch_args_map": {
            "axis": "dim",
            "index": "index",
            "value": "value"
        },
        "min_input_args": 3
    },
    "paddle.Tensor.index_fill_": {
        "torch_api": "torch.Tensor.index_fill_",
        "paddle_torch_args_map": {
            "axis": "dim",
            "index": "index",
            "value": "value"
        },
        "min_input_args": 3
    },
    "paddle.Tensor.index_put": {
        "torch_api": "torch.Tensor.index_put",
        "paddle_torch_args_map": {
            "indices": "indices",
            "value": "values",
            "accumulate": "accumulate"
        },
        "min_input_args": 2
    },
    "paddle.Tensor.index_put_": {
        "torch_api": "torch.Tensor.index_put_",
        "paddle_torch_args_map": {
            "indices": "indices",
            "value": "values",
            "accumulate": "accumulate"
        },
        "min_input_args": 2
    },
    "paddle.Tensor.index_select": {
        "Rule": "IndexSelectRule"
    },
    "paddle.Tensor.inner": {
        "torch_api": "torch.Tensor.inner",
        "paddle_torch_args_map": {
            "y": "other"
        },
        "min_input_args": 1
    },
    "paddle.Tensor.isclose": {
        "torch_api": "torch.Tensor.isclose",
        "paddle_torch_args_map": {
            "y": "other",
            "rtol": "rtol",
            "atol": "atol",
            "equal_nan": "equal_nan"
        },
        "min_input_args": 1
    },
    "paddle.Tensor.istft": {
        "torch_api": "torch.Tensor.istft",
        "paddle_torch_args_map": {
            "n_fft": "n_fft",
            "hop_length": "hop_length",
            "win_length": "win_length",
            "window": "window",
            "center": "center",
            "normalized": "normalized",
            "onesided": "onesided",
            "length": "length",
            "return_complex": "return_complex"
        },
        "min_input_args": 1
    },
    "paddle.Tensor.kthvalue": {
        "torch_api": "torch.Tensor.kthvalue",
        "paddle_torch_args_map": {
            "k": "k",
            "axis": "dim",
            "keepdim": "keepdim"
        },
        "min_input_args": 1
    },
    "paddle.Tensor.lcm": {
        "torch_api": "torch.Tensor.lcm",
        "paddle_torch_args_map": {
            "y": "other"
        },
        "min_input_args": 1
    },
    "paddle.Tensor.lcm_": {
        "torch_api": "torch.Tensor.lcm_",
        "paddle_torch_args_map": {
            "y": "other"
        },
        "min_input_args": 1
    },
    "paddle.Tensor.ldexp_": {
        "torch_api": "torch.Tensor.ldexp_",
        "paddle_torch_args_map": {
            "y": "other"
        },
        "min_input_args": 1
    },
    "paddle.Tensor.lerp": {
        "torch_api": "torch.Tensor.lerp",
        "paddle_torch_args_map": {
            "y": "end",
            "weight": "weight"
        },
        "min_input_args": 2
    },
    "paddle.Tensor.lerp_": {
        "torch_api": "torch.Tensor.lerp_",
        "paddle_torch_args_map": {
            "y": "end",
            "weight": "weight"
        },
        "min_input_args": 2
    },
    "paddle.Tensor.logcumsumexp": {
        "torch_api": "torch.Tensor.logcumsumexp",
        "paddle_torch_args_map": {
            "axis": "dim"
        },
        "min_input_args": 1
    },
    "paddle.Tensor.logical_and": {
        "torch_api": "torch.Tensor.logical_and",
        "paddle_torch_args_map": {
            "y": "other"
        },
        "min_input_args": 1
    },
    "paddle.Tensor.logical_or": {
        "torch_api": "torch.Tensor.logical_or",
        "paddle_torch_args_map": {
            "y": "other"
        },
        "min_input_args": 1
    },
    "paddle.Tensor.logical_xor": {
        "torch_api": "torch.Tensor.logical_xor",
        "paddle_torch_args_map": {
            "y": "other"
        },
        "min_input_args": 1
    },
    "paddle.Tensor.logit": {
        "torch_api": "torch.Tensor.logit",
        "paddle_torch_args_map": {
            "eps": "eps"
        },
        "min_input_args": 0
    },
    "paddle.Tensor.logit_": {
        "torch_api": "torch.Tensor.logit_",
        "paddle_torch_args_map": {
            "eps": "eps"
        },
        "min_input_args": 0
    },
    "paddle.Tensor.logsumexp": {
        "torch_api": "torch.Tensor.logsumexp",
        "paddle_torch_args_map": {
            "axis": "dim",
            "keepdim": "keepdim"
        },
        "min_input_args": 1
    },
    "paddle.Tensor.lu": {
        "torch_api": "torch.Tensor.lu",
        "paddle_torch_args_map": {
            "pivot": "pivot",
            "get_infos": "get_infos"
        },
        "min_input_args": 0
    },
    "paddle.Tensor.masked_fill": {
        "torch_api": "torch.Tensor.masked_fill",
        "paddle_torch_args_map": {
            "mask": "mask",
            "value": "value"
        },
        "min_input_args": 2
    },
    "paddle.Tensor.masked_fill_": {
        "torch_api": "torch.Tensor.masked_fill_",
        "paddle_torch_args_map": {
            "mask": "mask",
            "value": "value"
        },
        "min_input_args": 2
    },
    "paddle.masked_scatter": {
        "Rule": "MaskedScatterRule",
        "torch_api": "torch.Tensor.masked_scatter",
        "paddle_torch_args_map": {
            "mask": "mask",
            "value": "source"
        }
    },
    "paddle.Tensor.masked_select": {
        "torch_api": "torch.Tensor.masked_select",
        "paddle_torch_args_map": {
            "mask": "mask"
        },
        "min_input_args": 1
    },
    "paddle.Tensor.matrix_power": {
        "torch_api": "torch.Tensor.matrix_power",
        "paddle_torch_args_map": {
            "n": "n"
        },
        "min_input_args": 1
    },
    "paddle.Tensor.maximum": {
        "torch_api": "torch.Tensor.maximum",
        "paddle_torch_args_map": {
            "y": "other"
        },
        "min_input_args": 1
    },
    "paddle.Tensor.mean": {
        "torch_api": "torch.Tensor.mean",
        "paddle_torch_args_map": {
            "axis": "dim",
            "keepdim": "keepdim",
            "dtype": "dtype"
        },
        "min_input_args": 0
    },
    "paddle.Tensor.median": {
        "torch_api": "torch.Tensor.median",
        "paddle_torch_args_map": {
            "keepdim": "keepdim"
        },
        "min_input_args": 0
    },
    "paddle.Tensor.minimum": {
        "torch_api": "torch.Tensor.minimum",
        "paddle_torch_args_map": {
            "y": "other"
        },
        "min_input_args": 1
    },
    "paddle.Tensor.mm": {
        "torch_api": "torch.Tensor.mm",
        "paddle_torch_args_map": {
            "mat2": "mat2"
        },
        "min_input_args": 1
    },
    "paddle.Tensor.mode": {
        "torch_api": "torch.Tensor.mode",
        "paddle_torch_args_map": {
            "axis": "dim",
            "keepdim": "keepdim"
        },
        "min_input_args": 0
    },
    "paddle.Tensor.moveaxis": {
        "torch_api": "torch.Tensor.moveaxis",
        "paddle_torch_args_map": {
            "source": "source",
            "destination": "destination"
        },
        "min_input_args": 2
    },
    "paddle.Tensor.multinomial": {
        "torch_api": "torch.Tensor.multinomial",
        "paddle_torch_args_map": {
            "num_samples": "num_samples",
            "replacement": "replacement",
            "generator": "generator"
        },
        "min_input_args": 1
    },
    "paddle.Tensor.mv": {
        "torch_api": "torch.Tensor.mv",
        "paddle_torch_args_map": {
            "vec": "vec"
        },
        "min_input_args": 1
    },
    "paddle.Tensor.multigammaln": {
        "torch_api": "torch.Tensor.mvlgamma",
        "paddle_torch_args_map": {
            "p": "p"
        },
        "min_input_args": 1
    },
    "paddle.Tensor.multigammaln_": {
        "torch_api": "torch.Tensor.mvlgamma_",
        "paddle_torch_args_map": {
            "p": "p"
        },
        "min_input_args": 1
    },
    "paddle.Tensor.nan_to_num": {
        "torch_api": "torch.Tensor.nan_to_num",
        "paddle_torch_args_map": {
            "nan": "nan",
            "posinf": "posinf",
            "neginf": "neginf"
        },
        "min_input_args": 0
    },
    "paddle.Tensor.nan_to_num_": {
        "torch_api": "torch.Tensor.nan_to_num_",
        "paddle_torch_args_map": {
            "nan": "nan",
            "posinf": "posinf",
            "neginf": "neginf"
        },
        "min_input_args": 0
    },
    "paddle.Tensor.nanmean": {
        "torch_api": "torch.Tensor.nanmean",
        "paddle_torch_args_map": {
            "axis": "dim",
            "keepdim": "keepdim",
            "dtype": "dtype"
        },
        "min_input_args": 0
    },
    "paddle.Tensor.nanmedian": {
        "torch_api": "torch.Tensor.nanmedian",
        "paddle_torch_args_map": {
            "keepdim": "keepdim"
        },
        "min_input_args": 0
    },
    "paddle.Tensor.nanquantile": {
        "torch_api": "torch.Tensor.nanquantile",
        "paddle_torch_args_map": {
            "q": "q",
            "axis": "dim",
            "keepdim": "keepdim",
            "interpolation": "interpolation"
        },
        "min_input_args": 1
    },
    "paddle.Tensor.nansum": {
        "torch_api": "torch.Tensor.nansum",
        "paddle_torch_args_map": {
            "axis": "dim",
            "keepdim": "keepdim",
            "dtype": "dtype"
        },
        "min_input_args": 0
    },
    "paddle.Tensor.nextafter": {
        "torch_api": "torch.Tensor.nextafter",
        "paddle_torch_args_map": {
            "y": "other"
        },
        "min_input_args": 1
    },
    "paddle.Tensor.numpy": {
        "torch_api": "torch.Tensor.numpy",
        "paddle_torch_args_map": {},
        "min_input_args": 0
    },
    "paddle.Tensor.householder_product": {
        "torch_api": "torch.Tensor.orgqr",
        "paddle_torch_args_map": {
            "tau": "input2"
        },
        "min_input_args": 1
    },
    "paddle.Tensor.outer": {
        "torch_api": "torch.Tensor.outer",
        "paddle_torch_args_map": {
            "y": "vec2"
        },
        "min_input_args": 1
    },
    "paddle.Tensor.polygamma": {
        "torch_api": "torch.Tensor.polygamma",
        "paddle_torch_args_map": {
            "n": "n"
        },
        "min_input_args": 1
    },
    "paddle.Tensor.polygamma_": {
        "torch_api": "torch.Tensor.polygamma_",
        "paddle_torch_args_map": {
            "n": "n"
        },
        "min_input_args": 1
    },
    "paddle.Tensor.pow_": {
        "torch_api": "torch.Tensor.pow_",
        "paddle_torch_args_map": {
            "y": "exponent"
        },
        "min_input_args": 1
    },
    "paddle.Tensor.quantile": {
        "torch_api": "torch.Tensor.quantile",
        "paddle_torch_args_map": {
            "q": "q",
            "axis": "dim",
            "keepdim": "keepdim",
            "interpolation": "interpolation"
        },
        "min_input_args": 1
    },
    "paddle.Tensor.register_hook": {
        "torch_api": "torch.Tensor.register_hook",
        "paddle_torch_args_map": {
            "hook": "hook"
        },
        "min_input_args": 1
    },
    "paddle.Tensor.remainder": {
        "torch_api": "torch.Tensor.remainder",
        "paddle_torch_args_map": {
            "y": "other"
        },
        "min_input_args": 1
    },
    "paddle.Tensor.remainder_": {
        "torch_api": "torch.Tensor.remainder_",
        "paddle_torch_args_map": {
            "y": "other"
        },
        "min_input_args": 1
    },
    "paddle.Tensor.renorm": {
        "torch_api": "torch.Tensor.renorm",
        "paddle_torch_args_map": {
            "p": "p",
            "axis": "dim",
            "max_norm": "maxnorm"
        },
        "min_input_args": 3
    },
    "paddle.Tensor.renorm_": {
        "torch_api": "torch.Tensor.renorm_",
        "paddle_torch_args_map": {
            "p": "p",
            "axis": "dim",
            "max_norm": "maxnorm"
        },
        "min_input_args": 3
    },
    "paddle.Tensor.repeat_interleave": {
        "torch_api": "torch.Tensor.repeat_interleave",
        "paddle_torch_args_map": {
            "repeats": "repeats",
            "axis": "dim"
        },
        "min_input_args": 1
    },
    "paddle.Tensor.roll": {
        "torch_api": "torch.Tensor.roll",
        "paddle_torch_args_map": {
            "shifts": "shifts",
            "axis": "dims"
        },
        "min_input_args": 1
    },
    "paddle.Tensor.rot90": {
        "torch_api": "torch.Tensor.rot90",
        "paddle_torch_args_map": {
            "k": "k",
            "axes": "dims"
        },
        "min_input_args": 0
    },
    "paddle.Tensor.select_scatter": {
        "torch_api": "torch.Tensor.select_scatter",
        "paddle_torch_args_map": {
            "values": "src",
            "axis": "dim",
            "index": "index"
        },
        "min_input_args": 3
    },
    "paddle.Tensor.signbit": {
        "torch_api": "torch.Tensor.signbit",
        "paddle_torch_args_map": {},
        "min_input_args": 0
    },
    "paddle.Tensor.squeeze": {
        "torch_api": "torch.Tensor.squeeze",
        "paddle_torch_args_map": {
            "axis": "dim"
        },
        "min_input_args": 0
    },
    "paddle.Tensor.squeeze_": {
        "torch_api": "torch.Tensor.squeeze_",
        "paddle_torch_args_map": {
            "axis": "dim"
        },
        "min_input_args": 0
    },
    "paddle.Tensor.std": {
        "torch_api": "torch.Tensor.std",
        "paddle_torch_args_map": {
            "axis": "dim",
            "unbiased": "correction",
            "keepdim": "keepdim"
        },
        "min_input_args": 0
    },
    "paddle.Tensor.sum": {
        "torch_api": "torch.Tensor.sum",
        "paddle_torch_args_map": {
            "axis": "dim",
            "keepdim": "keepdim",
            "dtype": "dtype"
        },
        "min_input_args": 0
    },
    "paddle.Tensor.take_along_axis": {
        "torch_api": "torch.Tensor.take_along_dim",
        "paddle_torch_args_map": {
            "indices": "indices",
            "axis": "dim"
        },
        "min_input_args": 2
    },
    "paddle.Tensor.tensor_split": {
        "torch_api": "torch.Tensor.tensor_split",
        "paddle_torch_args_map": {
            "num_or_indices": "indices",
            "axis": "dim"
        },
        "min_input_args": 1
    },
    "paddle.Tensor.to_sparse_coo": {
        "torch_api": "torch.Tensor.to_sparse",
        "paddle_torch_args_map": {
            "sparse_dim": "sparse_dim"
        },
        "min_input_args": 1
    },
    "paddle.Tensor.topk": {
        "torch_api": "torch.Tensor.topk",
        "paddle_torch_args_map": {
            "k": "k",
            "axis": "dim",
            "largest": "largest",
            "sorted": "sorted"
        },
        "min_input_args": 1
    },
    "paddle.Tensor.tril": {
        "torch_api": "torch.Tensor.tril",
        "paddle_torch_args_map": {
            "diagonal": "diagonal"
        },
        "min_input_args": 0
    },
    "paddle.Tensor.tril_": {
        "torch_api": "torch.Tensor.tril_",
        "paddle_torch_args_map": {
            "diagonal": "diagonal"
        },
        "min_input_args": 0
    },
    "paddle.Tensor.triu": {
        "torch_api": "torch.Tensor.triu",
        "paddle_torch_args_map": {
            "diagonal": "diagonal"
        },
        "min_input_args": 0
    },
    "paddle.Tensor.triu_": {
        "torch_api": "torch.Tensor.triu_",
        "paddle_torch_args_map": {
            "diagonal": "diagonal"
        },
        "min_input_args": 0
    },
    "paddle.Tensor.unbind": {
        "torch_api": "torch.Tensor.unbind",
        "paddle_torch_args_map": {
            "axis": "dim"
        },
        "min_input_args": 0
    },
    "paddle.Tensor.unflatten": {
        "torch_api": "torch.Tensor.unflatten",
        "paddle_torch_args_map": {
            "axis": "dim",
            "shape": "sizes"
        },
        "min_input_args": 2
    },
    "paddle.Tensor.unfold": {
        "torch_api": "torch.Tensor.unfold",
        "paddle_torch_args_map": {
            "axis": "dimension",
            "size": "size",
            "step": "step"
        },
        "min_input_args": 3
    },
    "paddle.Tensor.uniform_": {
        "torch_api": "torch.Tensor.uniform_",
        "paddle_torch_args_map": {
            "min": "from",
            "max": "to"
        },
        "min_input_args": 0
    },
    "paddle.Tensor.unique": {
        "torch_api": "torch.Tensor.unique",
        "paddle_torch_args_map": {
            "return_inverse": "return_inverse",
            "return_counts": "return_counts",
            "axis": "dim"
        },
        "min_input_args": 0
    },
    "paddle.Tensor.unique_consecutive": {
        "torch_api": "torch.Tensor.unique_consecutive",
        "paddle_torch_args_map": {
            "return_inverse": "return_inverse",
            "return_counts": "return_counts",
            "axis": "dim"
        },
        "min_input_args": 0
    },
    "paddle.Tensor.unsqueeze": {
        "torch_api": "torch.Tensor.unsqueeze",
        "paddle_torch_args_map": {
            "axis": "dim"
        },
        "min_input_args": 1
    },
    "paddle.Tensor.unsqueeze_": {
        "torch_api": "torch.Tensor.unsqueeze_",
        "paddle_torch_args_map": {
            "axis": "dim"
        },
        "min_input_args": 1
    },
    "paddle.Tensor.var": {
        "torch_api": "torch.Tensor.var",
        "paddle_torch_args_map": {
            "axis": "dim",
            "unbiased": "correction",
            "keepdim": "keepdim"
        },
        "min_input_args": 0
    },
    "paddle.Tensor.view_as": {
        "torch_api": "torch.Tensor.view_as",
        "paddle_torch_args_map": {
            "other": "other"
        },
        "min_input_args": 1
    },
    "paddle.Tensor.where": {
        "torch_api": "torch.Tensor.where",
        "paddle_torch_args_map": {
            "condition": "condition",
            "y": "y"
        },
        "min_input_args": 2
    },
    "paddle.__version__.split": {
        "torch_api": "torch.__version__.split",
        "paddle_torch_args_map": {
            "sep": "sep",
            "maxsplit": "maxsplit"
        },
        "min_input_args": 0
    },
    "paddle.abs": {
        "torch_api": "torch.abs",
        "paddle_torch_args_map": {
            "x": "input"
        },
        "min_input_args": 1
    },
    "paddle.abs_": {
        "torch_api": "torch.abs_",
        "paddle_torch_args_map": {
            "x": "input"
        },
        "min_input_args": 1
    },
    "paddle.addmm": {
        "torch_api": "torch.addmm",
        "paddle_torch_args_map": {
            "input": "input",
            "x": "mat1",
            "y": "mat2",
            "beta": "beta",
            "alpha": "alpha"
        },
        "min_input_args": 3
    },
    "paddle.all": {
        "torch_api": "torch.all",
        "paddle_torch_args_map": {
            "x": "input",
            "axis": "dim",
            "keepdim": "keepdim"
        },
        "min_input_args": 1
    },
    "paddle.amax": {
        "torch_api": "torch.amax",
        "paddle_torch_args_map": {
            "x": "input",
            "axis": "dim",
            "keepdim": "keepdim"
        },
        "min_input_args": 1
    },
    "paddle.amin": {
        "torch_api": "torch.amin",
        "paddle_torch_args_map": {
            "x": "input",
            "axis": "dim",
            "keepdim": "keepdim"
        },
        "min_input_args": 1
    },
    "paddle.amp.auto_cast": {
        "torch_api": "torch.amp.autocast",
        "paddle_torch_args_map": {
            "dtype": "dtype",
            "enable": "enabled"
        },
        "min_input_args": 0
    },
    "paddle.angle": {
        "torch_api": "torch.angle",
        "paddle_torch_args_map": {
            "x": "input"
        },
        "min_input_args": 1
    },
    "paddle.any": {
        "torch_api": "torch.any",
        "paddle_torch_args_map": {
            "x": "input",
            "axis": "dim",
            "keepdim": "keepdim"
        },
        "min_input_args": 1
    },
    "paddle.acos": {
        "torch_api": "torch.arccos",
        "paddle_torch_args_map": {
            "x": "input"
        },
        "min_input_args": 1
    },
    "paddle.acosh": {
        "torch_api": "torch.arccosh",
        "paddle_torch_args_map": {
            "x": "input"
        },
        "min_input_args": 1
    },
    "paddle.asin": {
        "torch_api": "torch.arcsin",
        "paddle_torch_args_map": {
            "x": "input"
        },
        "min_input_args": 1
    },
    "paddle.asinh": {
        "torch_api": "torch.arcsinh",
        "paddle_torch_args_map": {
            "x": "input"
        },
        "min_input_args": 1
    },
    "paddle.atan": {
        "torch_api": "torch.arctan",
        "paddle_torch_args_map": {
            "x": "input"
        },
        "min_input_args": 1
    },
    "paddle.atan2": {
        "torch_api": "torch.arctan2",
        "paddle_torch_args_map": {
            "x": "input",
            "y": "other"
        },
        "min_input_args": 2
    },
    "paddle.atanh": {
        "torch_api": "torch.arctanh",
        "paddle_torch_args_map": {
            "x": "input"
        },
        "min_input_args": 1
    },
    "paddle.argsort": {
        "torch_api": "torch.argsort",
        "paddle_torch_args_map": {
            "x": "input",
            "axis": "dim",
            "descending": "descending",
            "stable": "stable"
        },
        "min_input_args": 1
    },
    "paddle.to_tensor": {
        "torch_api": "torch.as_tensor",
        "paddle_torch_args_map": {
            "data": "data",
            "dtype": "dtype",
            "place": "device"
        },
        "min_input_args": 1
    },
    "paddle.autograd.backward": {
        "torch_api": "torch.autograd.backward",
        "paddle_torch_args_map": {
            "tensors": "tensors",
            "grad_tensors": "grad_tensors",
            "retain_graph": "retain_graph"
        },
        "min_input_args": 1
    },
    "paddle.incubate.autograd.jvp": {
        "torch_api": "torch.autograd.functional.jvp",
        "paddle_torch_args_map": {
            "func": "func",
            "xs": "inputs",
            "v": "v"
        },
        "min_input_args": 2
    },
    "paddle.incubate.autograd.vjp": {
        "torch_api": "torch.autograd.functional.vjp",
        "paddle_torch_args_map": {
            "func": "func",
            "xs": "inputs",
            "v": "v"
        },
        "min_input_args": 2
    },
    "paddle.grad": {
        "torch_api": "torch.autograd.grad",
        "paddle_torch_args_map": {
            "outputs": "outputs",
            "inputs": "inputs",
            "grad_outputs": "grad_outputs",
            "retain_graph": "retain_graph",
            "create_graph": "create_graph",
            "allow_unused": "allow_unused"
        },
        "min_input_args": 2
    },
    "paddle.autograd.saved_tensors_hooks": {
        "torch_api": "torch.autograd.graph.saved_tensors_hooks",
        "paddle_torch_args_map": {
            "pack_hook": "pack_hook",
            "unpack_hook": "unpack_hook"
        },
        "min_input_args": 2
    },
    "paddle.profiler.export_chrome_tracing": {
        "torch_api": "torch.autograd.profiler.profile.export_chrome_trace",
        "paddle_torch_args_map": {
            "dir_name": "path"
        },
        "min_input_args": 1
    },
    "paddle.bernoulli": {
        "torch_api": "torch.bernoulli",
        "paddle_torch_args_map": {
            "x": "input",
            "p": "p",
            "generator": "generator"
        },
        "min_input_args": 0
    },
    "paddle.bitwise_and": {
        "torch_api": "torch.bitwise_and",
        "paddle_torch_args_map": {
            "x": "input",
            "y": "other"
        },
        "min_input_args": 2
    },
    "paddle.bitwise_left_shift": {
        "torch_api": "torch.bitwise_left_shift",
        "paddle_torch_args_map": {
            "x": "input",
            "y": "other"
        },
        "min_input_args": 2
    },
    "paddle.bitwise_not": {
        "torch_api": "torch.bitwise_not",
        "paddle_torch_args_map": {
            "x": "input"
        },
        "min_input_args": 1
    },
    "paddle.bitwise_or": {
        "torch_api": "torch.bitwise_or",
        "paddle_torch_args_map": {
            "x": "input",
            "y": "other"
        },
        "min_input_args": 2
    },
    "paddle.bitwise_right_shift": {
        "torch_api": "torch.bitwise_right_shift",
        "paddle_torch_args_map": {
            "x": "input",
            "y": "other"
        },
        "min_input_args": 2
    },
    "paddle.bitwise_xor": {
        "torch_api": "torch.bitwise_xor",
        "paddle_torch_args_map": {
            "x": "input",
            "y": "other"
        },
        "min_input_args": 2
    },
    "paddle.bmm": {
        "torch_api": "torch.bmm",
        "paddle_torch_args_map": {
            "x": "input",
            "y": "mat2"
        },
        "min_input_args": 2
    },
    "paddle.broadcast_to": {
        "torch_api": "torch.broadcast_to",
        "paddle_torch_args_map": {
            "x": "input",
            "shape": "size"
        },
        "min_input_args": 2
    },
    "paddle.bucketize": {
        "torch_api": "torch.bucketize",
        "paddle_torch_args_map": {
            "x": "input",
            "sorted_sequence": "boundaries",
            "out_int32": "out_int32",
            "right": "right"
        },
        "min_input_args": 2
    },
    "paddle.cdist": {
        "torch_api": "torch.cdist",
        "paddle_torch_args_map": {
            "x": "x1",
            "y": "x2",
            "p": "p",
            "compute_mode": "compute_mode"
        },
        "min_input_args": 2
    },
    "paddle.ceil": {
        "torch_api": "torch.ceil",
        "paddle_torch_args_map": {
            "x": "input"
        },
        "min_input_args": 1
    },
    "paddle.linalg.cholesky_solve": {
        "torch_api": "torch.cholesky_solve",
        "paddle_torch_args_map": {
            "x": "input",
            "y": "input2",
            "upper": "upper"
        },
        "min_input_args": 2
    },
    "paddle.clone": {
        "torch_api": "torch.clone",
        "paddle_torch_args_map": {
            "x": "input",
            "memory_format": "memory_format"
        },
        "min_input_args": 1
    },
    "paddle.column_stack": {
        "torch_api": "torch.column_stack",
        "paddle_torch_args_map": {
            "x": "tensors"
        },
        "min_input_args": 1
    },
    "paddle.combinations": {
        "torch_api": "torch.combinations",
        "paddle_torch_args_map": {
            "x": "input",
            "r": "r",
            "with_replacement": "with_replacement"
        },
        "min_input_args": 1
    },
    "paddle.complex": {
        "torch_api": "torch.complex",
        "paddle_torch_args_map": {
            "real": "real",
            "imag": "imag"
        },
        "min_input_args": 2
    },
    "paddle.concat": {
        "torch_api": "torch.concat",
        "paddle_torch_args_map": {
            "x": "tensors",
            "axis": "dim"
        },
        "min_input_args": 1
    },
    "paddle.conj": {
        "torch_api": "torch.conj",
        "paddle_torch_args_map": {
            "x": "input"
        },
        "min_input_args": 1
    },
    "paddle.copysign": {
        "torch_api": "torch.copysign",
        "paddle_torch_args_map": {
            "x": "input",
            "y": "other"
        },
        "min_input_args": 2
    },
    "paddle.cos": {
        "torch_api": "torch.cos",
        "paddle_torch_args_map": {
            "x": "input"
        },
        "min_input_args": 1
    },
    "paddle.cosh": {
        "torch_api": "torch.cosh",
        "paddle_torch_args_map": {
            "x": "input"
        },
        "min_input_args": 1
    },
    "paddle.count_nonzero": {
        "torch_api": "torch.count_nonzero",
        "paddle_torch_args_map": {
            "x": "input",
            "axis": "dim"
        },
        "min_input_args": 1
    },
    "paddle.cross": {
        "torch_api": "torch.cross",
        "paddle_torch_args_map": {
            "x": "input",
            "y": "other",
            "axis": "dim"
        },
        "min_input_args": 2
    },
    "paddle.device.cuda.Event": {
        "torch_api": "torch.cuda.Event",
        "paddle_torch_args_map": {
            "enable_timing": "enable_timing",
            "blocking": "blocking",
            "interprocess": "interprocess"
        },
        "min_input_args": 0
    },
    "paddle.device.cuda.current_stream": {
        "torch_api": "torch.cuda.current_stream",
        "paddle_torch_args_map": {
            "device": "device"
        },
        "min_input_args": 0
    },
    "paddle.device.cuda.get_device_capability": {
        "torch_api": "torch.cuda.get_device_capability",
        "paddle_torch_args_map": {
            "device": "device"
        },
        "min_input_args": 0
    },
    "paddle.device.cuda.get_device_name": {
        "torch_api": "torch.cuda.get_device_name",
        "paddle_torch_args_map": {
            "device": "device"
        },
        "min_input_args": 0
    },
    "paddle.device.cuda.max_memory_allocated": {
        "torch_api": "torch.cuda.max_memory_allocated",
        "paddle_torch_args_map": {
            "device": "device"
        },
        "min_input_args": 0
    },
    "paddle.device.cuda.max_memory_reserved": {
        "torch_api": "torch.cuda.max_memory_reserved",
        "paddle_torch_args_map": {
            "device": "device"
        },
        "min_input_args": 0
    },
    "paddle.device.cuda.memory_allocated": {
        "torch_api": "torch.cuda.memory_allocated",
        "paddle_torch_args_map": {
            "device": "device"
        },
        "min_input_args": 0
    },
    "paddle.device.cuda.memory_reserved": {
        "torch_api": "torch.cuda.memory_reserved",
        "paddle_torch_args_map": {
            "device": "device"
        },
        "min_input_args": 0
    },
    "paddle.device.stream_guard": {
        "torch_api": "torch.cuda.stream",
        "paddle_torch_args_map": {
            "stream": "stream"
        },
        "min_input_args": 1
    },
    "paddle.device.cuda.synchronize": {
        "torch_api": "torch.cuda.synchronize",
        "paddle_torch_args_map": {
            "device": "device"
        },
        "min_input_args": 0
    },
    "paddle.cumulative_trapezoid": {
        "torch_api": "torch.cumulative_trapezoid",
        "paddle_torch_args_map": {
            "y": "y",
            "x": "x",
            "dx": "dx",
            "axis": "dim"
        },
        "min_input_args": 1
    },
    "paddle.deg2rad": {
        "torch_api": "torch.deg2rad",
        "paddle_torch_args_map": {
            "x": "input"
        },
        "min_input_args": 1
    },
    "paddle.diag_embed": {
        "torch_api": "torch.diag_embed",
        "paddle_torch_args_map": {
            "input": "input",
            "offset": "offset",
            "dim1": "dim1",
            "dim2": "dim2"
        },
        "min_input_args": 1
    },
    "paddle.diagflat": {
        "torch_api": "torch.diagflat",
        "paddle_torch_args_map": {
            "x": "input",
            "offset": "offset"
        },
        "min_input_args": 1
    },
    "paddle.diagonal": {
        "torch_api": "torch.diagonal",
        "paddle_torch_args_map": {
            "x": "input",
            "offset": "offset",
            "axis1": "dim1",
            "axis2": "dim2"
        },
        "min_input_args": 1
    },
    "paddle.diagonal_scatter": {
        "torch_api": "torch.diagonal_scatter",
        "paddle_torch_args_map": {
            "x": "input",
            "y": "src",
            "offset": "offset",
            "axis1": "dim1",
            "axis2": "dim2"
        },
        "min_input_args": 2
    },
    "paddle.diff": {
        "torch_api": "torch.diff",
        "paddle_torch_args_map": {
            "x": "input",
            "n": "n",
            "axis": "dim",
            "prepend": "prepend",
            "append": "append"
        },
        "min_input_args": 1
    },
    "paddle.dist": {
        "torch_api": "torch.dist",
        "paddle_torch_args_map": {
            "x": "input",
            "y": "other",
            "p": "p"
        },
        "min_input_args": 2
    },
    "paddle.distributed.alltoall": {
        "torch_api": "torch.distributed.all_to_all",
        "paddle_torch_args_map": {
            "out_tensor_list": "output_tensor_list",
            "in_tensor_list": "input_tensor_list",
            "group": "group"
        },
        "min_input_args": 2
    },
    "paddle.distributed.barrier": {
        "torch_api": "torch.distributed.barrier",
        "paddle_torch_args_map": {
            "group": "group"
        },
        "min_input_args": 0
    },
    "paddle.distributed.broadcast": {
        "torch_api": "torch.distributed.broadcast",
        "paddle_torch_args_map": {
            "tensor": "tensor",
            "src": "src",
            "group": "group"
        },
        "min_input_args": 2
    },
    "paddle.distributed.broadcast_object_list": {
        "torch_api": "torch.distributed.broadcast_object_list",
        "paddle_torch_args_map": {
            "object_list": "object_list",
            "src": "src",
            "group": "group"
        },
        "min_input_args": 1
    },
    "paddle.distributed.get_backend": {
        "torch_api": "torch.distributed.get_backend",
        "paddle_torch_args_map": {
            "group": "group"
        },
        "min_input_args": 0
    },
    "paddle.distributed.get_rank": {
        "torch_api": "torch.distributed.get_rank",
        "paddle_torch_args_map": {
            "group": "group"
        },
        "min_input_args": 0
    },
    "paddle.distributed.get_world_size": {
        "torch_api": "torch.distributed.get_world_size",
        "paddle_torch_args_map": {
            "group": "group"
        },
        "min_input_args": 0
    },
    "paddle.distributed.init_parallel_env": {
        "torch_api": "torch.distributed.init_process_group",
        "paddle_torch_args_map": {},
        "min_input_args": 0
    },
    "paddle.distributed.irecv": {
        "torch_api": "torch.distributed.irecv",
        "paddle_torch_args_map": {
            "tensor": "tensor",
            "src": "src",
            "group": "group"
        },
        "min_input_args": 1
    },
    "paddle.distributed.isend": {
        "torch_api": "torch.distributed.isend",
        "paddle_torch_args_map": {
            "tensor": "tensor",
            "dst": "dst",
            "group": "group"
        },
        "min_input_args": 2
    },
    "paddle.distributed.new_group": {
        "torch_api": "torch.distributed.new_group",
        "paddle_torch_args_map": {
            "ranks": "ranks",
            "backend": "backend"
        },
        "min_input_args": 0
    },
    "paddle.distributed.fleet.distributed_optimizer": {
        "torch_api": "torch.distributed.optim.DistributedOptimizer",
        "paddle_torch_args_map": {
            "optimizer_class": "optimizer_class",
            "*args": "*args",
            "**kwargs": "**kwargs"
        },
        "min_input_args": 1
    },
    "paddle.distributed.recv": {
        "torch_api": "torch.distributed.recv",
        "paddle_torch_args_map": {
            "tensor": "tensor",
            "src": "src",
            "group": "group"
        },
        "min_input_args": 1
    },
    "paddle.distributed.rpc.get_worker_info": {
        "torch_api": "torch.distributed.rpc.get_worker_info",
        "paddle_torch_args_map": {
            "name": "worker_name"
        },
        "min_input_args": 0
    },
    "paddle.distributed.rpc.init_rpc": {
        "torch_api": "torch.distributed.rpc.init_rpc",
        "paddle_torch_args_map": {
            "name": "name",
            "backend": "backend",
            "rank": "rank",
            "world_size": "world_size"
        },
        "min_input_args": 1
    },
    "paddle.distributed.rpc.rpc_async": {
        "torch_api": "torch.distributed.rpc.rpc_async",
        "paddle_torch_args_map": {
            "to": "to",
            "fn": "func",
            "kwargs": "kwargs",
            "timeout": "timeout"
        },
        "min_input_args": 2
    },
    "paddle.distributed.rpc.rpc_sync": {
        "torch_api": "torch.distributed.rpc.rpc_sync",
        "paddle_torch_args_map": {
            "to": "to",
            "fn": "func",
            "kwargs": "kwargs",
            "timeout": "timeout"
        },
        "min_input_args": 2
    },
    "paddle.distributed.rpc.shutdown": {
        "torch_api": "torch.distributed.rpc.shutdown",
        "paddle_torch_args_map": {},
        "min_input_args": 0
    },
    "paddle.distributed.scatter_object_list": {
        "torch_api": "torch.distributed.scatter_object_list",
        "paddle_torch_args_map": {
            "out_object_list": "scatter_object_output_list",
            "in_object_list": "scatter_object_input_list",
            "src": "src",
            "group": "group"
        },
        "min_input_args": 2
    },
    "paddle.distributed.send": {
        "torch_api": "torch.distributed.send",
        "paddle_torch_args_map": {
            "tensor": "tensor",
            "dst": "dst",
            "group": "group"
        },
        "min_input_args": 2
    },
    "paddle.distribution.AbsTransform": {
        "torch_api": "torch.distributions.AbsTransform",
        "paddle_torch_args_map": {},
        "min_input_args": 0
    },
    "paddle.distribution.AffineTransform": {
        "torch_api": "torch.distributions.AffineTransform",
        "paddle_torch_args_map": {
            "loc": "loc",
            "scale": "scale"
        },
        "min_input_args": 2
    },
    "paddle.distribution.Bernoulli": {
        "torch_api": "torch.distributions.Bernoulli",
        "paddle_torch_args_map": {
            "probs": "probs"
        },
        "min_input_args": 1
    },
    "paddle.distribution.Beta": {
        "torch_api": "torch.distributions.Beta",
        "paddle_torch_args_map": {
            "alpha": "concentration1",
            "beta": "concentration0"
        },
        "min_input_args": 2
    },
    "paddle.distribution.Categorical": {
        "torch_api": "torch.distributions.Categorical",
        "paddle_torch_args_map": {
            "logits": "logits"
        },
        "min_input_args": 1
    },
    "paddle.distribution.Cauchy": {
        "torch_api": "torch.distributions.Cauchy",
        "paddle_torch_args_map": {
            "loc": "loc",
            "scale": "scale"
        },
        "min_input_args": 2
    },
    "paddle.distribution.ChainTransform": {
        "torch_api": "torch.distributions.ComposeTransform",
        "paddle_torch_args_map": {
            "transforms": "parts"
        },
        "min_input_args": 1
    },
    "paddle.distribution.ContinuousBernoulli": {
        "torch_api": "torch.distributions.ContinuousBernoulli",
        "paddle_torch_args_map": {
            "probs": "probs",
            "lims": "lims"
        },
        "min_input_args": 0
    },
    "paddle.distribution.Dirichlet": {
        "torch_api": "torch.distributions.Dirichlet",
        "paddle_torch_args_map": {
            "concentration": "concentration"
        },
        "min_input_args": 1
    },
    "paddle.distribution.Distribution": {
        "torch_api": "torch.distributions.Distribution",
        "paddle_torch_args_map": {
            "batch_shape": "batch_shape",
            "event_shape": "event_shape"
        },
        "min_input_args": 0
    },
    "paddle.distribution.Distribution.rsample": {
        "torch_api": "torch.distributions.Distribution.rsample",
        "paddle_torch_args_map": {
            "shape": "sample_shape"
        },
        "min_input_args": 0
    },
    "paddle.distribution.Distribution.sample": {
        "torch_api": "torch.distributions.Distribution.sample",
        "paddle_torch_args_map": {
            "shape": "sample_shape"
        },
        "min_input_args": 0
    },
    "paddle.distribution.ExpTransform": {
        "torch_api": "torch.distributions.ExpTransform",
        "paddle_torch_args_map": {},
        "min_input_args": 0
    },
    "paddle.distribution.Exponential": {
        "torch_api": "torch.distributions.Exponential",
        "paddle_torch_args_map": {
            "rate": "rate"
        },
        "min_input_args": 0
    },
    "paddle.distribution.ExponentialFamily": {
        "torch_api": "torch.distributions.ExponentialFamily",
        "paddle_torch_args_map": {
            "batch_shape": "batch_shape",
            "event_shape": "event_shape"
        },
        "min_input_args": 0
    },
    "paddle.distribution.Geometric": {
        "torch_api": "torch.distributions.Geometric",
        "paddle_torch_args_map": {
            "probs": "probs"
        },
        "min_input_args": 1
    },
    "paddle.distribution.Gumbel": {
        "torch_api": "torch.distributions.Gumbel",
        "paddle_torch_args_map": {
            "loc": "loc",
            "scale": "scale"
        },
        "min_input_args": 2
    },
    "paddle.distribution.Independent": {
        "torch_api": "torch.distributions.Independent",
        "paddle_torch_args_map": {
            "base": "base_distribution",
            "reinterpreted_batch_rank": "reinterpreted_batch_ndims"
        },
        "min_input_args": 2
    },
    "paddle.distribution.IndependentTransform": {
        "torch_api": "torch.distributions.IndependentTransform",
        "paddle_torch_args_map": {
            "base": "base_transform",
            "reinterpreted_batch_rank": "reinterpreted_batch_ndims"
        },
        "min_input_args": 2
    },
    "paddle.distribution.Laplace": {
        "torch_api": "torch.distributions.Laplace",
        "paddle_torch_args_map": {
            "loc": "loc",
            "scale": "scale"
        },
        "min_input_args": 2
    },
    "paddle.distribution.LogNormal": {
        "torch_api": "torch.distributions.LogNormal",
        "paddle_torch_args_map": {
            "loc": "loc",
            "scale": "scale"
        },
        "min_input_args": 2
    },
    "paddle.distribution.Multinomial": {
        "torch_api": "torch.distributions.Multinomial",
        "paddle_torch_args_map": {
            "total_count": "total_count",
            "probs": "probs"
        },
        "min_input_args": 2
    },
    "paddle.distribution.MultivariateNormal": {
        "torch_api": "torch.distributions.MultivariateNormal",
        "paddle_torch_args_map": {
            "loc": "loc",
            "covariance_matrix": "covariance_matrix",
            "precision_matrix": "precision_matrix",
            "scale_tril": "scale_tril"
        },
        "min_input_args": 0
    },
    "paddle.distribution.Normal": {
        "torch_api": "torch.distributions.Normal",
        "paddle_torch_args_map": {
            "loc": "loc",
            "scale": "scale"
        },
        "min_input_args": 2
    },
    "paddle.distribution.PowerTransform": {
        "torch_api": "torch.distributions.PowerTransform",
        "paddle_torch_args_map": {
            "power": "exponent"
        },
        "min_input_args": 1
    },
    "paddle.distribution.ReshapeTransform": {
        "torch_api": "torch.distributions.ReshapeTransform",
        "paddle_torch_args_map": {
            "in_event_shape": "in_shape",
            "out_event_shape": "out_shape"
        },
        "min_input_args": 2
    },
    "paddle.distribution.SigmoidTransform": {
        "torch_api": "torch.distributions.SigmoidTransform",
        "paddle_torch_args_map": {},
        "min_input_args": 0
    },
    "paddle.distribution.SoftmaxTransform": {
        "torch_api": "torch.distributions.SoftmaxTransform",
        "paddle_torch_args_map": {},
        "min_input_args": 0
    },
    "paddle.distribution.StackTransform": {
        "torch_api": "torch.distributions.StackTransform",
        "paddle_torch_args_map": {
            "transforms": "tseq",
            "axis": "dim"
        },
        "min_input_args": 1
    },
    "paddle.distribution.StickBreakingTransform": {
        "torch_api": "torch.distributions.StickBreakingTransform",
        "paddle_torch_args_map": {},
        "min_input_args": 0
    },
    "paddle.distribution.TanhTransform": {
        "torch_api": "torch.distributions.TanhTransform",
        "paddle_torch_args_map": {},
        "min_input_args": 0
    },
    "paddle.distribution.Transform": {
        "torch_api": "torch.distributions.Transform",
        "paddle_torch_args_map": {},
        "min_input_args": 0
    },
    "paddle.distribution.TransformedDistribution": {
        "torch_api": "torch.distributions.TransformedDistribution",
        "paddle_torch_args_map": {
            "base": "base_distribution",
            "transforms": "transforms"
        },
        "min_input_args": 2
    },
    "paddle.distribution.Uniform": {
        "torch_api": "torch.distributions.Uniform",
        "paddle_torch_args_map": {
            "low": "low",
            "high": "high"
        },
        "min_input_args": 2
    },
    "paddle.distribution.Chi2": {
        "torch_api": "torch.distributions.chi2.Chi2",
        "paddle_torch_args_map": {
            "df": "df"
        },
        "min_input_args": 1
    },
    "paddle.distribution.Gamma": {
        "torch_api": "torch.distributions.gamma.Gamma",
        "paddle_torch_args_map": {
            "concentration": "concentration",
            "rate": "rate"
        },
        "min_input_args": 2
    },
    "paddle.distribution.kl_divergence": {
        "torch_api": "torch.distributions.kl.kl_divergence",
        "paddle_torch_args_map": {
            "p": "p",
            "q": "q"
        },
        "min_input_args": 2
    },
    "paddle.distribution.register_kl": {
        "torch_api": "torch.distributions.kl.register_kl",
        "paddle_torch_args_map": {
            "cls_p": "type_p",
            "cls_q": "type_q"
        },
        "min_input_args": 2
    },
    "paddle.distribution.LKJCholesky": {
        "torch_api": "torch.distributions.lkj_cholesky.LKJCholesky",
        "paddle_torch_args_map": {
            "dim": "dim",
            "concentration": "concentration"
        },
        "min_input_args": 1
    },
    "paddle.distribution.Poisson": {
        "torch_api": "torch.distributions.poisson.Poisson",
        "paddle_torch_args_map": {
            "rate": "rate"
        },
        "min_input_args": 1
    },
    "paddle.dot": {
        "torch_api": "torch.dot",
        "paddle_torch_args_map": {
            "x": "input",
            "y": "tensor"
        },
        "min_input_args": 2
    },
    "paddle.dsplit": {
        "torch_api": "torch.dsplit",
        "paddle_torch_args_map": {
            "x": "input",
            "num_or_indices": "indices"
        },
        "min_input_args": 0
    },
    "paddle.dstack": {
        "torch_api": "torch.dstack",
        "paddle_torch_args_map": {
            "x": "tensors"
        },
        "min_input_args": 1
    },
    "paddle.equal": {
        "torch_api": "torch.eq",
        "paddle_torch_args_map": {
            "x": "input",
            "y": "other"
        },
        "min_input_args": 2
    },
    "paddle.exp": {
        "torch_api": "torch.exp",
        "paddle_torch_args_map": {
            "x": "input"
        },
        "min_input_args": 1
    },
    "paddle.fft.fft": {
        "torch_api": "torch.fft.fft",
        "paddle_torch_args_map": {
            "x": "input",
            "n": "n",
            "axis": "dim",
            "norm": "norm"
        },
        "min_input_args": 1
    },
    "paddle.fft.fft2": {
        "torch_api": "torch.fft.fft2",
        "paddle_torch_args_map": {
            "x": "input",
            "s": "s",
            "axes": "dim",
            "norm": "norm"
        },
        "min_input_args": 1
    },
    "paddle.fft.fftfreq": {
        "torch_api": "torch.fft.fftfreq",
        "paddle_torch_args_map": {
            "n": "n",
            "d": "d",
            "dtype": "dtype",
            "layout": "layout",
            "device": "device",
            "requires_grad": "requires_grad"
        },
        "min_input_args": 1
    },
    "paddle.fft.fftn": {
        "torch_api": "torch.fft.fftn",
        "paddle_torch_args_map": {
            "x": "input",
            "s": "s",
            "axes": "dim",
            "norm": "norm"
        },
        "min_input_args": 1
    },
    "paddle.fft.fftshift": {
        "torch_api": "torch.fft.fftshift",
        "paddle_torch_args_map": {
            "x": "input",
            "axes": "dim"
        },
        "min_input_args": 1
    },
    "paddle.fft.hfft": {
        "torch_api": "torch.fft.hfft",
        "paddle_torch_args_map": {
            "x": "input",
            "n": "n",
            "axis": "dim",
            "norm": "norm"
        },
        "min_input_args": 1
    },
    "paddle.fft.hfft2": {
        "torch_api": "torch.fft.hfft2",
        "paddle_torch_args_map": {
            "x": "input",
            "s": "s",
            "axes": "dim",
            "norm": "norm"
        },
        "min_input_args": 1
    },
    "paddle.fft.hfftn": {
        "torch_api": "torch.fft.hfftn",
        "paddle_torch_args_map": {
            "x": "input",
            "s": "s",
            "axes": "dim",
            "norm": "norm"
        },
        "min_input_args": 1
    },
    "paddle.fft.ifft": {
        "torch_api": "torch.fft.ifft",
        "paddle_torch_args_map": {
            "x": "input",
            "n": "n",
            "axis": "dim",
            "norm": "norm"
        },
        "min_input_args": 1
    },
    "paddle.fft.ifft2": {
        "torch_api": "torch.fft.ifft2",
        "paddle_torch_args_map": {
            "x": "input",
            "s": "s",
            "axes": "dim",
            "norm": "norm"
        },
        "min_input_args": 1
    },
    "paddle.fft.ifftn": {
        "torch_api": "torch.fft.ifftn",
        "paddle_torch_args_map": {
            "x": "input",
            "s": "s",
            "axes": "dim",
            "norm": "norm"
        },
        "min_input_args": 1
    },
    "paddle.fft.ifftshift": {
        "torch_api": "torch.fft.ifftshift",
        "paddle_torch_args_map": {
            "x": "input",
            "axes": "dim"
        },
        "min_input_args": 1
    },
    "paddle.fft.ihfft": {
        "torch_api": "torch.fft.ihfft",
        "paddle_torch_args_map": {
            "x": "input",
            "n": "n",
            "axis": "dim",
            "norm": "norm"
        },
        "min_input_args": 1
    },
    "paddle.fft.ihfft2": {
        "torch_api": "torch.fft.ihfft2",
        "paddle_torch_args_map": {
            "x": "input",
            "s": "s",
            "axes": "dim",
            "norm": "norm"
        },
        "min_input_args": 1
    },
    "paddle.fft.ihfftn": {
        "torch_api": "torch.fft.ihfftn",
        "paddle_torch_args_map": {
            "x": "input",
            "s": "s",
            "axes": "dim",
            "norm": "norm"
        },
        "min_input_args": 1
    },
    "paddle.fft.irfft": {
        "torch_api": "torch.fft.irfft",
        "paddle_torch_args_map": {
            "x": "input",
            "n": "n",
            "axis": "dim",
            "norm": "norm"
        },
        "min_input_args": 1
    },
    "paddle.fft.irfft2": {
        "torch_api": "torch.fft.irfft2",
        "paddle_torch_args_map": {
            "x": "input",
            "s": "s",
            "axes": "dim",
            "norm": "norm"
        },
        "min_input_args": 1
    },
    "paddle.fft.irfftn": {
        "torch_api": "torch.fft.irfftn",
        "paddle_torch_args_map": {
            "x": "input",
            "s": "s",
            "axes": "dim",
            "norm": "norm"
        },
        "min_input_args": 1
    },
    "paddle.fft.rfft": {
        "torch_api": "torch.fft.rfft",
        "paddle_torch_args_map": {
            "x": "input",
            "n": "n",
            "axis": "dim",
            "norm": "norm"
        },
        "min_input_args": 1
    },
    "paddle.fft.rfft2": {
        "torch_api": "torch.fft.rfft2",
        "paddle_torch_args_map": {
            "x": "input",
            "s": "s",
            "axes": "dim",
            "norm": "norm"
        },
        "min_input_args": 1
    },
    "paddle.fft.rfftfreq": {
        "torch_api": "torch.fft.rfftfreq",
        "paddle_torch_args_map": {
            "n": "n",
            "d": "d",
            "dtype": "dtype",
            "layout": "layout",
            "device": "device",
            "requires_grad": "requires_grad"
        },
        "min_input_args": 1
    },
    "paddle.fft.rfftn": {
        "torch_api": "torch.fft.rfftn",
        "paddle_torch_args_map": {
            "x": "input",
            "s": "s",
            "axes": "dim",
            "norm": "norm"
        },
        "min_input_args": 1
    },
    "paddle.flatten": {
        "torch_api": "torch.flatten",
        "paddle_torch_args_map": {
            "x": "input",
            "start_axis": "start_dim",
            "stop_axis": "end_dim"
        },
        "min_input_args": 1
    },
    "paddle.flip": {
        "torch_api": "torch.flip",
        "paddle_torch_args_map": {
            "x": "input",
            "axis": "dims"
        },
        "min_input_args": 2
    },
    "paddle.floor": {
        "torch_api": "torch.floor",
        "paddle_torch_args_map": {
            "x": "input"
        },
        "min_input_args": 1
    },
    "paddle.fmax": {
        "torch_api": "torch.fmax",
        "paddle_torch_args_map": {
            "x": "input",
            "y": "other"
        },
        "min_input_args": 2
    },
    "paddle.fmin": {
        "torch_api": "torch.fmin",
        "paddle_torch_args_map": {
            "x": "input",
            "y": "other"
        },
        "min_input_args": 2
    },
    "paddle.frac": {
        "torch_api": "torch.frac",
        "paddle_torch_args_map": {
            "x": "input"
        },
        "min_input_args": 1
    },
    "paddle.gcd": {
        "torch_api": "torch.gcd",
        "paddle_torch_args_map": {
            "x": "input",
            "y": "other"
        },
        "min_input_args": 2
    },
    "paddle.heaviside": {
        "torch_api": "torch.heaviside",
        "paddle_torch_args_map": {
            "x": "input",
            "y": "values"
        },
        "min_input_args": 2
    },
    "paddle.histogramdd": {
        "Rule": "HistogramddRule"
    },
    "paddle.hsplit": {
        "torch_api": "torch.hsplit",
        "paddle_torch_args_map": {
            "x": "input",
            "num_or_indices": "indices"
        },
        "min_input_args": 0
    },
    "paddle.hstack": {
        "torch_api": "torch.hstack",
        "paddle_torch_args_map": {
            "x": "tensors"
        },
        "min_input_args": 1
    },
    "paddle.utils.download.get_weights_path_from_url": {
        "torch_api": "torch.hub.download_url_to_file",
        "paddle_torch_args_map": {
            "url": "url"
        },
        "min_input_args": 2
    },
    "paddle.hub.help": {
        "torch_api": "torch.hub.help",
        "paddle_torch_args_map": {
            "repo_dir": "github",
            "model": "model",
            "force_reload": "force_reload"
        },
        "min_input_args": 2
    },
    "paddle.hub.list": {
        "torch_api": "torch.hub.list",
        "paddle_torch_args_map": {
            "repo_dir": "github",
            "force_reload": "force_reload"
        },
        "min_input_args": 1
    },
    "paddle.hub.load": {
        "torch_api": "torch.hub.load",
        "paddle_torch_args_map": {
            "repo_dir": "repo_or_dir",
            "model": "model",
            "*args": "*args",
            "source": "source",
            "force_reload": "force_reload",
            "**kwargs": "**kwargs"
        },
        "min_input_args": 2
    },
    "paddle.hypot": {
        "torch_api": "torch.hypot",
        "paddle_torch_args_map": {
            "x": "input",
            "y": "other"
        },
        "min_input_args": 2
    },
    "paddle.imag": {
        "torch_api": "torch.imag",
        "paddle_torch_args_map": {
            "x": "input"
        },
        "min_input_args": 1
    },
    "paddle.index_select": {
        "Rule": "IndexSelectRule"
    },
    "paddle.inner": {
        "torch_api": "torch.inner",
        "paddle_torch_args_map": {
            "x": "input",
            "y": "other"
        },
        "min_input_args": 2
    },
    "paddle.is_complex": {
        "torch_api": "torch.is_complex",
        "paddle_torch_args_map": {
            "x": "input"
        },
        "min_input_args": 1
    },
    "paddle.is_floating_point": {
        "torch_api": "torch.is_floating_point",
        "paddle_torch_args_map": {
            "x": "input"
        },
        "min_input_args": 1
    },
    "paddle.is_tensor": {
        "torch_api": "torch.is_tensor",
        "paddle_torch_args_map": {
            "x": "obj"
        },
        "min_input_args": 1
    },
    "paddle.isclose": {
        "torch_api": "torch.isclose",
        "paddle_torch_args_map": {
            "x": "input",
            "y": "other",
            "rtol": "rtol",
            "atol": "atol",
            "equal_nan": "equal_nan"
        },
        "min_input_args": 2
    },
    "paddle.isfinite": {
        "torch_api": "torch.isfinite",
        "paddle_torch_args_map": {
            "x": "input"
        },
        "min_input_args": 1
    },
    "paddle.isin": {
        "torch_api": "torch.isin",
        "paddle_torch_args_map": {
            "x": "elements",
            "test_x": "test_elements",
            "assume_unique": "assume_unique",
            "invert": "invert"
        },
        "min_input_args": 2
    },
    "paddle.isinf": {
        "torch_api": "torch.isinf",
        "paddle_torch_args_map": {
            "x": "input"
        },
        "min_input_args": 1
    },
    "paddle.isnan": {
        "torch_api": "torch.isnan",
        "paddle_torch_args_map": {
            "x": "input"
        },
        "min_input_args": 1
    },
    "paddle.isneginf": {
        "torch_api": "torch.isneginf",
        "paddle_torch_args_map": {
            "x": "input"
        },
        "min_input_args": 1
    },
    "paddle.isposinf": {
        "torch_api": "torch.isposinf",
        "paddle_torch_args_map": {
            "x": "input"
        },
        "min_input_args": 1
    },
    "paddle.isreal": {
        "torch_api": "torch.isreal",
        "paddle_torch_args_map": {
            "x": "input"
        },
        "min_input_args": 1
    },
    "paddle.signal.istft": {
        "torch_api": "torch.istft",
        "paddle_torch_args_map": {
            "x": "input",
            "n_fft": "n_fft",
            "hop_length": "hop_length",
            "win_length": "win_length",
            "window": "window",
            "center": "center",
            "normalized": "normalized",
            "onesided": "onesided",
            "length": "length",
            "return_complex": "return_complex"
        },
        "min_input_args": 2
    },
    "paddle.jit.load": {
        "torch_api": "torch.jit.load",
        "paddle_torch_args_map": {
            "f": "f"
        },
        "min_input_args": 0
    },
    "paddle.kron": {
        "torch_api": "torch.kron",
        "paddle_torch_args_map": {
            "x": "input",
            "y": "other"
        },
        "min_input_args": 2
    },
    "paddle.lerp": {
        "torch_api": "torch.lerp",
        "paddle_torch_args_map": {
            "x": "input",
            "y": "end",
            "weight": "weight"
        },
        "min_input_args": 3
    },
    "paddle.lgamma": {
        "torch_api": "torch.lgamma",
        "paddle_torch_args_map": {
            "x": "input"
        },
        "min_input_args": 1
    },
    "paddle.linalg.cholesky": {
        "torch_api": "torch.linalg.cholesky",
        "paddle_torch_args_map": {
            "x": "input",
            "upper": "upper"
        },
        "min_input_args": 1
    },
    "paddle.linalg.cond": {
        "torch_api": "torch.linalg.cond",
        "paddle_torch_args_map": {
            "x": "input",
            "p": "p"
        },
        "min_input_args": 1
    },
    "paddle.linalg.det": {
        "torch_api": "torch.linalg.det",
        "paddle_torch_args_map": {
            "x": "A"
        },
        "min_input_args": 1
    },
    "paddle.linalg.eigvals": {
        "torch_api": "torch.linalg.eigvals",
        "paddle_torch_args_map": {
            "x": "input"
        },
        "min_input_args": 1
    },
    "paddle.linalg.eigvalsh": {
        "torch_api": "torch.linalg.eigvalsh",
        "paddle_torch_args_map": {
            "x": "input",
            "UPLO": "UPLO"
        },
        "min_input_args": 1
    },
    "paddle.linalg.householder_product": {
        "torch_api": "torch.linalg.householder_product",
        "paddle_torch_args_map": {
            "x": "input",
            "tau": "tau"
        },
        "min_input_args": 2
    },
    "paddle.linalg.inv": {
        "torch_api": "torch.linalg.inv",
        "paddle_torch_args_map": {
            "x": "A"
        },
        "min_input_args": 1
    },
    "paddle.linalg.matrix_norm": {
        "torch_api": "torch.linalg.matrix_norm",
        "paddle_torch_args_map": {
            "x": "input",
            "p": "ord",
            "axis": "dim",
            "keepdim": "keepdim",
            "dtype": "dtype"
        },
        "min_input_args": 1
    },
    "paddle.linalg.matrix_power": {
        "torch_api": "torch.linalg.matrix_power",
        "paddle_torch_args_map": {
            "x": "input",
            "n": "n"
        },
        "min_input_args": 2
    },
    "paddle.linalg.matrix_rank": {
        "torch_api": "torch.linalg.matrix_rank",
        "paddle_torch_args_map": {
            "x": "input",
            "tol": "tol",
            "hermitian": "hermitian",
            "atol": "atol",
            "rtol": "rtol"
        },
        "min_input_args": 1
    },
    "paddle.linalg.multi_dot": {
        "torch_api": "torch.linalg.multi_dot",
        "paddle_torch_args_map": {
            "x": "tensors"
        },
        "min_input_args": 1
    },
    "paddle.linalg.pinv": {
        "torch_api": "torch.linalg.pinv",
        "paddle_torch_args_map": {
            "x": "input",
            "rcond": "rtol",
            "hermitian": "hermitian"
        },
        "min_input_args": 1
    },
    "paddle.linalg.solve": {
        "torch_api": "torch.linalg.solve",
        "paddle_torch_args_map": {
            "x": "A",
            "y": "B",
            "left": "left"
        },
        "min_input_args": 2
    },
    "paddle.linalg.vector_norm": {
        "torch_api": "torch.linalg.vector_norm",
        "paddle_torch_args_map": {
            "x": "x",
            "p": "ord",
            "axis": "dim",
            "keepdim": "keepdim",
            "dtype": "dtype"
        },
        "min_input_args": 1
    },
    "paddle.log": {
        "torch_api": "torch.log",
        "paddle_torch_args_map": {
            "x": "input"
        },
        "min_input_args": 1
    },
    "paddle.log10": {
        "torch_api": "torch.log10",
        "paddle_torch_args_map": {
            "x": "input"
        },
        "min_input_args": 1
    },
    "paddle.log1p": {
        "torch_api": "torch.log1p",
        "paddle_torch_args_map": {
            "x": "input"
        },
        "min_input_args": 1
    },
    "paddle.log2": {
        "torch_api": "torch.log2",
        "paddle_torch_args_map": {
            "x": "input"
        },
        "min_input_args": 1
    },
    "paddle.logical_and": {
        "torch_api": "torch.logical_and",
        "paddle_torch_args_map": {
            "x": "input",
            "y": "other"
        },
        "min_input_args": 2
    },
    "paddle.logical_not": {
        "torch_api": "torch.logical_not",
        "paddle_torch_args_map": {
            "x": "input"
        },
        "min_input_args": 1
    },
    "paddle.logical_or": {
        "torch_api": "torch.logical_or",
        "paddle_torch_args_map": {
            "x": "input",
            "y": "other"
        },
        "min_input_args": 2
    },
    "paddle.logical_xor": {
        "torch_api": "torch.logical_xor",
        "paddle_torch_args_map": {
            "x": "input",
            "y": "other"
        },
        "min_input_args": 2
    },
    "paddle.logspace": {
        "torch_api": "torch.logspace",
        "paddle_torch_args_map": {
            "start": "start",
            "stop": "end",
            "num": "steps",
            "base": "base",
            "dtype": "dtype",
            "layout": "layout",
            "device": "device",
            "requires_grad": "requires_grad"
        },
        "min_input_args": 3
    },
    "paddle.seed": {
        "torch_api": "torch.manual_seed",
        "paddle_torch_args_map": {
            "seed": "seed"
        },
        "min_input_args": 1
    },
    "paddle.masked_fill": {
        "torch_api": "torch.masked_fill",
        "paddle_torch_args_map": {
            "x": "input",
            "mask": "mask",
            "value": "value"
        },
        "min_input_args": 3
    },
    "paddle.masked_select": {
        "torch_api": "torch.masked_select",
        "paddle_torch_args_map": {
            "x": "input",
            "mask": "mask"
        },
        "min_input_args": 2
    },
    "paddle.maximum": {
        "torch_api": "torch.maximum",
        "paddle_torch_args_map": {
            "x": "input",
            "y": "other"
        },
        "min_input_args": 2
    },
    "paddle.minimum": {
        "torch_api": "torch.minimum",
        "paddle_torch_args_map": {
            "x": "input",
            "y": "other"
        },
        "min_input_args": 2
    },
    "paddle.moveaxis": {
        "torch_api": "torch.moveaxis",
        "paddle_torch_args_map": {
            "x": "input",
            "source": "source",
            "destination": "destination"
        },
        "min_input_args": 3
    },
    "paddle.mv": {
        "torch_api": "torch.mv",
        "paddle_torch_args_map": {
            "x": "input",
            "vec": "vec"
        },
        "min_input_args": 2
    },
    "paddle.multigammaln": {
        "torch_api": "torch.mvlgamma",
        "paddle_torch_args_map": {
            "x": "input",
            "p": "p"
        },
        "min_input_args": 2
    },
    "paddle.nan_to_num": {
        "torch_api": "torch.nan_to_num",
        "paddle_torch_args_map": {
            "x": "input",
            "nan": "nan",
            "posinf": "posinf",
            "neginf": "neginf"
        },
        "min_input_args": 1
    },
    "paddle.nanmean": {
        "torch_api": "torch.nanmean",
        "paddle_torch_args_map": {
            "x": "input",
            "axis": "dim",
            "keepdim": "keepdim",
            "dtype": "dtype"
        },
        "min_input_args": 1
    },
    "paddle.nanquantile": {
        "torch_api": "torch.nanquantile",
        "paddle_torch_args_map": {
            "x": "input",
            "q": "q",
            "axis": "dim",
            "keepdim": "keepdim",
            "interpolation": "interpolation"
        },
        "min_input_args": 2
    },
    "paddle.nansum": {
        "torch_api": "torch.nansum",
        "paddle_torch_args_map": {
            "x": "input",
            "axis": "dim",
            "keepdim": "keepdim",
            "dtype": "dtype"
        },
        "min_input_args": 1
    },
    "paddle.neg": {
        "torch_api": "torch.neg",
        "paddle_torch_args_map": {
            "x": "input"
        },
        "min_input_args": 1
    },
    "paddle.nextafter": {
        "torch_api": "torch.nextafter",
        "paddle_torch_args_map": {
            "x": "input",
            "y": "other"
        },
        "min_input_args": 2
    },
    "paddle.nn.AdaptiveAvgPool1D": {
        "torch_api": "torch.nn.AdaptiveAvgPool1d",
        "paddle_torch_args_map": {
            "output_size": "output_size"
        },
        "min_input_args": 1
    },
    "paddle.nn.AdaptiveAvgPool2D": {
        "torch_api": "torch.nn.AdaptiveAvgPool2d",
        "paddle_torch_args_map": {
            "output_size": "output_size"
        },
        "min_input_args": 1
    },
    "paddle.nn.AdaptiveAvgPool3D": {
        "torch_api": "torch.nn.AdaptiveAvgPool3d",
        "paddle_torch_args_map": {
            "output_size": "output_size"
        },
        "min_input_args": 1
    },
    "paddle.nn.AdaptiveLogSoftmaxWithLoss": {
        "torch_api": "torch.nn.AdaptiveLogSoftmaxWithLoss",
        "paddle_torch_args_map": {
            "in_features": "in_features",
            "n_classes": "n_classes",
            "cutoffs": "cutoffs",
            "div_value": "div_value",
            "head_bias": "head_bias",
            "device": "device",
            "dtype": "dtype"
        },
        "min_input_args": 3
    },
    "paddle.nn.AdaptiveMaxPool1D": {
        "torch_api": "torch.nn.AdaptiveMaxPool1d",
        "paddle_torch_args_map": {
            "output_size": "output_size",
            "return_mask": "return_indices"
        },
        "min_input_args": 1
    },
    "paddle.nn.AdaptiveMaxPool2D": {
        "torch_api": "torch.nn.AdaptiveMaxPool2d",
        "paddle_torch_args_map": {
            "output_size": "output_size",
            "return_mask": "return_indices"
        },
        "min_input_args": 1
    },
    "paddle.nn.AdaptiveMaxPool3D": {
        "torch_api": "torch.nn.AdaptiveMaxPool3d",
        "paddle_torch_args_map": {
            "output_size": "output_size",
            "return_mask": "return_indices"
        },
        "min_input_args": 1
    },
    "paddle.nn.AlphaDropout": {
        "torch_api": "torch.nn.AlphaDropout",
        "paddle_torch_args_map": {
            "p": "p",
            "inplace": "inplace"
        },
        "min_input_args": 0
    },
    "paddle.nn.Bilinear": {
        "torch_api": "torch.nn.Bilinear",
        "paddle_torch_args_map": {
            "in1_features": "in1_features",
            "in2_features": "in2_features",
            "out_features": "out_features",
            "bias_attr": "bias"
        },
        "min_input_args": 3
    },
    "paddle.nn.CELU": {
        "torch_api": "torch.nn.CELU",
        "paddle_torch_args_map": {
            "alpha": "alpha",
            "inplace": "inplace"
        },
        "min_input_args": 0
    },
    "paddle.nn.ChannelShuffle": {
        "torch_api": "torch.nn.ChannelShuffle",
        "paddle_torch_args_map": {
            "groups": "groups"
        },
        "min_input_args": 1
    },
    "paddle.nn.Conv1D": {
        "torch_api": "torch.nn.Conv1d",
        "paddle_torch_args_map": {
            "in_channels": "in_channels",
            "out_channels": "out_channels",
            "kernel_size": "kernel_size",
            "stride": "stride",
            "padding": "padding",
            "dilation": "dilation",
            "groups": "groups",
            "bias_attr": "bias",
            "padding_mode": "padding_mode"
        },
        "min_input_args": 3
    },
    "paddle.nn.Conv2D": {
        "torch_api": "torch.nn.Conv2d",
        "paddle_torch_args_map": {
            "in_channels": "in_channels",
            "out_channels": "out_channels",
            "kernel_size": "kernel_size",
            "stride": "stride",
            "padding": "padding",
            "dilation": "dilation",
            "groups": "groups",
            "bias_attr": "bias",
            "padding_mode": "padding_mode"
        },
        "min_input_args": 3
    },
    "paddle.nn.Conv3D": {
        "torch_api": "torch.nn.Conv3d",
        "paddle_torch_args_map": {
            "in_channels": "in_channels",
            "out_channels": "out_channels",
            "kernel_size": "kernel_size",
            "stride": "stride",
            "padding": "padding",
            "dilation": "dilation",
            "groups": "groups",
            "bias_attr": "bias",
            "padding_mode": "padding_mode"
        },
        "min_input_args": 3
    },
    "paddle.nn.Conv1DTranspose": {
        "torch_api": "torch.nn.ConvTranspose1d",
        "paddle_torch_args_map": {
            "in_channels": "in_channels",
            "out_channels": "out_channels",
            "kernel_size": "kernel_size",
            "stride": "stride",
            "padding": "padding",
            "output_padding": "output_padding",
            "groups": "groups",
            "bias_attr": "bias",
            "dilation": "dilation"
        },
        "min_input_args": 3
    },
    "paddle.nn.Conv2DTranspose": {
        "torch_api": "torch.nn.ConvTranspose2d",
        "paddle_torch_args_map": {
            "in_channels": "in_channels",
            "out_channels": "out_channels",
            "kernel_size": "kernel_size",
            "stride": "stride",
            "padding": "padding",
            "output_padding": "output_padding",
            "groups": "groups",
            "bias_attr": "bias",
            "dilation": "dilation"
        },
        "min_input_args": 3
    },
    "paddle.nn.Conv3DTranspose": {
        "torch_api": "torch.nn.ConvTranspose3d",
        "paddle_torch_args_map": {
            "in_channels": "in_channels",
            "out_channels": "out_channels",
            "kernel_size": "kernel_size",
            "stride": "stride",
            "padding": "padding",
            "output_padding": "output_padding",
            "groups": "groups",
            "bias_attr": "bias",
            "dilation": "dilation"
        },
        "min_input_args": 3
    },
    "paddle.nn.CosineSimilarity": {
        "torch_api": "torch.nn.CosineSimilarity",
        "paddle_torch_args_map": {
            "axis": "dim",
            "eps": "eps"
        },
        "min_input_args": 0
    },
    "paddle.DataParallel": {
        "torch_api": "torch.nn.DataParallel",
        "paddle_torch_args_map": {
            "layers": "module"
        },
        "min_input_args": 0
    },
    "paddle.nn.Dropout": {
        "torch_api": "torch.nn.Dropout",
        "paddle_torch_args_map": {
            "p": "p",
            "inplace": "inplace"
        },
        "min_input_args": 0
    },
    "paddle.nn.Dropout2D": {
        "torch_api": "torch.nn.Dropout2d",
        "paddle_torch_args_map": {
            "p": "p",
            "inplace": "inplace"
        },
        "min_input_args": 0
    },
    "paddle.nn.Dropout3D": {
        "torch_api": "torch.nn.Dropout3d",
        "paddle_torch_args_map": {
            "p": "p",
            "inplace": "inplace"
        },
        "min_input_args": 0
    },
    "paddle.nn.ELU": {
        "torch_api": "torch.nn.ELU",
        "paddle_torch_args_map": {
            "alpha": "alpha",
            "inplace": "inplace"
        },
        "min_input_args": 0
    },
    "paddle.nn.FeatureAlphaDropout": {
        "torch_api": "torch.nn.FeatureAlphaDropout",
        "paddle_torch_args_map": {
            "p": "p",
            "inplace": "inplace"
        },
        "min_input_args": 0
    },
    "paddle.nn.Flatten": {
        "torch_api": "torch.nn.Flatten",
        "paddle_torch_args_map": {
            "start_axis": "start_dim",
            "stop_axis": "end_dim"
        },
        "min_input_args": 0
    },
    "paddle.nn.Fold": {
        "torch_api": "torch.nn.Fold",
        "paddle_torch_args_map": {
            "output_sizes": "output_size",
            "kernel_sizes": "kernel_size",
            "strides": "stride",
            "paddings": "padding",
            "dilations": "dilation"
        },
        "min_input_args": 2
    },
    "paddle.nn.FractionalMaxPool2D": {
        "torch_api": "torch.nn.FractionalMaxPool2d",
        "paddle_torch_args_map": {
            "kernel_size": "kernel_size",
            "output_size": "output_size",
            "return_mask": "return_indices"
        },
        "min_input_args": 1
    },
    "paddle.nn.FractionalMaxPool3D": {
        "torch_api": "torch.nn.FractionalMaxPool3d",
        "paddle_torch_args_map": {
            "kernel_size": "kernel_size",
            "output_size": "output_size",
            "return_mask": "return_indices"
        },
        "min_input_args": 1
    },
    "paddle.nn.GLU": {
        "torch_api": "torch.nn.GLU",
        "paddle_torch_args_map": {
            "axis": "dim"
        },
        "min_input_args": 0
    },
    "paddle.nn.GaussianNLLLoss": {
        "torch_api": "torch.nn.GaussianNLLLoss",
        "paddle_torch_args_map": {
            "full": "full",
            "epsilon": "eps",
            "reduction": "reduction"
        },
        "min_input_args": 0
    },
    "paddle.nn.Hardshrink": {
        "torch_api": "torch.nn.Hardshrink",
        "paddle_torch_args_map": {
            "threshold": "lambd"
        },
        "min_input_args": 1
    },
    "paddle.nn.Hardsigmoid": {
        "torch_api": "torch.nn.Hardsigmoid",
        "paddle_torch_args_map": {
            "inplace": "inplace"
        },
        "min_input_args": 0
    },
    "paddle.nn.Hardswish": {
        "torch_api": "torch.nn.Hardswish",
        "paddle_torch_args_map": {
            "inplace": "inplace"
        },
        "min_input_args": 0
    },
    "paddle.nn.Hardtanh": {
        "torch_api": "torch.nn.Hardtanh",
        "paddle_torch_args_map": {
            "min": "min_val",
            "max": "max_val",
            "inplace": "inplace"
        },
        "min_input_args": 0
    },
    "paddle.nn.LPPool1D": {
        "torch_api": "torch.nn.LPPool1d",
        "paddle_torch_args_map": {
            "norm_type": "norm_type",
            "kernel_size": "kernel_size",
            "stride": "stride",
            "ceil_mode": "ceil_mode"
        },
        "min_input_args": 2
    },
    "paddle.nn.LPPool2D": {
        "torch_api": "torch.nn.LPPool2d",
        "paddle_torch_args_map": {
            "norm_type": "norm_type",
            "kernel_size": "kernel_size",
            "stride": "stride",
            "ceil_mode": "ceil_mode"
        },
        "min_input_args": 2
    },
    "paddle.nn.LeakyReLU": {
        "torch_api": "torch.nn.LeakyReLU",
        "paddle_torch_args_map": {
            "negative_slope": "negative_slope",
            "inplace": "inplace"
        },
        "min_input_args": 0
    },
    "paddle.nn.Linear": {
        "torch_api": "torch.nn.Linear",
        "paddle_torch_args_map": {
            "in_features": "in_features",
            "out_features": "out_features",
            "bias_attr": "bias"
        },
        "min_input_args": 2
    },
    "paddle.nn.LocalResponseNorm": {
        "torch_api": "torch.nn.LocalResponseNorm",
        "paddle_torch_args_map": {
            "size": "size",
            "alpha": "alpha",
            "beta": "beta",
            "k": "k"
        },
        "min_input_args": 1
    },
    "paddle.nn.MaxPool1D": {
        "torch_api": "torch.nn.MaxPool1d",
        "paddle_torch_args_map": {
            "kernel_size": "kernel_size",
            "stride": "stride",
            "padding": "padding",
            "return_mask": "return_indices",
            "ceil_mode": "ceil_mode"
        },
        "min_input_args": 1
    },
    "paddle.nn.MaxPool2D": {
        "torch_api": "torch.nn.MaxPool2d",
        "paddle_torch_args_map": {
            "kernel_size": "kernel_size",
            "stride": "stride",
            "padding": "padding",
            "return_mask": "return_indices",
            "ceil_mode": "ceil_mode"
        },
        "min_input_args": 1
    },
    "paddle.nn.MaxPool3D": {
        "torch_api": "torch.nn.MaxPool3d",
        "paddle_torch_args_map": {
            "kernel_size": "kernel_size",
            "stride": "stride",
            "padding": "padding",
            "return_mask": "return_indices",
            "ceil_mode": "ceil_mode"
        },
        "min_input_args": 1
    },
    "paddle.nn.MaxUnPool1D": {
        "torch_api": "torch.nn.MaxUnpool1d",
        "paddle_torch_args_map": {
            "kernel_size": "kernel_size",
            "stride": "stride",
            "padding": "padding"
        },
        "min_input_args": 1
    },
    "paddle.nn.MaxUnPool2D": {
        "torch_api": "torch.nn.MaxUnpool2d",
        "paddle_torch_args_map": {
            "kernel_size": "kernel_size",
            "stride": "stride",
            "padding": "padding"
        },
        "min_input_args": 1
    },
    "paddle.nn.MaxUnPool3D": {
        "torch_api": "torch.nn.MaxUnpool3d",
        "paddle_torch_args_map": {
            "kernel_size": "kernel_size",
            "stride": "stride",
            "padding": "padding"
        },
        "min_input_args": 1
    },
    "paddle.nn.Mish": {
        "torch_api": "torch.nn.Mish",
        "paddle_torch_args_map": {
            "inplace": "inplace"
        },
        "min_input_args": 0
    },
    "paddle.nn.Layer.add_sublayer": {
        "torch_api": "torch.nn.Module.add_module",
        "paddle_torch_args_map": {
            "name": "name",
            "sublayer": "module"
        },
        "min_input_args": 2
    },
    "paddle.nn.Layer.buffers": {
        "torch_api": "torch.nn.Module.buffers",
        "paddle_torch_args_map": {
            "include_sublayers": "recurse"
        },
        "min_input_args": 0
    },
    "paddle.nn.Layer.set_state_dict": {
        "torch_api": "torch.nn.Module.load_state_dict",
        "paddle_torch_args_map": {
            "state_dict": "state_dict"
        },
        "min_input_args": 1
    },
    "paddle.nn.Layer.named_buffers": {
        "torch_api": "torch.nn.Module.named_buffers",
        "paddle_torch_args_map": {
            "prefix": "prefix",
            "include_sublayers": "recurse",
            "remove_duplicate": "remove_duplicate"
        },
        "min_input_args": 0
    },
    "paddle.nn.Layer.named_parameters": {
        "torch_api": "torch.nn.Module.named_parameters",
        "paddle_torch_args_map": {
            "prefix": "prefix",
            "include_sublayers": "recurse",
            "remove_duplicate": "remove_duplicate"
        },
        "min_input_args": 0
    },
    "paddle.nn.Layer.parameters": {
        "torch_api": "torch.nn.Module.parameters",
        "paddle_torch_args_map": {
            "include_sublayers": "recurse"
        },
        "min_input_args": 0
    },
    "paddle.nn.Layer.register_buffer": {
        "torch_api": "torch.nn.Module.register_buffer",
        "paddle_torch_args_map": {
            "name": "name",
            "tensor": "tensor",
            "persistable": "persistent"
        },
        "min_input_args": 2
    },
    "paddle.nn.Layer.register_forward_post_hook": {
        "torch_api": "torch.nn.Module.register_forward_hook",
        "paddle_torch_args_map": {
            "hook": "hook"
        },
        "min_input_args": 1
    },
    "paddle.nn.Layer.register_forward_pre_hook": {
        "torch_api": "torch.nn.Module.register_forward_pre_hook",
        "paddle_torch_args_map": {
            "hook": "hook"
        },
        "min_input_args": 1
    },
    "paddle.nn.Layer.add_parameter": {
        "torch_api": "torch.nn.Module.register_parameter",
        "paddle_torch_args_map": {
            "name": "name",
            "parameter": "param"
        },
        "min_input_args": 2
    },
    "paddle.nn.Layer.state_dict": {
        "torch_api": "torch.nn.Module.state_dict",
        "paddle_torch_args_map": {
            "structured_name_prefix": "prefix",
            "keep_vars": "keep_vars"
        },
        "min_input_args": 0
    },
    "paddle.nn.Layer.astype": {
        "torch_api": "torch.nn.Module.type",
        "paddle_torch_args_map": {
            "dtype": "dst_type"
        },
        "min_input_args": 1
    },
    "paddle.nn.LayerDict": {
        "torch_api": "torch.nn.ModuleDict",
        "paddle_torch_args_map": {
            "sublayers": "modules"
        },
        "min_input_args": 0
    },
    "paddle.nn.LayerList": {
        "torch_api": "torch.nn.ModuleList",
        "paddle_torch_args_map": {
            "sublayers": "modules"
        },
        "min_input_args": 0
    },
    "paddle.nn.PReLU": {
        "torch_api": "torch.nn.PReLU",
        "paddle_torch_args_map": {
            "num_parameters": "num_parameters",
            "init": "init"
        },
        "min_input_args": 0
    },
    "paddle.nn.PairwiseDistance": {
        "torch_api": "torch.nn.PairwiseDistance",
        "paddle_torch_args_map": {
            "p": "p",
            "epsilon": "eps",
            "keepdim": "keepdim"
        },
        "min_input_args": 0
    },
    "paddle.nn.ParameterDict": {
        "torch_api": "torch.nn.ParameterDict",
        "paddle_torch_args_map": {
            "parameters": "values"
        },
        "min_input_args": 0
    },
    "paddle.nn.ParameterList": {
        "torch_api": "torch.nn.ParameterList",
        "paddle_torch_args_map": {
            "parameters": "values"
        },
        "min_input_args": 0
    },
    "paddle.nn.PixelShuffle": {
        "torch_api": "torch.nn.PixelShuffle",
        "paddle_torch_args_map": {
            "upscale_factor": "upscale_factor"
        },
        "min_input_args": 1
    },
    "paddle.nn.PixelUnshuffle": {
        "torch_api": "torch.nn.PixelUnshuffle",
        "paddle_torch_args_map": {
            "downscale_factor": "downscale_factor"
        },
        "min_input_args": 1
    },
    "paddle.nn.RReLU": {
        "torch_api": "torch.nn.RReLU",
        "paddle_torch_args_map": {
            "lower": "lower",
            "upper": "upper",
            "inplace": "inplace"
        },
        "min_input_args": 0
    },
    "paddle.nn.ReLU": {
        "torch_api": "torch.nn.ReLU",
        "paddle_torch_args_map": {
            "inplace": "inplace"
        },
        "min_input_args": 0
    },
    "paddle.nn.ReLU6": {
        "torch_api": "torch.nn.ReLU6",
        "paddle_torch_args_map": {
            "inplace": "inplace"
        },
        "min_input_args": 0
    },
    "paddle.nn.SELU": {
        "torch_api": "torch.nn.SELU",
        "paddle_torch_args_map": {
            "inplace": "inplace"
        },
        "min_input_args": 0
    },
    "paddle.nn.Silu": {
        "torch_api": "torch.nn.SiLU",
        "paddle_torch_args_map": {
            "inplace": "inplace"
        },
        "min_input_args": 0
    },
    "paddle.nn.Softplus": {
        "torch_api": "torch.nn.Softplus",
        "paddle_torch_args_map": {
            "beta": "beta",
            "threshold": "threshold"
        },
        "min_input_args": 0
    },
    "paddle.nn.Softshrink": {
        "torch_api": "torch.nn.Softshrink",
        "paddle_torch_args_map": {
            "threshold": "lambd"
        },
        "min_input_args": 0
    },
    "paddle.nn.SyncBatchNorm.convert_sync_batchnorm": {
        "torch_api": "torch.nn.SyncBatchNorm.convert_sync_batchnorm",
        "paddle_torch_args_map": {
            "layer": "module"
        },
        "min_input_args": 1
    },
    "paddle.nn.ThresholdedReLU": {
        "torch_api": "torch.nn.Threshold",
        "paddle_torch_args_map": {
            "threshold": "threshold",
            "value": "value"
        },
        "min_input_args": 0
    },
    "paddle.nn.Transformer": {
        "torch_api": "torch.nn.Transformer",
        "paddle_torch_args_map": {
            "d_model": "d_model",
            "nhead": "nhead",
            "num_encoder_layers": "num_encoder_layers",
            "num_decoder_layers": "num_decoder_layers",
            "dim_feedforward": "dim_feedforward",
            "dropout": "dropout",
            "activation": "activation",
            "custom_encoder": "custom_encoder",
            "custom_decoder": "custom_decoder",
            "normalize_before": "norm_first",
            "bias_attr": "bias"
        },
        "min_input_args": 0
    },
    "paddle.nn.TransformerDecoder": {
        "torch_api": "torch.nn.TransformerDecoder",
        "paddle_torch_args_map": {
            "decoder_layer": "decoder_layer",
            "num_layers": "num_layers",
            "norm": "norm"
        },
        "min_input_args": 2
    },
    "paddle.nn.TransformerEncoder": {
        "torch_api": "torch.nn.TransformerEncoder",
        "paddle_torch_args_map": {
            "encoder_layer": "encoder_layer",
            "num_layers": "num_layers",
            "norm": "norm"
        },
        "min_input_args": 2
    },
    "paddle.nn.TripletMarginWithDistanceLoss": {
        "torch_api": "torch.nn.TripletMarginWithDistanceLoss",
        "paddle_torch_args_map": {
            "distance_function": "distance_function",
            "margin": "margin",
            "swap": "swap",
            "reduction": "reduction"
        },
        "min_input_args": 0
    },
    "paddle.nn.Unflatten": {
        "torch_api": "torch.nn.Unflatten",
        "paddle_torch_args_map": {
            "axis": "dim",
            "shape": "unflattened_size"
        },
        "min_input_args": 2
    },
    "paddle.nn.Unfold": {
        "torch_api": "torch.nn.Unfold",
        "paddle_torch_args_map": {
            "kernel_sizes": "kernel_size",
            "dilations": "dilation",
            "paddings": "padding",
            "strides": "stride"
        },
        "min_input_args": 1
    },
    "paddle.nn.Upsample": {
        "torch_api": "torch.nn.Upsample",
        "paddle_torch_args_map": {
            "size": "size",
            "scale_factor": "scale_factor",
            "mode": "mode",
            "align_corners": "align_corners"
        },
        "min_input_args": 0
    },
    "paddle.nn.UpsamplingBilinear2D": {
        "torch_api": "torch.nn.UpsamplingBilinear2d",
        "paddle_torch_args_map": {
            "size": "size",
            "scale_factor": "scale_factor"
        },
        "min_input_args": 1
    },
    "paddle.nn.UpsamplingNearest2D": {
        "torch_api": "torch.nn.UpsamplingNearest2d",
        "paddle_torch_args_map": {
            "size": "size",
            "scale_factor": "scale_factor"
        },
        "min_input_args": 0
    },
    "paddle.nn.ZeroPad2D": {
        "torch_api": "torch.nn.ZeroPad2d",
        "paddle_torch_args_map": {
            "padding": "padding"
        },
        "min_input_args": 1
    },
    "paddle.nn.functional.adaptive_avg_pool1d": {
        "torch_api": "torch.nn.functional.adaptive_avg_pool1d",
        "paddle_torch_args_map": {
            "x": "input",
            "output_size": "output_size"
        },
        "min_input_args": 2
    },
    "paddle.nn.functional.adaptive_max_pool1d": {
        "torch_api": "torch.nn.functional.adaptive_max_pool1d",
        "paddle_torch_args_map": {
            "x": "input",
            "output_size": "output_size",
            "return_mask": "return_indices"
        },
        "min_input_args": 2
    },
    "paddle.nn.functional.adaptive_max_pool2d": {
        "torch_api": "torch.nn.functional.adaptive_max_pool2d",
        "paddle_torch_args_map": {
            "x": "input",
            "output_size": "output_size",
            "return_mask": "return_indices"
        },
        "min_input_args": 2
    },
    "paddle.nn.functional.adaptive_max_pool3d": {
        "torch_api": "torch.nn.functional.adaptive_max_pool3d",
        "paddle_torch_args_map": {
            "x": "input",
            "output_size": "output_size",
            "return_mask": "return_indices"
        },
        "min_input_args": 2
    },
    "paddle.nn.functional.alpha_dropout": {
        "torch_api": "torch.nn.functional.alpha_dropout",
        "paddle_torch_args_map": {
            "x": "input",
            "p": "p",
            "training": "training",
            "inplace": "inplace"
        },
        "min_input_args": 1
    },
    "paddle.nn.functional.celu": {
        "torch_api": "torch.nn.functional.celu",
        "paddle_torch_args_map": {
            "x": "input",
            "alpha": "alpha",
            "inplace": "inplace"
        },
        "min_input_args": 1
    },
    "paddle.nn.functional.cosine_similarity": {
        "torch_api": "torch.nn.functional.cosine_similarity",
        "paddle_torch_args_map": {
            "x1": "x1",
            "x2": "x2",
            "axis": "dim",
            "eps": "eps"
        },
        "min_input_args": 2
    },
    "paddle.nn.functional.elu": {
        "torch_api": "torch.nn.functional.elu",
        "paddle_torch_args_map": {
            "x": "input",
            "alpha": "alpha",
            "inplace": "inplace"
        },
        "min_input_args": 1
    },
    "paddle.nn.functional.elu_": {
        "torch_api": "torch.nn.functional.elu_",
        "paddle_torch_args_map": {
            "x": "input",
            "alpha": "alpha"
        },
        "min_input_args": 1
    },
    "paddle.nn.functional.fold": {
        "torch_api": "torch.nn.functional.fold",
        "paddle_torch_args_map": {
            "x": "input",
            "output_sizes": "output_size",
            "kernel_sizes": "kernel_size",
            "strides": "stride",
            "paddings": "padding",
            "dilations": "dilation"
        },
        "min_input_args": 3
    },
    "paddle.nn.functional.gaussian_nll_loss": {
        "torch_api": "torch.nn.functional.gaussian_nll_loss",
        "paddle_torch_args_map": {
            "input": "input",
            "label": "target",
            "variance": "var",
            "full": "full",
            "epsilon": "eps",
            "reduction": "reduction"
        },
        "min_input_args": 3
    },
    "paddle.nn.functional.glu": {
        "torch_api": "torch.nn.functional.glu",
        "paddle_torch_args_map": {
            "x": "input",
            "axis": "dim"
        },
        "min_input_args": 1
    },
    "paddle.nn.functional.gumbel_softmax": {
        "torch_api": "torch.nn.functional.gumbel_softmax",
        "paddle_torch_args_map": {
            "x": "logits",
            "temperature": "tau",
            "hard": "hard",
            "axis": "dim"
        },
        "min_input_args": 1
    },
    "paddle.nn.functional.hardshrink": {
        "torch_api": "torch.nn.functional.hardshrink",
        "paddle_torch_args_map": {
            "x": "input",
            "threshold": "lambd"
        },
        "min_input_args": 1
    },
    "paddle.nn.functional.hardsigmoid": {
        "torch_api": "torch.nn.functional.hardsigmoid",
        "paddle_torch_args_map": {
            "x": "input",
            "inplace": "inplace"
        },
        "min_input_args": 1
    },
    "paddle.nn.functional.hardswish": {
        "torch_api": "torch.nn.functional.hardswish",
        "paddle_torch_args_map": {
            "x": "input",
            "inplace": "inplace"
        },
        "min_input_args": 1
    },
    "paddle.nn.functional.hardtanh": {
        "torch_api": "torch.nn.functional.hardtanh",
        "paddle_torch_args_map": {
            "x": "input",
            "min": "min_val",
            "max": "max_val",
            "inplace": "inplace"
        },
        "min_input_args": 1
    },
    "paddle.nn.functional.hardtanh_": {
        "torch_api": "torch.nn.functional.hardtanh_",
        "paddle_torch_args_map": {
            "x": "input",
            "min": "min_val",
            "max": "max_val"
        },
        "min_input_args": 1
    },
    "paddle.nn.functional.layer_norm": {
        "torch_api": "torch.nn.functional.layer_norm",
        "paddle_torch_args_map": {
            "x": "input",
            "normalized_shape": "normalized_shape",
            "weight": "weight",
            "bias": "bias",
            "epsilon": "eps"
        },
        "min_input_args": 2
    },
    "paddle.nn.functional.leaky_relu": {
        "torch_api": "torch.nn.functional.leaky_relu",
        "paddle_torch_args_map": {
            "x": "input",
            "negative_slope": "negative_slope",
            "inplace": "inplace"
        },
        "min_input_args": 1
    },
    "paddle.nn.functional.leaky_relu_": {
        "torch_api": "torch.nn.functional.leaky_relu_",
        "paddle_torch_args_map": {
            "x": "input",
            "negative_slope": "negative_slope"
        },
        "min_input_args": 1
    },
    "paddle.nn.functional.log_sigmoid": {
        "torch_api": "torch.nn.functional.logsigmoid",
        "paddle_torch_args_map": {
            "x": "input"
        },
        "min_input_args": 1
    },
    "paddle.nn.functional.mish": {
        "torch_api": "torch.nn.functional.mish",
        "paddle_torch_args_map": {
            "x": "input",
            "inplace": "inplace"
        },
        "min_input_args": 1
    },
    "paddle.nn.functional.normalize": {
        "torch_api": "torch.nn.functional.normalize",
        "paddle_torch_args_map": {
            "x": "input",
            "p": "p",
            "axis": "dim",
            "epsilon": "eps"
        },
        "min_input_args": 1
    },
    "paddle.nn.functional.pairwise_distance": {
        "torch_api": "torch.nn.functional.pairwise_distance",
        "paddle_torch_args_map": {
            "x": "x1",
            "y": "x2",
            "p": "p",
            "epsilon": "eps",
            "keepdim": "keepdim"
        },
        "min_input_args": 2
    },
    "paddle.pdist": {
        "torch_api": "torch.nn.functional.pdist",
        "paddle_torch_args_map": {
            "x": "input",
            "p": "p"
        },
        "min_input_args": 1
    },
    "paddle.nn.functional.relu": {
        "torch_api": "torch.nn.functional.relu",
        "paddle_torch_args_map": {
            "x": "input",
            "inplace": "inplace"
        },
        "min_input_args": 1
    },
    "paddle.nn.functional.relu6": {
        "torch_api": "torch.nn.functional.relu6",
        "paddle_torch_args_map": {
            "x": "input",
            "inplace": "inplace"
        },
        "min_input_args": 1
    },
    "paddle.nn.functional.relu_": {
        "torch_api": "torch.nn.functional.relu_",
        "paddle_torch_args_map": {
            "x": "input"
        },
        "min_input_args": 1
    },
    "paddle.nn.functional.rrelu": {
        "torch_api": "torch.nn.functional.rrelu",
        "paddle_torch_args_map": {
            "x": "input",
            "lower": "lower",
            "upper": "upper",
            "training": "training",
            "inplace": "inplace"
        },
        "min_input_args": 1
    },
    "paddle.nn.functional.sigmoid": {
        "torch_api": "torch.nn.functional.sigmoid",
        "paddle_torch_args_map": {
            "x": "input"
        },
        "min_input_args": 1
    },
    "paddle.nn.functional.silu": {
        "torch_api": "torch.nn.functional.silu",
        "paddle_torch_args_map": {
            "x": "input",
            "inplace": "inplace"
        },
        "min_input_args": 1
    },
    "paddle.nn.functional.softplus": {
        "torch_api": "torch.nn.functional.softplus",
        "paddle_torch_args_map": {
            "x": "input",
            "beta": "beta",
            "threshold": "threshold"
        },
        "min_input_args": 1
    },
    "paddle.nn.functional.softshrink": {
        "torch_api": "torch.nn.functional.softshrink",
        "paddle_torch_args_map": {
            "x": "input",
            "threshold": "lambd"
        },
        "min_input_args": 1
    },
    "paddle.nn.functional.softsign": {
        "torch_api": "torch.nn.functional.softsign",
        "paddle_torch_args_map": {
            "x": "input"
        },
        "min_input_args": 1
    },
    "paddle.nn.functional.tanh": {
        "torch_api": "torch.nn.functional.tanh",
        "paddle_torch_args_map": {
            "x": "input"
        },
        "min_input_args": 1
    },
    "paddle.nn.functional.tanhshrink": {
        "torch_api": "torch.nn.functional.tanhshrink",
        "paddle_torch_args_map": {
            "x": "input"
        },
        "min_input_args": 1
    },
    "paddle.nn.functional.thresholded_relu": {
        "torch_api": "torch.nn.functional.threshold",
        "paddle_torch_args_map": {
            "x": "input",
            "threshold": "threshold",
            "value": "value",
            "inplace": "inplace"
        },
        "min_input_args": 3
    },
    "paddle.nn.functional.thresholded_relu_": {
        "torch_api": "torch.nn.functional.threshold_",
        "paddle_torch_args_map": {
            "x": "input",
            "threshold": "threshold",
            "value": "value"
        },
        "min_input_args": 3
    },
    "paddle.nn.functional.triplet_margin_with_distance_loss": {
        "torch_api": "torch.nn.functional.triplet_margin_with_distance_loss",
        "paddle_torch_args_map": {
            "input": "anchor",
            "positive": "positive",
            "negative": "negative",
            "distance_function": "distance_function",
            "margin": "margin",
            "swap": "swap",
            "reduction": "reduction"
        },
        "min_input_args": 3
    },
    "paddle.nn.functional.unfold": {
        "torch_api": "torch.nn.functional.unfold",
        "paddle_torch_args_map": {
            "x": "input",
            "kernel_sizes": "kernel_size",
            "dilations": "dilation",
            "paddings": "padding",
            "strides": "stride"
        },
        "min_input_args": 2
    },
    "paddle.nn.initializer.calculate_gain": {
        "torch_api": "torch.nn.init.calculate_gain",
        "paddle_torch_args_map": {
            "nonlinearity": "nonlinearity",
            "param": "param"
        },
        "min_input_args": 1
    },
    "paddle.nn.utils.clip_grad_norm_": {
        "torch_api": "torch.nn.utils.clip_grad_norm_",
        "paddle_torch_args_map": {
            "parameters": "parameters",
            "max_norm": "max_norm",
            "norm_type": "norm_type",
            "error_if_nonfinite": "error_if_nonfinite"
        },
        "min_input_args": 2
    },
    "paddle.nn.utils.clip_grad_value_": {
        "torch_api": "torch.nn.utils.clip_grad_value_",
        "paddle_torch_args_map": {
            "parameters": "parameters",
            "clip_value": "clip_value"
        },
        "min_input_args": 2
    },
    "paddle.nn.utils.parameters_to_vector": {
        "torch_api": "torch.nn.utils.parameters_to_vector",
        "paddle_torch_args_map": {
            "parameters": "parameters"
        },
        "min_input_args": 1
    },
    "paddle.nn.utils.remove_weight_norm": {
        "torch_api": "torch.nn.utils.remove_weight_norm",
        "paddle_torch_args_map": {
            "layer": "module",
            "name": "name"
        },
        "min_input_args": 1
    },
    "paddle.nn.utils.spectral_norm": {
        "torch_api": "torch.nn.utils.spectral_norm",
        "paddle_torch_args_map": {
            "layer": "module",
            "name": "name",
            "n_power_iterations": "n_power_iterations",
            "eps": "eps",
            "dim": "dim"
        },
        "min_input_args": 1
    },
    "paddle.nn.utils.vector_to_parameters": {
        "torch_api": "torch.nn.utils.vector_to_parameters",
        "paddle_torch_args_map": {
            "vec": "vec",
            "parameters": "parameters"
        },
        "min_input_args": 2
    },
    "paddle.nn.utils.weight_norm": {
        "torch_api": "torch.nn.utils.weight_norm",
        "paddle_torch_args_map": {
            "layer": "module",
            "name": "name",
            "dim": "dim"
        },
        "min_input_args": 1
    },
    "paddle.no_grad": {
        "torch_api": "torch.no_grad",
        "paddle_torch_args_map": {
            "func": "orig_func"
        },
        "min_input_args": 0
    },
    "paddle.optimizer.ASGD": {
        "torch_api": "torch.optim.ASGD",
        "paddle_torch_args_map": {
            "parameters": "params",
            "learning_rate": "lr",
            "weight_decay": "weight_decay"
        },
        "min_input_args": 1
    },
    "paddle.optimizer.LBFGS": {
        "torch_api": "torch.optim.LBFGS",
        "paddle_torch_args_map": {
            "parameters": "params",
            "learning_rate": "lr",
            "max_iter": "max_iter",
            "max_eval": "max_eval",
            "tolerance_grad": "tolerance_grad",
            "tolerance_change": "tolerance_change",
            "history_size": "history_size",
            "line_search_fn": "line_search_fn"
        },
        "min_input_args": 1
    },
    "paddle.optimizer.Optimizer.load_state_dict": {
        "torch_api": "torch.optim.Optimizer.load_state_dict",
        "paddle_torch_args_map": {
            "state_dict": "state_dict"
        },
        "min_input_args": 1
    },
    "paddle.optimizer.Rprop": {
        "torch_api": "torch.optim.Rprop",
        "paddle_torch_args_map": {
            "parameters": "params",
            "learning_rate": "lr",
            "etas": "etas",
            "learning_rate_range": "step_sizes"
        },
        "min_input_args": 1
    },
    "paddle.linalg.ormqr": {
        "torch_api": "torch.ormqr",
        "paddle_torch_args_map": {
            "x": "input",
            "tau": "input2",
            "y": "input3",
            "left": "left",
            "transpose": "transpose"
        },
        "min_input_args": 3
    },
    "paddle.linalg.pca_lowrank": {
        "torch_api": "torch.pca_lowrank",
        "paddle_torch_args_map": {
            "x": "A",
            "q": "q",
            "center": "center",
            "niter": "niter"
        },
        "min_input_args": 1
    },
    "paddle.transpose": {
        "torch_api": "torch.permute",
        "paddle_torch_args_map": {
            "x": "input",
            "perm": "dims"
        },
        "min_input_args": 2
    },
    "paddle.pow": {
        "torch_api": "torch.pow",
        "paddle_torch_args_map": {
            "x": "input",
            "y": "exponent"
        },
        "min_input_args": 2
    },
    "paddle.profiler.make_scheduler": {
        "torch_api": "torch.profiler.schedule",
        "paddle_torch_args_map": {
            "closed": "wait",
            "ready": "warmup",
            "record": "active",
            "repeat": "repeat",
            "skip_first": "skip_first"
        },
        "min_input_args": 0
    },
    "paddle.rad2deg": {
        "torch_api": "torch.rad2deg",
        "paddle_torch_args_map": {
            "x": "input"
        },
        "min_input_args": 1
    },
    "paddle.randint_like": {
        "torch_api": "torch.randint_like",
        "paddle_torch_args_map": {
            "x": "input",
            "low": "low",
            "high": "high",
            "dtype": "dtype",
            "layout": "layout",
            "device": "device",
            "requires_grad": "requires_grad",
            "memory_format": "memory_format"
        },
        "min_input_args": 3
    },
    "paddle.randperm": {
        "torch_api": "torch.randperm",
        "paddle_torch_args_map": {
            "n": "n",
            "generator": "generator",
            "dtype": "dtype",
            "layout": "layout",
            "device": "device",
            "pin_memory": "pin_memory",
            "requires_grad": "requires_grad"
        },
        "min_input_args": 1
    },
    "paddle.real": {
        "torch_api": "torch.real",
        "paddle_torch_args_map": {
            "x": "input"
        },
        "min_input_args": 1
    },
    "paddle.reciprocal": {
        "torch_api": "torch.reciprocal",
        "paddle_torch_args_map": {
            "x": "input"
        },
        "min_input_args": 1
    },
    "paddle.renorm": {
        "torch_api": "torch.renorm",
        "paddle_torch_args_map": {
            "x": "input",
            "p": "p",
            "axis": "dim",
            "max_norm": "maxnorm"
        },
        "min_input_args": 4
    },
    "paddle.repeat_interleave": {
        "torch_api": "torch.repeat_interleave",
        "paddle_torch_args_map": {
            "x": "input",
            "repeats": "repeats",
            "axis": "dim"
        },
        "min_input_args": 2
    },
    "paddle.round": {
        "torch_api": "torch.round",
        "paddle_torch_args_map": {
            "x": "input"
        }
    },
    "paddle.rot90": {
        "torch_api": "torch.rot90",
        "paddle_torch_args_map": {
            "x": "input",
            "k": "k",
            "axes": "dims"
        },
        "min_input_args": 1
    },
    "paddle.row_stack": {
        "torch_api": "torch.row_stack",
        "paddle_torch_args_map": {
            "x": "tensors"
        },
        "min_input_args": 1
    },
    "paddle.rsqrt": {
        "torch_api": "torch.rsqrt",
        "paddle_torch_args_map": {
            "x": "input"
        },
        "min_input_args": 1
    },
    "paddle.save": {
        "torch_api": "torch.save",
        "paddle_torch_args_map": {
            "obj": "obj",
            "path": "f",
            "protocol": "pickle_protocol"
        },
        "min_input_args": 2
    },
    "paddle.select_scatter": {
        "torch_api": "torch.select_scatter",
        "paddle_torch_args_map": {
            "x": "input",
            "values": "src",
            "axis": "dim",
            "index": "index"
        },
        "min_input_args": 4
    },
    "paddle.set_default_dtype": {
        "torch_api": "torch.set_default_dtype",
        "paddle_torch_args_map": {
            "d": "d"
        },
        "min_input_args": 1
    },
    "paddle.set_grad_enabled": {
        "torch_api": "torch.set_grad_enabled",
        "paddle_torch_args_map": {
            "mode": "mode"
        },
        "min_input_args": 1
    },
    "paddle.set_rng_state": {
        "torch_api": "torch.set_rng_state",
        "paddle_torch_args_map": {
            "state_list": "new_state"
        },
        "min_input_args": 1
    },
    "paddle.sgn": {
        "torch_api": "torch.sgn",
        "paddle_torch_args_map": {
            "x": "input"
        },
        "min_input_args": 1
    },
    "paddle.signbit": {
        "torch_api": "torch.signbit",
        "paddle_torch_args_map": {
            "x": "input"
        },
        "min_input_args": 1
    },
    "paddle.sin": {
        "torch_api": "torch.sin",
        "paddle_torch_args_map": {
            "x": "input"
        },
        "min_input_args": 1
    },
    "paddle.sinh": {
        "torch_api": "torch.sinh",
        "paddle_torch_args_map": {
            "x": "input"
        },
        "min_input_args": 1
    },
    "paddle.sort": {
        "Rule": "SortRule",
        "torch_api": "torch.sort",
        "set_defaults": {
            "axis": "-1",
            "stable": "False",
            "descending": "False"
        },
        "paddle_torch_args_map": {
            "x": "input",
            "axis": "dim",
            "stable": "stable",
            "descending": "descending"
        }
    },
    "paddle.Tensor.sort": {
        "Rule": "SortRule",
        "torch_api": "torch.Tensor.sort",
        "set_defaults": {
            "axis": "-1",
            "stable": "False",
            "descending": "False"
        },
        "paddle_torch_args_map": {
            "axis": "dim",
            "stable": "stable",
            "descending": "descending"
        }
    },    
    "paddle.Tensor.split": {
        "Rule": "SplitTensorRule",
        "torch_api": "torch.Tensor.split",
        "set_defaults": {
            "axis": "0"
        },
        "paddle_torch_args_map": {
            "axis": "dim",
            "num_or_sections": "split_size"
        }
    },   
    "paddle.sparse.addmm": {
        "torch_api": "torch.sparse.addmm",
        "paddle_torch_args_map": {
            "input": "input",
            "x": "mat1",
            "y": "mat2",
            "beta": "beta",
            "alpha": "alpha"
        },
        "min_input_args": 3
    },
    "paddle.sparse.matmul": {
        "torch_api": "torch.sparse.mm",
        "paddle_torch_args_map": {
            "x": "sparse",
            "y": "dense"
        },
        "min_input_args": 2
    },
    "paddle.sparse.sparse_coo_tensor": {
        "torch_api": "torch.sparse_coo_tensor",
        "paddle_torch_args_map": {
            "indices": "indices",
            "values": "values",
            "shape": "size",
            "dtype": "dtype",
            "place": "device",
            "requires_grad": "requires_grad"
        },
        "min_input_args": 2
    },
    "paddle.sparse.sparse_csr_tensor": {
        "torch_api": "torch.sparse_csr_tensor",
        "paddle_torch_args_map": {
            "crows": "crow_indices",
            "cols": "col_indices",
            "values": "values",
            "shape": "size",
            "dtype": "dtype",
            "place": "device",
            "requires_grad": "requires_grad"
        },
        "min_input_args": 3
    },
    "paddle.digamma": {
        "torch_api": "torch.special.digamma",
        "paddle_torch_args_map": {
            "x": "input"
        },
        "min_input_args": 1
    },
    "paddle.erf": {
        "torch_api": "torch.special.erf",
        "paddle_torch_args_map": {
            "x": "input"
        },
        "min_input_args": 1
    },
    "paddle.erfinv": {
        "torch_api": "torch.special.erfinv",
        "paddle_torch_args_map": {
            "x": "input"
        },
        "min_input_args": 1
    },
    "paddle.expm1": {
        "torch_api": "torch.special.expm1",
        "paddle_torch_args_map": {
            "x": "input"
        },
        "min_input_args": 1
    },
    "paddle.gammainc": {
        "torch_api": "torch.special.gammainc",
        "paddle_torch_args_map": {
            "x": "input",
            "y": "other"
        },
        "min_input_args": 0
    },
    "paddle.gammaincc": {
        "torch_api": "torch.special.gammaincc",
        "paddle_torch_args_map": {
            "x": "input",
            "y": "other"
        },
        "min_input_args": 0
    },
    "paddle.i0": {
        "torch_api": "torch.special.i0",
        "paddle_torch_args_map": {
            "x": "input"
        },
        "min_input_args": 1
    },
    "paddle.i0e": {
        "torch_api": "torch.special.i0e",
        "paddle_torch_args_map": {
            "x": "input"
        },
        "min_input_args": 1
    },
    "paddle.i1": {
        "torch_api": "torch.special.i1",
        "paddle_torch_args_map": {
            "x": "input"
        },
        "min_input_args": 1
    },
    "paddle.i1e": {
        "torch_api": "torch.special.i1e",
        "paddle_torch_args_map": {
            "x": "input"
        },
        "min_input_args": 1
    },
    "paddle.logit": {
        "torch_api": "torch.special.logit",
        "paddle_torch_args_map": {
            "x": "input",
            "eps": "eps"
        },
        "min_input_args": 1
    },
    "paddle.logsumexp": {
        "torch_api": "torch.special.logsumexp",
        "paddle_torch_args_map": {
            "x": "input",
            "axis": "dim",
            "keepdim": "keepdim"
        },
        "min_input_args": 2
    },
    "paddle.polygamma": {
        "torch_api": "torch.special.polygamma",
        "paddle_torch_args_map": {
            "n": "n",
            "x": "input"
        },
        "min_input_args": 2
    },
    "paddle.sinc": {
        "torch_api": "torch.special.sinc",
        "paddle_torch_args_map": {
            "x": "input"
        },
        "min_input_args": 1
    },
    "paddle.sqrt": {
        "torch_api": "torch.sqrt",
        "paddle_torch_args_map": {
            "x": "input"
        },
        "min_input_args": 1
    },
    "paddle.Tensor.sqrt": {
        "torch_api": "torch.Tensor.sqrt"
    },    
    "paddle.square": {
        "torch_api": "torch.square",
        "paddle_torch_args_map": {
            "x": "input"
        },
        "min_input_args": 1
    },
    "paddle.Tensor.square": {
        "torch_api": "torch.Tensor.square"
    },
    "paddle.stack": {
        "torch_api": "torch.stack",
        "paddle_torch_args_map": {
            "x": "tensors",
            "axis": "dim"
        },
        "min_input_args": 1
    },
    "paddle.std": {
        "torch_api": "torch.std",
        "paddle_torch_args_map": {
            "x": "input",
            "axis": "dim",
            "unbiased": "correction",
            "keepdim": "keepdim"
        },
        "min_input_args": 1
    },
    "paddle.subtract": {
        "torch_api": "torch.subtract",
        "Rule": "SubtractRule",
        "paddle_torch_args_map": {
            "x": "input",
            "y": "other"
        }
    },
    "paddle.Tensor.subtract": {
        "torch_api": "torch.Tensor.subtract",
        "paddle_torch_args_map": {
            "y": "other"
        }
    },
    "paddle.linalg.svd_lowrank": {
        "torch_api": "torch.svd_lowrank",
        "paddle_torch_args_map": {
            "x": "A",
            "q": "q",
            "niter": "niter",
            "M": "M"
        },
        "min_input_args": 1
    },
    "paddle.t": {
        "torch_api": "torch.t",
        "paddle_torch_args_map": {
            "input": "input"
        },
        "min_input_args": 1
    },
    "paddle.tan": {
        "torch_api": "torch.tan",
        "paddle_torch_args_map": {
            "x": "input"
        },
        "min_input_args": 1
    },
    "paddle.tensor_split": {
        "torch_api": "torch.tensor_split",
        "paddle_torch_args_map": {
            "x": "input",
            "num_or_indices": "indices",
            "axis": "dim"
        },
        "min_input_args": 2
    },
    "paddle.trace": {
        "torch_api": "torch.trace",
        "paddle_torch_args_map": {
            "x": "input"
        },
        "min_input_args": 1
    },
    "paddle.trapezoid": {
        "torch_api": "torch.trapezoid",
        "paddle_torch_args_map": {
            "y": "y",
            "x": "x",
            "dx": "dx",
            "axis": "dim"
        },
        "min_input_args": 0
    },
    "paddle.tril": {
        "torch_api": "torch.tril",
        "paddle_torch_args_map": {
            "x": "input",
            "diagonal": "diagonal"
        },
        "min_input_args": 1
    },
    "paddle.tril_indices": {
        "torch_api": "torch.tril_indices",
        "paddle_torch_args_map": {
            "row": "row",
            "col": "col",
            "offset": "offset",
            "dtype": "dtype",
            "device": "device",
            "layout": "layout"
        },
        "min_input_args": 2
    },
    "paddle.triu": {
        "torch_api": "torch.triu",
        "paddle_torch_args_map": {
            "x": "input",
            "diagonal": "diagonal"
        },
        "min_input_args": 1
    },
    "paddle.triu_indices": {
        "torch_api": "torch.triu_indices",
        "paddle_torch_args_map": {
            "row": "row",
            "col": "col",
            "offset": "offset",
            "dtype": "dtype",
            "device": "device",
            "layout": "layout"
        },
        "min_input_args": 2
    },
    "paddle.trunc": {
        "torch_api": "torch.trunc",
        "paddle_torch_args_map": {
            "input": "input"
        },
        "min_input_args": 1
    },
    "paddle.unbind": {
        "torch_api": "torch.unbind",
        "paddle_torch_args_map": {
            "input": "input",
            "axis": "dim"
        },
        "min_input_args": 1
    },
    "paddle.unfold": {
        "Rule": "UnfoldRule",
        "torch_api": "torch.Tensor.unfold",
        "paddle_torch_args_map": {
            "axis": "dimension",
            "size": "size",
            "step": "step"
        }
    },
    "paddle.unique": {
        "torch_api": "torch.unique",
        "paddle_torch_args_map": {
            "x": "input",
            "return_inverse": "return_inverse",
            "return_counts": "return_counts",
            "axis": "dim"
        },
        "min_input_args": 1
    },
    "paddle.unique_consecutive": {
        "torch_api": "torch.unique_consecutive",
        "paddle_torch_args_map": {
            "x": "input",
            "return_inverse": "return_inverse",
            "return_counts": "return_counts",
            "axis": "dim"
        },
        "min_input_args": 0
    },
    "paddle.utils.cpp_extension.BuildExtension": {
        "torch_api": "torch.utils.cpp_extension.BuildExtension",
        "paddle_torch_args_map": {
            "dist": "dist"
        },
        "min_input_args": 0
    },
    "paddle.utils.cpp_extension.CUDAExtension": {
        "torch_api": "torch.utils.cpp_extension.CUDAExtension",
        "paddle_torch_args_map": {
            "sources": "sources",
            "include_dirs": "include_dirs",
            "define_macros": "define_macros",
            "undef_macros": "undef_macros",
            "library_dirs": "library_dirs",
            "libraries": "libraries",
            "runtime_library_dirs": "runtime_library_dirs",
            "extra_objects": "extra_objects",
            "extra_compile_args": "extra_compile_args",
            "extra_link_args": "extra_link_args",
            "export_symbols": "export_symbols",
            "swig_opts": "swig_opts",
            "depends": "depends",
            "language": "language",
            "optional": "optional",
            "py_limited_api": "py_limited_api"
        },
        "min_input_args": 2
    },
    "paddle.utils.cpp_extension.CppExtension": {
        "torch_api": "torch.utils.cpp_extension.CppExtension",
        "paddle_torch_args_map": {
            "sources": "sources",
            "include_dirs": "include_dirs",
            "define_macros": "define_macros",
            "undef_macros": "undef_macros",
            "library_dirs": "library_dirs",
            "libraries": "libraries",
            "runtime_library_dirs": "runtime_library_dirs",
            "extra_objects": "extra_objects",
            "extra_compile_args": "extra_compile_args",
            "extra_link_args": "extra_link_args",
            "export_symbols": "export_symbols",
            "swig_opts": "swig_opts",
            "depends": "depends",
            "language": "language",
            "optional": "optional",
            "py_limited_api": "py_limited_api"
        },
        "min_input_args": 2
    },
    "paddle.utils.cpp_extension.load": {
        "torch_api": "torch.utils.cpp_extension.load",
        "paddle_torch_args_map": {
            "name": "name",
            "sources": "sources",
            "extra_cxx_cflags": "extra_cflags",
            "extra_cuda_cflags": "extra_cuda_cflags",
            "extra_ldflags": "extra_ldflags",
            "extra_include_paths": "extra_include_paths",
            "build_directory": "build_directory",
            "verbose": "verbose"
        },
        "min_input_args": 2
    },
    "paddle.io.BatchSampler": {
        "torch_api": "torch.utils.data.BatchSampler",
        "paddle_torch_args_map": {
            "sampler": "sampler",
            "batch_size": "batch_size",
            "drop_last": "drop_last"
        },
        "min_input_args": 3
    },
    "paddle.io.ChainDataset": {
        "torch_api": "torch.utils.data.ChainDataset",
        "paddle_torch_args_map": {
            "datasets": "datasets"
        },
        "min_input_args": 1
    },
    "paddle.io.ConcatDataset": {
        "torch_api": "torch.utils.data.ConcatDataset",
        "paddle_torch_args_map": {
            "datasets": "datasets"
        },
        "min_input_args": 1
    },
    "paddle.io.DataLoader": {
        "torch_api": "torch.utils.data.DataLoader",
        "paddle_torch_args_map": {
            "dataset": "dataset",
            "batch_size": "batch_size",
            "shuffle": "shuffle",
            "batch_sampler": "batch_sampler",
            "num_workers": "num_workers",
            "collate_fn": "collate_fn",
            "drop_last": "drop_last",
            "timeout": "timeout",
            "worker_init_fn": "worker_init_fn"
        },
        "min_input_args": 1
    },
    "paddle.io.RandomSampler": {
        "torch_api": "torch.utils.data.RandomSampler",
        "paddle_torch_args_map": {
            "data_source": "data_source",
            "replacement": "replacement",
            "num_samples": "num_samples",
            "generator": "generator"
        },
        "min_input_args": 1
    },
    "paddle.io.Sampler": {
        "torch_api": "torch.utils.data.Sampler",
        "paddle_torch_args_map": {
            "data_source": "data_source"
        },
        "min_input_args": 0
    },
    "paddle.io.SequenceSampler": {
        "torch_api": "torch.utils.data.SequentialSampler",
        "paddle_torch_args_map": {
            "data_source": "data_source"
        },
        "min_input_args": 0
    },
    "paddle.io.Subset": {
        "torch_api": "torch.utils.data.Subset",
        "paddle_torch_args_map": {
            "dataset": "dataset",
            "indices": "indices"
        },
        "min_input_args": 2
    },
    "paddle.io.SubsetRandomSampler": {
        "torch_api": "torch.utils.data.SubsetRandomSampler",
        "paddle_torch_args_map": {
            "indices": "indices",
            "generator": "generator"
        },
        "min_input_args": 1
    },
    "paddle.io.WeightedRandomSampler": {
        "torch_api": "torch.utils.data.WeightedRandomSampler",
        "paddle_torch_args_map": {
            "weights": "weights",
            "num_samples": "num_samples",
            "replacement": "replacement",
            "generator": "generator"
        },
        "min_input_args": 2
    },
    "paddle.io.dataloader.collate.default_collate_fn": {
        "torch_api": "torch.utils.data.default_collate",
        "paddle_torch_args_map": {
            "batch": "batch"
        },
        "min_input_args": 1
    },
    "paddle.io.random_split": {
        "torch_api": "torch.utils.data.random_split",
        "paddle_torch_args_map": {
            "dataset": "dataset",
            "lengths": "lengths",
            "generator": "generator"
        },
        "min_input_args": 2
    },
    "paddle.utils.dlpack.from_dlpack": {
        "torch_api": "torch.utils.dlpack.from_dlpack",
        "paddle_torch_args_map": {
            "dlpack": "ext_tensor"
        },
        "min_input_args": 1
    },
    "paddle.utils.dlpack.to_dlpack": {
        "torch_api": "torch.utils.dlpack.to_dlpack",
        "paddle_torch_args_map": {
            "x": "tensor"
        },
        "min_input_args": 0
    },
    "paddle.var": {
        "torch_api": "torch.var",
        "paddle_torch_args_map": {
            "x": "input",
            "axis": "dim",
            "unbiased": "correction",
            "keepdim": "keepdim"
        },
        "min_input_args": 1
    },
    "paddle.as_complex": {
        "torch_api": "torch.view_as_complex",
        "paddle_torch_args_map": {
            "x": "input"
        },
        "min_input_args": 1
    },
    "paddle.as_real": {
        "torch_api": "torch.view_as_real",
        "paddle_torch_args_map": {
            "x": "input"
        },
        "min_input_args": 1
    },
    "paddle.vsplit": {
        "torch_api": "torch.vsplit",
        "paddle_torch_args_map": {
            "x": "input",
            "num_or_indices": "indices"
        },
        "min_input_args": 0
    },
    "paddle.vstack": {
        "torch_api": "torch.vstack",
        "paddle_torch_args_map": {
            "x": "tensors"
        },
        "min_input_args": 1
    },
    "paddle.vision.datasets.ImageFolder": {
        "torch_api": "torchvision.datasets.ImageFolder",
        "paddle_torch_args_map": {
            "root": "root",
            "transform": "transform",
            "loader": "loader",
            "is_valid_file": "is_valid_file"
        },
        "min_input_args": 0
    },
    "paddle.vision.ops.read_file": {
        "torch_api": "torchvision.io.read_file",
        "paddle_torch_args_map": {
            "filename": "path"
        },
        "min_input_args": 0
    },
    "paddle.vision.ops.DeformConv2D": {
        "torch_api": "torchvision.ops.DeformConv2d",
        "paddle_torch_args_map": {
            "in_channels": "in_channels",
            "out_channels": "out_channels",
            "kernel_size": "kernel_size",
            "stride": "stride",
            "padding": "padding",
            "dilation": "dilation",
            "groups": "groups",
            "bias_attr": "bias"
        },
        "min_input_args": 0
    },
    "paddle.vision.ops.RoIAlign": {
        "torch_api": "torchvision.ops.RoIAlign",
        "paddle_torch_args_map": {
            "output_size": "output_size",
            "spatial_scale": "spatial_scale"
        },
        "min_input_args": 0
    },
    "paddle.vision.ops.RoIPool": {
        "torch_api": "torchvision.ops.RoIPool",
        "paddle_torch_args_map": {
            "output_size": "output_size",
            "spatial_scale": "spatial_scale"
        },
        "min_input_args": 0
    },
    "paddle.vision.ops.deform_conv2d": {
        "torch_api": "torchvision.ops.deform_conv2d",
        "paddle_torch_args_map": {
            "x": "input",
            "offset": "offset",
            "weight": "weight",
            "bias": "bias",
            "stride": "stride",
            "padding": "padding",
            "dilation": "dilation",
            "mask": "mask"
        },
        "min_input_args": 0
    },
    "paddle.vision.ops.nms": {
        "Rule": "NmsRule"
    },
    "paddle.vision.transforms.CenterCrop": {
        "torch_api": "torchvision.transforms.CenterCrop",
        "paddle_torch_args_map": {
            "size": "size"
        },
        "min_input_args": 0
    },
    "paddle.vision.transforms.ColorJitter": {
        "torch_api": "torchvision.transforms.ColorJitter",
        "paddle_torch_args_map": {
            "brightness": "brightness",
            "contrast": "contrast",
            "saturation": "saturation",
            "hue": "hue"
        },
        "min_input_args": 0
    },
    "paddle.vision.transforms.Compose": {
        "torch_api": "torchvision.transforms.Compose",
        "paddle_torch_args_map": {
            "transforms": "transforms"
        },
        "min_input_args": 0
    },
    "paddle.vision.transforms.Grayscale": {
        "torch_api": "torchvision.transforms.Grayscale",
        "paddle_torch_args_map": {
            "num_output_channels": "num_output_channels"
        },
        "min_input_args": 0
    },
    "paddle.vision.transforms.Normalize": {
        "torch_api": "torchvision.transforms.Normalize",
        "paddle_torch_args_map": {
            "mean": "mean",
            "std": "std",
            "inplace": "inplace"
        },
        "min_input_args": 0
    },
    "paddle.vision.transforms.Pad": {
        "torch_api": "torchvision.transforms.Pad",
        "paddle_torch_args_map": {
            "padding": "padding",
            "fill": "fill",
            "padding_mode": "padding_mode"
        },
        "min_input_args": 0
    },
    "paddle.vision.transforms.RandomAffine": {
        "torch_api": "torchvision.transforms.RandomAffine",
        "paddle_torch_args_map": {
            "degrees": "degrees",
            "translate": "translate",
            "scale": "scale",
            "shear": "shear",
            "interpolation": "interpolation",
            "fill": "fill",
            "center": "center"
        },
        "min_input_args": 0
    },
    "paddle.vision.transforms.RandomCrop": {
        "torch_api": "torchvision.transforms.RandomCrop",
        "paddle_torch_args_map": {
            "size": "size",
            "padding": "padding",
            "pad_if_needed": "pad_if_needed",
            "fill": "fill",
            "padding_mode": "padding_mode"
        },
        "min_input_args": 0
    },
    "paddle.vision.transforms.RandomErasing": {
        "torch_api": "torchvision.transforms.RandomErasing",
        "paddle_torch_args_map": {
            "prob": "p",
            "scale": "scale",
            "ratio": "ratio",
            "value": "value",
            "inplace": "inplace"
        },
        "min_input_args": 0
    },
    "paddle.vision.transforms.RandomHorizontalFlip": {
        "torch_api": "torchvision.transforms.RandomHorizontalFlip",
        "paddle_torch_args_map": {
            "prob": "p"
        },
        "min_input_args": 0
    },
    "paddle.vision.transforms.RandomPerspective": {
        "torch_api": "torchvision.transforms.RandomPerspective",
        "paddle_torch_args_map": {
            "distortion_scale": "distortion_scale",
            "prob": "p",
            "interpolation": "interpolation",
            "fill": "fill"
        },
        "min_input_args": 0
    },
    "paddle.vision.transforms.RandomResizedCrop": {
        "torch_api": "torchvision.transforms.RandomResizedCrop",
        "paddle_torch_args_map": {
            "size": "size",
            "scale": "scale",
            "ratio": "ratio",
            "interpolation": "interpolation"
        },
        "min_input_args": 0
    },
    "paddle.vision.transforms.RandomRotation": {
        "torch_api": "torchvision.transforms.RandomRotation",
        "paddle_torch_args_map": {
            "degrees": "degrees",
            "interpolation": "interpolation",
            "expand": "expand",
            "center": "center",
            "fill": "fill"
        },
        "min_input_args": 0
    },
    "paddle.vision.transforms.RandomVerticalFlip": {
        "torch_api": "torchvision.transforms.RandomVerticalFlip",
        "paddle_torch_args_map": {
            "prob": "p"
        },
        "min_input_args": 0
    },
    "paddle.vision.transforms.Resize": {
        "torch_api": "torchvision.transforms.Resize",
        "paddle_torch_args_map": {
            "size": "size",
            "interpolation": "interpolation"
        },
        "min_input_args": 0
    },
    "paddle.vision.transforms.adjust_brightness": {
        "torch_api": "torchvision.transforms.functional.adjust_brightness",
        "paddle_torch_args_map": {
            "img": "img",
            "brightness_factor": "brightness_factor"
        },
        "min_input_args": 0
    },
    "paddle.vision.transforms.adjust_contrast": {
        "torch_api": "torchvision.transforms.functional.adjust_contrast",
        "paddle_torch_args_map": {
            "img": "img",
            "contrast_factor": "contrast_factor"
        },
        "min_input_args": 0
    },
    "paddle.vision.transforms.adjust_hue": {
        "torch_api": "torchvision.transforms.functional.adjust_hue",
        "paddle_torch_args_map": {
            "img": "img",
            "hue_factor": "hue_factor"
        },
        "min_input_args": 0
    },
    "paddle.vision.transforms.affine": {
        "torch_api": "torchvision.transforms.functional.affine",
        "paddle_torch_args_map": {
            "img": "img",
            "angle": "angle",
            "translate": "translate",
            "scale": "scale",
            "shear": "shear",
            "interpolation": "interpolation",
            "fill": "fill",
            "center": "center"
        },
        "min_input_args": 0
    },
    "paddle.vision.transforms.center_crop": {
        "torch_api": "torchvision.transforms.functional.center_crop",
        "paddle_torch_args_map": {
            "img": "img",
            "output_size": "output_size"
        },
        "min_input_args": 0
    },
    "paddle.vision.transforms.crop": {
        "torch_api": "torchvision.transforms.functional.crop",
        "paddle_torch_args_map": {
            "img": "img",
            "top": "top",
            "left": "left",
            "height": "height",
            "width": "width"
        },
        "min_input_args": 0
    },
    "paddle.vision.transforms.erase": {
        "torch_api": "torchvision.transforms.functional.erase",
        "paddle_torch_args_map": {
            "img": "img",
            "i": "i",
            "j": "j",
            "h": "h",
            "w": "w",
            "v": "v",
            "inplace": "inplace"
        },
        "min_input_args": 0
    },
    "paddle.vision.transforms.hflip": {
        "torch_api": "torchvision.transforms.functional.hflip",
        "paddle_torch_args_map": {
            "img": "img"
        },
        "min_input_args": 0
    },
    "paddle.vision.transforms.normalize": {
        "torch_api": "torchvision.transforms.functional.normalize",
        "paddle_torch_args_map": {
            "img": "tensor",
            "mean": "mean",
            "std": "std",
            "inplace": "inplace"
        },
        "min_input_args": 0
    },
    "paddle.vision.transforms.pad": {
        "torch_api": "torchvision.transforms.functional.pad",
        "paddle_torch_args_map": {
            "img": "img",
            "padding": "padding",
            "fill": "fill",
            "padding_mode": "padding_mode"
        },
        "min_input_args": 0
    },
    "paddle.vision.transforms.perspective": {
        "torch_api": "torchvision.transforms.functional.perspective",
        "paddle_torch_args_map": {
            "img": "img",
            "startpoints": "startpoints",
            "endpoints": "endpoints",
            "interpolation": "interpolation",
            "fill": "fill"
        },
        "min_input_args": 0
    },
    "paddle.vision.transforms.resize": {
        "torch_api": "torchvision.transforms.functional.resize",
        "paddle_torch_args_map": {
            "img": "img",
            "size": "size",
            "interpolation": "interpolation"
        },
        "min_input_args": 0
    },
    "paddle.vision.transforms.rotate": {
        "torch_api": "torchvision.transforms.functional.rotate",
        "paddle_torch_args_map": {
            "img": "img",
            "angle": "angle",
            "interpolation": "interpolation",
            "expand": "expand",
            "center": "center",
            "fill": "fill"
        },
        "min_input_args": 0
    },
    "paddle.vision.transforms.to_grayscale": {
        "torch_api": "torchvision.transforms.functional.to_grayscale",
        "paddle_torch_args_map": {
            "img": "img",
            "num_output_channels": "num_output_channels"
        },
        "min_input_args": 0
    },
    "paddle.vision.transforms.to_tensor": {
        "torch_api": "torchvision.transforms.functional.to_tensor",
        "paddle_torch_args_map": {
            "pic": "pic"
        },
        "min_input_args": 0
    },
    "paddle.vision.transforms.vflip": {
        "torch_api": "torchvision.transforms.functional.vflip",
        "paddle_torch_args_map": {
            "img": "img"
        },
        "min_input_args": 0
    },
    "paddlenlp.transformers.AddedToken": {
        "torch_api": "transformers.AddedToken",
        "paddle_torch_args_map": {
            "content": "content",
            "single_word": "single_word",
            "lstrip": "lstrip",
            "rstrip": "rstrip",
            "normalized": "normalized"
        },
        "min_input_args": 0
    },
    "paddlenlp.transformers.PreTrainedModel.generate": {
        "torch_api": "transformers.PreTrainedModel.generate",
        "paddle_torch_args_map": {
            "input_ids": "input"
        },
        "min_input_args": 1
    },
    "paddlenlp.transformers.PretrainedConfig": {
        "torch_api": "transformers.PretrainedConfig",
        "paddle_torch_args_map": {
            "name_or_path": "name_or_path",
            "output_hidden_states": "output_hidden_states",
            "output_attentions": "output_attentions",
            "return_dict": "return_dict",
            "is_encoder_decoder": "is_encoder_decoder",
            "is_decoder": "is_decoder",
            "cross_attention_hidden_size": "cross_attention_hidden_size",
            "add_cross_attention": "add_cross_attention",
            "tie_encoder_decoder": "tie_encoder_decoder",
            "prune_heads": "prune_heads",
            "chunk_size_feed_forward": "chunk_size_feed_forward",
            "max_length": "max_length",
            "min_length": "min_length",
            "do_sample": "do_sample",
            "early_stopping": "early_stopping",
            "num_beams": "num_beams",
            "num_beam_groups": "num_beam_groups",
            "diversity_penalty": "diversity_penalty",
            "temperature": "temperature",
            "top_k": "top_k",
            "top_p": "top_p",
            "repetition_penalty": "repetition_penalty",
            "length_penalty": "length_penalty",
            "no_repeat_ngram_size": "no_repeat_ngram_size",
            "encoder_no_repeat_ngram_size": "encoder_no_repeat_ngram_size",
            "bad_words_ids": "bad_words_ids",
            "num_return_sequences": "num_return_sequences",
            "output_scores": "output_scores",
            "return_dict_in_generate": "return_dict_in_generate",
            "forced_bos_token_id": "forced_bos_token_id",
            "forced_eos_token_id": "forced_eos_token_id",
            "remove_invalid_values": "remove_invalid_values",
            "architectures": "architectures",
            "finetuning_task ": "finetuning_task ",
            "id2label": "id2label",
            "label2id": "label2id",
            "num_labels": "num_labels",
            "task_specific_params": "task_specific_params",
            "problem_type": "problem_type",
            "tokenizer_class": "tokenizer_class",
            "prefix": "prefix",
            "bos_token_id": "bos_token_id",
            "pad_token_id": "pad_token_id",
            "eos_token_id": "eos_token_id",
            "decoder_start_token_id": "decoder_start_token_id",
            "sep_token_id": "sep_token_id",
            "tie_word_embeddings": "tie_word_embeddings",
            "dtype": "torch_dtype"
        },
        "min_input_args": 0
    },
    "paddlenlp.generation.LogitsProcessor": {
        "torch_api": "transformers.generation.LogitsProcessor",
        "paddle_torch_args_map": {
            "input_ids": "input_ids",
            "logits": "scores"
        },
        "min_input_args": 0
    },
    "paddlenlp.transformers.model_outputs.BaseModelOutputWithPast": {
        "torch_api": "transformers.modeling_outputs.BaseModelOutputWithPast",
        "paddle_torch_args_map": {
            "last_hidden_state": "last_hidden_state",
            "past_key_values": "past_key_values",
            "hidden_states": "hidden_states",
            "attentions": "attentions"
        },
        "min_input_args": 0
    },
    "paddlenlp.transformers.model_outputs.CausalLMOutputWithPast": {
        "torch_api": "transformers.modeling_outputs.CausalLMOutputWithPast",
        "paddle_torch_args_map": {
            "loss": "loss",
            "logits": "logits",
            "past_key_values": "past_key_values",
            "hidden_states": "hidden_states",
            "attentions": "attentions"
        },
        "min_input_args": 0
    }
}<|MERGE_RESOLUTION|>--- conflicted
+++ resolved
@@ -488,16 +488,14 @@
     "paddle.geometric.segment_sum": {
         "Rule": "SegmentRule"
     },
-<<<<<<< HEAD
     "paddle.geometric.send_u_recv": {
         "Rule": "SendURecvRule"
     },
     "paddle.geometric.send_ue_recv": {
         "Rule": "SendUERecvRule"
-=======
+    },
     "paddle.geometric.send_uv": {
         "Rule": "SendUvRule"
->>>>>>> 724e6dd2
     },
     "paddle.greater_equal": {
         "torch_api": "torch.ge",
