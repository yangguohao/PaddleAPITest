{
    "a": "API started with 'a' should be placed here",
    "paddle.Tensor.abs": {
        "torch_api": "torch.Tensor.abs",
        "description": "_tmp_tensor_ = args[0], result = _tmp_tensor_.abs()"
    },
    "paddle.Tensor.add": {
        "torch_api": "torch.Tensor.add",
        "paddle_torch_args_map": {
            "y": "other"
        },
        "description": "_tmp_tensor_ = args[0], result = _tmp_tensor_.add(other=y)"
    },
    "paddle.add": {
        "torch_api": "torch.add",
        "paddle_torch_args_map": {
            "x": "input",
            "y": "other"
        },
        "torch_args": [],
        "torch_kwargs": {
            "alpha": 1
        },
        "description": "result = torch.add(input=x, other=y, alpha=1)"
    },
    "paddle.Tensor.all": {
        "torch_api": "torch.Tensor.all",
        "paddle_torch_args_map": {
            "axis": "dim",
            "keepdim": "keepdim"
        },
        "description": "_tmp_tensor_ = args[0], result = _tmp_tensor_.all(dim=dim, keepdim=keepdim)"
    },
    "paddle.Tensor.any": {
        "torch_api": "torch.Tensor.any",
        "paddle_torch_args_map": {
            "axis": "dim",
            "keepdim": "keepdim"
        },
        "description": "_tmp_tensor_ = args[0], result = _tmp_tensor_.any(dim=dim, keepdim=keepdim)"
    },
    "paddle.Tensor.astype": {
        "torch_api": "torch.Tensor.to",
        "paddle_torch_args_map": {
            "dtype": "dtype"
        },
        "description": "_tmp_tensor_ = args[0], result = _tmp_tensor_.to(dtype=dtype)"
    },
    "paddle.add_n": {
        "Rule": "AddNRule"
    },
    "paddle.allclose":{
        "Rule": "AllcloseRule",
        "torch_api": "torch.allclose",
        "set_defaults": {
            "rtol": 1e-05,
            "atol": 1e-08,
            "equal_nan": "False"
        },
        "paddle_torch_args_map": {
            "x": "input",
            "y": "other",
            "rtol": "rtol",
            "atol": "atol",
            "equal_nan": "equal_nan"
        }
    },
    "paddle.arange": {
        "torch_api": "torch.arange",
        "paddle_torch_args_map": {
            "dtype": "dtype"
        },
        "torch_kwargs": {
            "start": "0 if locals().get('start') is None else start.item() if isinstance(start, torch.Tensor) else start",
            "end": "end.item() if isinstance(end, torch.Tensor) else end",
            "step": "1 if locals().get('step') is None else step.item() if isinstance(step, torch.Tensor) else step"
        },
        "description": "result = torch.arange(start=start, end=end, step=step, dtype=dtype)"
    },
    "paddle.Tensor.argmax": {
        "torch_api": "torch.Tensor.argmax",
        "torch_kwargs": {
            "dim": "None if locals().get('axis') is None else axis.item() if isinstance(axis, torch.Tensor) else axis",
            "keepdim": "False if locals().get('keepdim') is None else keepdim"
        },
        "description": "_tmp_tensor_ = args[0], result = _tmp_tensor_.argmax(dim=axis, keepdim=keepdim)"
    },
    "paddle.argmax": {
        "torch_api": "torch.argmax",
        "paddle_torch_args_map": {
            "x": "input"
        },
        "torch_kwargs": {
            "dim": "None if locals().get('axis') is None else axis.item() if isinstance(axis, torch.Tensor) else axis",
            "keepdim": "False if locals().get('keepdim') is None else keepdim"
        },
        "description": "result = torch.argmax(input=x, dim=axis, keepdim=keepdim)"
    },
    "paddle.atleast_1d": {
        "torch_api": "torch.atleast_1d",
        "torch_args": [
            "*{inputs}"
        ]
    },
    "paddle.atleast_2d": {
        "torch_api": "torch.atleast_2d",
        "torch_args": [
            "*{inputs}"
        ]
    },
    "paddle.atleast_3d": {
        "torch_api": "torch.atleast_3d",
        "torch_args": [
            "*{inputs}"
        ]
    },
    "paddle.as_strided": {
        "torch_api": "torch.as_strided",
        "paddle_torch_args_map": {
            "x": "input",
            "shape": "size",
            "stride": "stride",
            "offset": "storage_offset"
        },
        "description": "result = torch.as_strided(input=x, size=shape, stride=stride, storage_offset=offset)"
    },
    "paddle.Tensor.atanh": {
        "torch_api": "torch.Tensor.atanh",
        "description": "_tmp_tensor_ = args[0], result = _tmp_tensor_.atanh()"
    },
    "paddle.autograd.hessian": {
        "Rule": "HessianRule"
    },
    "paddle.autograd.jacobian": {
        "Rule": "JacobianRule"
    },
    "b": "API started with 'b' should be placed here",
    "paddle.bincount": {
        "torch_api": "torch.bincount",
        "set_defaults": {
            "weights": "None",
            "minlength": 0
        },
        "paddle_torch_args_map": {
            "x": "input",
            "weights": "weights"
        },
        "torch_kwargs": {
            "minlength": "{minlength}.item() if torch.is_tensor({minlength}) else {minlength}"
        }
    },
    "paddle.broadcast_shape": {
        "Rule": "BroadcastShapeRule"
    },
    "paddle.broadcast_tensors": {
        "Rule": "BroadcastTensorsRule"
    },
    "paddle.binomial": {
        "Rule": "BinomialRule", 
        "description": "result = torch.distributions.binomial.Binomial(total_count=tcnt, probs=tprob).sample()"
    },
    "paddle.bitwise_invert": {
        "torch_api": "torch.bitwise_not",
        "paddle_torch_args_map": {
            "x": "input",
            "out": "out"
        }
    },
    "paddle.Tensor.bernoulli_":{
        "torch_api": "torch.Tensor.bernoulli_",
        "paddle_torch_args_map": {
            "p": "p"
        }
    },
    "c": "API started with 'c' should be placed here",
    "paddle.cast":{
        "Rule": "CastRule"
    },
    "paddle.Tensor.cast":{
        "Rule": "CastRule"
    },
    "paddle.Tensor.coalesce":{
        "torch_api": "torch.Tensor.coalesce"
    },
    "paddle.crop": {
        "Rule": "CropRule"
    },
    "paddle.cummax": {
        "Rule": "CumRule"
    },
    "paddle.cummin": {
        "Rule": "CumRule"
    },
    "paddle.cumprod": {
        "Rule": "CumprodRule"
    },
    "paddle.Tensor.cauchy_":{
        "torch_api": "torch.Tensor.cauchy_",
        "paddle_torch_args_map": {
            "loc": "median",
            "scale": "sigma"
        }
    },
    "paddle.Tensor.ceil":{
        "torch_api": "torch.Tensor.ceil"
    },
    "paddle.Tensor.conj":{
        "torch_api": "torch.Tensor.conj"
    },
    "paddle.Tensor.cos":{
        "torch_api": "torch.Tensor.cos"
    },
    "paddle.Tensor.cumprod": {
        "torch_api": "torch.Tensor.cumprod",
        "paddle_torch_args_map": {
            "dim": "dim",
            "dtype": "dtype"
        }
    },
    "d": "API started with 'd' should be placed here",
    "paddle.divide": {
        "torch_api": "torch.divide",
        "paddle_torch_args_map": {
            "x": "input",
            "y": "other"
        }
    },   
    "paddle.Tensor.detach":{
        "torch_api": "torch.Tensor.detach"
    },
    "paddle.Tensor.digamma":{
        "torch_api": "torch.Tensor.digamma"
    },
    "paddle.Tensor.dim":{
        "torch_api": "torch.Tensor.dim"
    },
    "paddle.Tensor.divide": {
        "torch_api": "torch.Tensor.true_divide",
        "paddle_torch_args_map": {
            "y": "other"
        }
    },  
    "paddle.nn.functional.dropout": {
        "Rule": "DropoutRule"
    },
    "paddle.nn.functional.dropout2d": {
        "Rule": "Dropout2dRule"
    },
    "paddle.nn.functional.dropout3d": {
        "Rule": "Dropout3dRule"
    },
    "e": "API started with 'e' should be placed here",
    "paddle.equal_all": {
        "torch_api": "torch.equal",
        "paddle_torch_args_map": {
            "x": "input",
            "y": "other"
        }
    },
    "paddle.empty": {
        "Rule": "EmptyRule"
    },
    "paddle.empty_like": {
        "torch_api": "torch.empty_like",
        "paddle_torch_args_map": {
            "x": "input",
            "dtype": "dtype"
        }
    },
    "paddle.expand": {
        "Rule": "ExpandRule"
    },
    "paddle.expand_as": {
        "Rule": "ExpandasRule"
    },
    "paddle.Tensor.equal_all": {
        "torch_api": "torch.Tensor.equal",
        "paddle_torch_args_map": {
            "y": "other"
        }
    },
    "paddle.Tensor.erfinv": {
        "torch_api": "torch.Tensor.erfinv"
    },
    "paddle.Tensor.exp": {
        "torch_api": "torch.Tensor.exp"
    },
    "paddle.Tensor.exponential_": {
        "torch_api": "torch.Tensor.exponential_",
        "paddle_torch_args_map": {
            "lam": "lambd"
        },
        "torch_kwargs": {
            "generator": "None"
        }
    },
    "f": "API started with 'f' should be placed here",
    "paddle.floor_divide": {
        "torch_api": "torch.floor_divide",
        "paddle_torch_args_map": {
            "x": "input",
            "y": "other"
        }
    },
    "paddle.floor_mod": {
        "torch_api": "torch.fmod",
        "paddle_torch_args_map": {
            "x": "input",
            "y": "other"
        }
    },
    "paddle.frexp": {
        "torch_api": "torch.frexp",
        "paddle_torch_args_map": {
            "x": "input"
        }
    },   
    "paddle.Tensor.floor": {
        "torch_api": "torch.Tensor.floor"
    },    
    "paddle.Tensor.frexp": {
        "torch_api": "torch.Tensor.frexp"
    }, 
    "paddle.full": {
        "Rule": "FullRule",
        "torch_api": "torch.full",
        "paddle_torch_args_map": {
            "shape": "size",
            "fill_value": "fill_value",
            "dtype": "dtype"
        },
        "description": "result = torch.full(size=shape, fill_value=fill_value, dtype=dtype)"
    },
    "paddle.full_like": {
        "torch_api": "torch.full_like",
        "paddle_torch_args_map": {
            "x": "input",
            "dtype": "dtype"
        },
        "torch_kwargs": {
            "fill_value": "fill_value.item() if isinstance(fill_value, torch.Tensor) else fill_value"
        },
        "description": "result = torch.full_like(input=x, fill_value=torch_kwargs['fill_value'], dtype=dtype)"
    },
    "paddle.incubate.nn.functional.fused_bias_dropout_residual_layer_norm": {
        "Rule": "FusedBiasDropoutResidualLayerNormRule"
    },
    "paddle.incubate.nn.functional.fused_dropout_add": {
        "Rule": "FusedDropoutAddRule"
    },
    "paddle.incubate.nn.functional.fused_linear_activation": {
        "Rule": "FusedLinearActivationRule"
    },
    "paddle.incubate.nn.functional.fused_linear": {
        "Rule": "FusedLinearRule"
    },
    "g": "API started with 'g' should be placed here",
    "paddle.gammaln": {
        "torch_api": "torch.special.gammaln",
        "paddle_torch_args_map": {
            "x": "input"
        }
    },
    "paddle.gather_nd": {
        "Rule": "Gather_ndRule"
    },
    "paddle.gather": {
        "Rule": "GatherRule"
    },
    "paddle.Tensor.gather":{
        "Rule": "GatherRule"
    },
    "paddle.Tensor.gather_nd":{
        "Rule": "Gather_ndRule"
    },
    "paddle.Tensor.geometric_": {
        "torch_api": "torch.Tensor.geometric_",
        "paddle_torch_args_map": {
            "probs": "p"
        },
        "torch_kwargs": {
            "generator": "None"
        }
    },
    "paddle.nn.functional.gather_tree":{
        "Rule": "Gather_treeRule"
    },
    "paddle.vision.ops.generate_proposals":{
        "Rule": "GenerateProposalsRule"
    },
    "paddle.geometric.sample_neighbors":{
        "Rule": "SampleNeighborsRule"
    },
    "paddle.geometric.segment_max": {
        "Rule":"SegmentMaxRule"
    },
    "paddle.geometric.segment_mean": {
        "Rule": "SegmentRule"
    },
    "paddle.geometric.segment_min": {
        "Rule": "SegmentRule"
    },
    "paddle.geometric.segment_sum": {
        "Rule": "SegmentRule"
    },
    "paddle.greater_equal": {
        "torch_api": "torch.ge",
        "paddle_torch_args_map": {
            "x": "input",
            "y": "other"
        }, 
        "description": "result = torch.ge(input=x, other=y)"
    },
    "paddle.greater_than": {
        "torch_api": "torch.gt",
        "paddle_torch_args_map": {
            "x": "input",
            "y": "other"
        },
        "description": "result = torch.gt(input=x, other=y)"
    },
    "paddle.audio.functional.get_window": {
        "Rule": "GetWindowRule"
    },
    "h": "API started with 'h' should be placed here",
    "paddle.histogram":{
        "torch_api": "torch.histc",
        "paddle_torch_args_map": {
            "input": "input",
            "bins": "bins",
            "min": "min",
            "max": "max"
        }
    },
    "paddle.histogram_bin_edges": {
        "Rule": "HistogramBinEdgeRule"
    },
    "i": "API started with 'i' should be placed here",
    "paddle.is_empty": {
        "Rule": "IsEmptyRule"
    },
    "paddle.Tensor.isinf": {
        "torch_api": "torch.Tensor.isinf"
    },
    "paddle.Tensor.isnan": {
        "torch_api": "torch.Tensor.isnan"
    },
    "paddle.Tensor.item": {
        "Rule": "ItemRule"
    },
    "paddle.Tensor.imag": {
        "torch_api": "torch.Tensor.imag",
        "is_attribute": true
    },
    "paddle.Tensor.inverse": {
        "torch_api": "torch.Tensor.inverse"
    },
    "paddle.Tensor.is_coalesced":{
        "torch_api": "torch.Tensor.is_coalesced"
    },
    "paddle.Tensor.is_complex": {
        "torch_api": "torch.Tensor.is_complex"
    },
    "paddle.increment": {
        "Rule": "IncrementRule"
    },
    "paddle.index_add": {
        "Rule":"IndexAddRule"
    },
    "paddle.index_put": {
        "Rule":"IndexPutRule",
        "paddle_torch_args_map": {
            "indices": "indices",
            "accumulate": "accumulate",
            "value": "values"
        },
        "set_defaults": {
            "accumulate": "False"
        }
    },
    "paddle.index_sample": {
        "Rule":"IndexSampleRule"
    },
    "paddle.index_fill": {
        "torch_api": "torch.index_fill",
        "paddle_torch_args_map": {
            "x": "input",
            "axis": "dim",
            "value": "value"
        },
        "torch_kwargs": {
            "index": "{index}.to(torch.int64) if {index}.dtype != torch.int64 else {index}"
        }
    },
    "paddle.incubate.nn.functional.blha_get_max_len": {
        "Rule": "BlhaGetMaxLenRule"
    },
    "paddle.incubate.segment_max": {
        "Rule": "SegmentRule"
    },
    "paddle.incubate.segment_mean": {
        "Rule": "SegmentRule"
    },
    "paddle.incubate.segment_min": {
        "Rule": "SegmentRule"
    },
    "paddle.incubate.segment_sum": {
        "Rule": "SegmentRule"
    },
    "paddle.incubate.softmax_mask_fuse": {
        "Rule": "SoftmaxMaskFuseRule"
    },
    "paddle.incubate.softmax_mask_fuse_upper_triangle": {
        "Rule": "SoftmaxMaskFuseUpperTriangleRule"
    },
    "paddle.incubate.nn.functional.variable_length_memory_efficient_attention": {
        "Rule": "VariableLengthMemoryEfficientAttentionRule"
    },
    "paddle.incubate.nn.functional.masked_multihead_attention": {
        "Rule": "MaskedMultiheadAttentionRule"
    },
    "j": "API started with 'j' should be placed here",
    "k": "API started with 'k' should be placed here",
    "paddle.kthvalue":{
        "torch_api": "torch.kthvalue",
        "paddle_torch_args_map": {
        "x": "input",
        "k": "k",
        "axis":"dim",
        "keepdim":"keepdim"
        }
    },
    "l": "API started with 'l' should be placed here",
    "paddle.lcm": {
        "Rule": "LcmRule"
    },
    "paddle.ldexp": {
        "torch_api": "torch.ldexp",
        "paddle_torch_args_map": {
            "x": "input",
            "y": "other"
        }
    },  
    "paddle.less": {
        "torch_api": "torch.lt",
        "paddle_torch_args_map": {
            "x": "input",
            "y": "other"
        },
        "description": "result = torch.lt(input=x, other=y)"
    },
    "paddle.less_equal": {
        "torch_api": "torch.le", 
        "paddle_torch_args_map": {
            "x": "input",
            "y": "other"
        },
        "description": "result = torch.le(input=x, other=y)"
    },
    "paddle.less_than": {
        "torch_api": "torch.lt",
        "paddle_torch_args_map": {
            "x": "input",
            "y": "other"
        },
        "description": "result = torch.lt(input=x, other=y)"
    },
    "paddle.Tensor.less": {
        "torch_api": "torch.Tensor.less",
        "paddle_torch_args_map": {
            "y": "other"
        }
    },
    "paddle.linspace": {
        "torch_api": "torch.linspace",
        "paddle_torch_args_map": {
            "dtype": "dtype"
        },
        "torch_kwargs": {
            "start": "start.reshape([]) if isinstance(start, torch.Tensor) else start",
            "end": "stop.reshape([]) if isinstance(stop, torch.Tensor) else stop",
            "steps": "int(num) if isinstance(num, (float, torch.Tensor)) else num"
        },
        "description": "result = torch.linspace(start=torch_kwargs['start'], end=torch_kwargs['end'], steps=torch_kwargs['step'], dtype=dtype)"
    },
    "paddle.Tensor.lgamma": {
        "torch_api": "torch.Tensor.lgamma"
    },
    "paddle.linalg.corrcoef":{
        "Rule": "CorrcoefRule"
    },
    "paddle.linalg.eig":{
        "torch_api": "torch.linalg.eig",
        "paddle_torch_args_map": {
            "x": "input"
        }
    },
    "paddle.linalg.lu":{
        "torch_api": "torch.lu",
        "paddle_torch_args_map": {
            "x": "A",
            "pivot": "pivot",
            "get_infos": "get_infos"
        }
    },
    "paddle.linalg.matrix_transpose":{
        "Rule": "Matrix_transposeRule"
    },
    "paddle.linalg.qr":{
        "Rule": "QrRule"
    },
    "paddle.linalg.slogdet":{
        "Rule": "SlogdetRule"
    },
    "paddle.linalg.svd":{
        "torch_api":"torch.linalg.svd",
        "paddle_torch_args_map":{
            "x": "A",
            "full_matrices": "full_matrices"
        }
    },
    "paddle.linalg.triangular_solve":{
        "Rule": "TriangularSolveRule"
    },
    "paddle.linalg.eigh":{
        "torch_api":"torch.linalg.eigh",
        "paddle_torch_args_map":{
            "x": "input",
            "UPLO": "UPLO"
        }
    },
    "paddle.linalg.svdvals": {
        "torch_api":"torch.linalg.svdvals",
        "paddle_torch_args_map":{
            "x": "A"
        }
    },
    "paddle.linalg.lu_unpack":{
        "torch_api": "torch.lu_unpack",
        "paddle_torch_args_map": {
            "x": "LU_data",
            "y": "LU_pivots",
            "unpack_data": "unpack_ludata",
            "unpack_pivots": "unpack_pivots"
        }
    },
    "paddle.logaddexp":{
        "Rule": "LogaddexpRule",
        "torch_api": "torch.logaddexp",
        "paddle_torch_args_map": {
            "x": "input",
            "y": "other"
        }
    },
    "paddle.Tensor.log": {
        "torch_api": "torch.Tensor.log"
    },
    "paddle.Tensor.log10": {
        "torch_api": "torch.Tensor.log10"
    },
    "paddle.Tensor.log1p": {
        "torch_api": "torch.Tensor.log1p"
    },
    "paddle.logcumsumexp": {
        "Rule": "LogcumsumexpRule",
        "description": "result = torch.logcumsumexp(input=x, dim=axis)"
    },
    "paddle.Tensor.logical_not": {
        "torch_api": "torch.Tensor.logical_not"
    },
    "paddle.log_normal": {
        "torch_api": "torch.normal",
        "Rule": "LogNormalRule",
        "paddle_torch_args_map": {
            "mean": "mean",
            "std": "std",
            "shape":"size"
        },
        "set_defaults": {
            "mean": 1.0,
            "std": 2.0
        }
    },
    "paddle.Tensor.log_normal_": {
        "torch_api": "torch.Tensor.log_normal_",
        "paddle_torch_args_map": {
            "mean": "mean",
            "std": "std"
        }
    },
    "m": "API started with 'm' should be placed here",
    "paddle.matrix_transpose":{
        "Rule": "Matrix_transposeRule"
    },
    "paddle.median": {
        "Rule": "MedianRule"
    },
    "paddle.mod": {
        "torch_api": "torch.fmod",
        "paddle_torch_args_map": {
            "x": "input",
            "y": "other"
        }
    },
    "paddle.multinomial": {
        "torch_api": "torch.multinomial",
        "paddle_torch_args_map": {
            "x": "input",
            "num_samples": "num_samples",
            "replacement": "replacement"
        }
    },
    "paddle.Tensor.mod": {
        "torch_api": "torch.Tensor.fmod",
        "paddle_torch_args_map": {
            "y": "other"
        }
    },
    "paddle.mode": {
        "torch_api": "torch.mode",
        "paddle_torch_args_map": {
            "x": "input",
            "axis": "dim",
            "keepdim": "keepdim"
        }
    },
    "paddle.Tensor.max": {
        "torch_api": "torch.Tensor.max",
        "paddle_torch_args_map": {
            "axis": "dim",
            "keepdim": "keepdim"
        }
    },
    "paddle.Tensor.min": {
        "torch_api": "torch.Tensor.min",
        "paddle_torch_args_map": {
            "axis": "dim",
            "keepdim": "keepdim"
        }
    },
    "paddle.Tensor.multiply": {
        "torch_api": "torch.Tensor.mul",
        "paddle_torch_args_map": {
            "y": "other"
        }
    },
    "paddle.multiplex": {
        "Rule": "MultiplexRule"
    },
    "paddle.multiply": {
        "torch_api": "torch.mul",
        "paddle_torch_args_map": {
            "x": "input",
            "y": "other"
        }
    },
    "paddle.max": {
        "torch_api": "torch.amax",
        "Rule": "ReduceRule",
        "set_defaults": {
            "axis": "None",
            "keepdim": "False"
        }
    },
    "paddle.min": {
        "torch_api": "torch.amin",
        "Rule": "ReduceRule",
        "set_defaults": {
            "axis": "None",
            "keepdim": "False"
        }
    },
    "paddle.meshgrid": {
        "torch_api": "torch.meshgrid",
        "torch_args": ["*args"]
    },
    "paddle.mean": {
        "torch_api": "torch.mean",
        "Rule": "ReduceRule",
        "set_defaults": {
            "axis": "None",
            "keepdim": "False"
        }
    },
    "n": "API started with 'n' should be placed here",
    "paddle.nanmedian": {
        "Rule": "NanmedianRule"
    },
    "paddle.negative": {
        "torch_api": "torch.negative",
        "paddle_torch_args_map": {
            "x": "input"
        }
    },
    "paddle.Tensor.neg": {
        "torch_api": "torch.Tensor.neg"
    },
    "paddle.nn.functional.adaptive_log_softmax_with_loss": {
        "Rule": "Adaptive_log_softmax_with_lossRule"
    },
    "paddle.Tensor.nonzero": {
        "torch_api": "torch.Tensor.nonzero",
        "paddle_torch_args_map": {
            "as_tuple": "as_tuple"
        }
    },
    "paddle.normal": {
        "Rule": "NormalRule"
    },
    "paddle.Tensor.norm": {
        "torch_api": "torch.Tensor.norm",
        "paddle_torch_args_map": {
            "p": "p",
            "axis": "dim",
            "keepdim": "keepdim"
        }
    },
    "paddle.Tensor.normal_": {
        "torch_api": "torch.Tensor.normal_",
        "paddle_torch_args_map": {
            "mean": "mean",
            "std": "std"
        },
        "torch_kwargs": {
            "generator": "None"
        }
    },
    "paddle.Tensor.not_equal": {
        "torch_api": "torch.Tensor.not_equal",
        "paddle_torch_args_map": {
            "y": "other"
        }
    },
    "paddle.nn.functional.avg_pool1d": {
        "Rule": "PoolRule",
        "torch_api": "torch.nn.functional.avg_pool1d",
        "set_defaults": {
            "padding": 0,
            "stride": "None",
            "exclusive": false
        },
        "paddle_torch_args_map": {
            "x": "input",
            "kernel_size": "kernel_size",
            "stride": "stride",
            "padding": "padding",
            "ceil_mode": "ceil_mode"
        },
        "torch_kwargs": {
            "count_include_pad": "not {exclusive}"
        }
    },
    "paddle.nn.functional.avg_pool2d": {
        "Rule": "PoolRule",
        "torch_api": "torch.nn.functional.avg_pool2d",
        "set_defaults": {
            "padding": 0,
            "stride": "None",
            "exclusive": false,
            "data_format": "'NCHW'"
        },
        "paddle_torch_args_map": {
            "x": "input",
            "kernel_size": "kernel_size",
            "stride": "stride",
            "padding": "padding",
            "ceil_mode": "ceil_mode",
            "divisor_override": "divisor_override"
        },
        "torch_kwargs": {
            "count_include_pad": "not {exclusive}"
        }
    },
    "paddle.nn.functional.avg_pool3d": {
        "Rule": "PoolRule",
        "torch_api": "torch.nn.functional.avg_pool3d",
        "set_defaults": {
            "padding": 0,
            "stride": "None",
            "exclusive": false,
            "data_format": "'NCDHW'"
        },
        "paddle_torch_args_map": {
            "x": "input",
            "kernel_size": "kernel_size",
            "stride": "stride",
            "padding": "padding",
            "ceil_mode": "ceil_mode",
            "divisor_override": "divisor_override"
        },
        "torch_kwargs": {
            "count_include_pad": "not {exclusive}"
        }
    },
    "paddle.nn.functional.batch_norm": {
        "Rule": "BatchNormRule",
        "torch_api": "torch.nn.functional.batch_norm",
        "set_defaults": {
            "momentum": 0.9
        },
        "paddle_torch_args_map": {
            "x": "input",
            "running_mean": "running_mean",
            "running_var": "running_var",
            "weight": "weight",
            "bias": "bias",
            "epsilon": "eps",
            "training": "training"
        },
        "torch_kwargs": {
            "momentum": "1 - {momentum}"
        }
    },
    "paddle.nn.functional.bilinear": {
        "torch_api": "torch.nn.functional.bilinear",
        "paddle_torch_args_map": {
            "x1": "input1",
            "x2": "input2",
            "weight": "weight"
        },
        "torch_kwargs": {
            "bias": "{bias}.squeeze(0) if '{bias}' in locals() else None"
        }
    },
    "paddle.nn.functional.channel_shuffle": {
        "Rule": "DataFormatRule",
        "torch_api": "torch.nn.functional.channel_shuffle",
        "paddle_torch_args_map": {
            "x": "input",
            "groups": "groups"
        }
    },
    "paddle.nn.functional.binary_cross_entropy": {
        "Rule": "WeightDetachRule",
        "torch_api": "torch.nn.functional.binary_cross_entropy",
        "paddle_torch_args_map":{
            "input": "input",
            "label": "target",
            "weight": "weight",
            "reduction": "reduction"
        }
    },
    "paddle.nn.functional.cross_entropy": {
        "Rule": "CrossEntropyRule"
    },
    "paddle.nn.functional.binary_cross_entropy_with_logits":{
        "Rule": "WeightDetachRule",
        "torch_api": "torch.nn.functional.binary_cross_entropy_with_logits",
        "paddle_torch_args_map": {
            "logit": "input",
            "label": "target",
            "weight": "weight",
            "reduction": "reduction",
            "pos_weight": "pos_weight"
        }
    },
    "paddle.nn.functional.cosine_embedding_loss": {
        "torch_api": "torch.nn.functional.cosine_embedding_loss",
        "paddle_torch_args_map": {
            "input1": "input1",
            "input2": "input2",
            "label": "target",
            "margin": "margin",
            "reduction": "reduction"
        }
    },
    "paddle.nn.functional.ctc_loss": {
        "Rule": "CtcLossRule"
    },
    "paddle.nn.functional.fractional_max_pool2d": {
        "Rule": "FractionalMaxPoolRule",
        "torch_api": "torch.nn.functional.fractional_max_pool2d",
        "paddle_torch_args_map": {
            "x": "input",
            "kernel_size": "kernel_size",
            "output_size": "output_size",
            "return_mask": "return_indices",
            "_random_samples": "random_u"
        }
    },
    "paddle.nn.functional.fractional_max_pool3d": {
        "Rule": "FractionalMaxPoolRule",
        "torch_api": "torch.nn.functional.fractional_max_pool3d",
        "paddle_torch_args_map": {
            "x": "input",
            "kernel_size": "kernel_size",
            "output_size": "output_size",
            "return_mask": "return_indices",
            "_random_samples": "random_u"
        }
    },
    "paddle.nn.functional.margin_ranking_loss": {
        "torch_api": "torch.nn.functional.margin_ranking_loss",
        "paddle_torch_args_map": {
            "input": "input1",
            "other": "input2",
            "margin": "margin",
            "reduction": "reduction"
        },
        "torch_kwargs": {
            "target": "torch.broadcast_to({label}, {input}.shape)"
        }
    },
    "paddle.nn.functional.class_center_sample": {
        "Rule": "ClassCenterSampleRule"
    },
    "paddle.nn.functional.gelu": {
        "torch_api": "torch.nn.functional.gelu",
        "set_defaults": {
            "approximate": false
        },
        "paddle_torch_args_map": {
              "x": "input"
        },
        "torch_kwargs": {
            "approximate": "'tanh' if {approximate} else 'none'"
        }
    },
<<<<<<< HEAD
    "paddle.nn.functional.group_norm": {
        "Rule": "GroupNormRule"
    },
    "paddle.nn.functional.hinge_embedding_loss":{
        "torch_api": "torch.nn.functional.hinge_embedding_loss",
        "paddle_torch_args_map": {
            "input": "input",
            "label": "target",
            "margin": "margin",
            "reduction": "reduction"
        }
    },
    "paddle.nn.functional.instance_norm": {
        "torch_api": "torch.nn.functional.instance_norm",
        "paddle_torch_args_map": {
            "x": "input",
            "running_mean": "running_mean",
            "running_var": "running_var",
            "weight": "weight",
            "bias": "bias",
            "eps": "eps",
            "momentum": "momentum"
        }
    },
    "paddle.nn.functional.interpolate": {
        "Rule": "InterpolateRule"
=======
    "paddle.nn.functional.pixel_shuffle": {
        "Rule": "DataFormatRule",
        "torch_api": "torch.nn.functional.pixel_shuffle",
        "set_defaults": {
            "data_format": "'NCHW'"
        },
        "paddle_torch_args_map": {
            "x": "input",
            "upscale_factor": "upscale_factor"
        }
    },
    "paddle.nn.functional.pixel_unshuffle": {
        "Rule": "DataFormatRule",
        "torch_api": "torch.nn.functional.pixel_unshuffle",
        "set_defaults": {
            "data_format": "'NCHW'"
        },
        "paddle_torch_args_map": {
            "x": "input",
            "downscale_factor": "downscale_factor"
        }
    },
    "paddle.nn.functional.prelu": {
        "Rule": "DataFormatRule",
        "torch_api": "torch.nn.functional.prelu",
        "set_defaults": {
            "data_format": "'NCHW'"
        },
        "paddle_torch_args_map": {
            "x": "input",
            "weight": "weight"
        }
    },
    "paddle.nn.functional.selu": {
        "Rule": "SeluRule",
        "torch_api": "torch.nn.functional.selu",
        "set_defaults": {
            "scale": 1.0507009873554804934193349852946,
            "alpha": 1.6732632423543772848170429916717
        },
        "paddle_torch_args_map": {
            "x": "input"
        }
>>>>>>> 091a45a9
    },
    "paddle.nonzero": {
        "torch_api": "torch.argwhere",
        "paddle_torch_args_map": {
            "x": "input"
        }
    },  
    "paddle.not_equal": {
        "torch_api": "torch.ne",
        "paddle_torch_args_map": {
            "x": "input",
            "y": "other"
        }
    },  
    "paddle.numel": {
        "Rule": "NumelRule"
    },
    "paddle.nn.functional.conv1d_transpose": {
        "Rule": "Conv1dTransposeRule",
        "torch_api": "torch.nn.functional.conv_transpose1d",
        "set_defaults": {
            "bias": "None",
            "stride": 1,
            "padding": 0,
            "output_padding": 0,
            "groups": 1,
            "dialation": 1,
            "output_size": "None",
            "data_format": "'NCL'"
        },
        "paddle_torch_args_map": {
            "x": "input",
            "weight": "weight",
            "bias": "bias",
            "stride": "stride",
            "padding": "padding",
            "output_padding": "output_padding",
            "groups": "groups",
            "dilation": "dilation"
        }
    },
    "paddle.nn.functional.conv2d_transpose": {
        "Rule": "Conv2dTransposeRule",
        "torch_api": "torch.nn.functional.conv_transpose2d",
        "set_defaults": {
            "bias": "None",
            "stride": 1,
            "padding": 0,
            "output_padding": 0,
            "groups": 1,
            "dilation": 1,
            "output_size": "None",
            "data_format": "'NCHW'"
        },
        "paddle_torch_args_map": {
            "x": "input",
            "weight": "weight",
            "bias": "bias",
            "stride": "stride",
            "padding": "padding",
            "output_padding": "output_padding",
            "groups": "groups",
            "dilation": "dilation"
        }
    },
    "paddle.nn.functional.conv3d_transpose": {
        "Rule": "Conv3dTransposeRule",
        "torch_api": "torch.nn.functional.conv_transpose3d",
        "set_defaults": {
            "bias": "None",
            "stride": 1,
            "padding": 0,
            "output_padding": 0,
            "groups": 1,
            "dialation": 1,
            "output_size": "None",
            "data_format": "'NCDHW'"
        },
        "paddle_torch_args_map": {
            "x": "input",
            "weight": "weight",
            "bias": "bias",
            "stride": "stride",
            "padding": "padding",
            "output_padding": "output_padding",
            "groups": "groups",
            "dilation": "dilation"
        }
    },
    "paddle.nn.functional.conv1d": {
        "Rule": "Conv1dRule",
        "torch_api": "torch.nn.functional.conv1d",
        "set_defaults": {
            "bias": "None",
            "stride": 1,
            "padding": 0,
            "dilation": 1,
            "groups": 1,
            "data_format": "'NCL'"
        },
        "paddle_torch_args_map": {
            "x": "input",
            "weight": "weight",
            "bias": "bias",
            "stride": "stride",
            "padding": "padding",
            "dilation": "dilation",
            "groups": "groups"
        }
    },
    "paddle.nn.functional.conv2d": {
        "Rule": "Conv2dRule",
        "torch_api": "torch.nn.functional.conv2d",
        "set_defaults": {
            "bias": "None",
            "stride": 1,
            "padding": 0,
            "dilation": 1,
            "groups": 1,
            "data_format": "'NCHW'"
        },
        "paddle_torch_args_map": {
            "x": "input",
            "weight": "weight",
            "bias": "bias",
            "stride": "stride",
            "padding": "padding",
            "dilation": "dilation",
            "groups": "groups"
        }
    },
    "paddle.nn.functional.conv3d": {
        "Rule": "Conv3dRule",
        "torch_api": "torch.nn.functional.conv3d",
        "set_defaults": {
            "bias": "None",
            "stride": 1,
            "padding": 0,
            "dilation": 1,
            "groups": 1,
            "data_format": "'NCDHW'"
        },
        "paddle_torch_args_map": {
            "x": "input",
            "weight": "weight",
            "bias": "bias",
            "stride": "stride",
            "padding": "padding",
            "dilation": "dilation",
            "groups": "groups"
        }
    },
    "paddle.nn.functional.embedding": 
    {
        "Rule": "EembeddingRule"
    },
    "paddle.nn.functional.feature_alpha_dropout": {
        "torch_api": "torch.nn.functional.feature_alpha_dropout",
        "paddle_torch_args_map": {
            "x": "input",
            "p": "p",
            "training": "training"
        }
    },
    "paddle.nn.functional.kl_div": {
        "torch_api": "torch.nn.functional.kl_div",
        "paddle_torch_args_map": {
            "input": "input",
            "label": "target",
            "reduction": "reduction",
            "log_target": "log_target"
        }
    },
    "paddle.nn.functional.l1_loss": {
        "torch_api": "torch.nn.functional.l1_loss",
        "paddle_torch_args_map": {
            "input": "input",
            "label": "target",
            "reduction": "reduction"
        }
    },
    "paddle.nn.functional.linear": {
        "Rule": "LinearRule",
        "torch_api": "torch.nn.functional.linear",
        "paddle_torch_args_map": {
            "x": "input",
            "weight": "weight",
            "bias": "bias"
        }
    },
    "paddle.nn.functional.local_response_norm": {
        "Rule": "LocalResponseNormRule",
        "torch_api": "torch.nn.functional.local_response_norm",
        "paddle_torch_args_map": {
            "x": "input",
            "size": "size",
            "alpha": "alpha",
            "beta": "beta",
            "k": "k"
        },
        "min_input_args": 2
    },
    "paddle.nn.functional.log_softmax": {
        "Rule": "LogSoftMaxRule",
        "torch_api": "torch.nn.functional.log_softmax",
        "paddle_torch_args_map": {
            "x": "input",
            "dim": "dim",
            "dtype": "dtype"
        }
    },
    "paddle.nn.functional.mse_loss": {
        "torch_api": "torch.nn.functional.mse_loss",
        "paddle_torch_args_map": {
            "input": "input",
            "label": "target",
            "reduction": "reduction"
        }
    },
    "paddle.nn.functional.multi_label_soft_margin_loss":{
        "torch_api": "torch.nn.functional.multilabel_soft_margin_loss",
        "paddle_torch_args_map": {
            "input": "input",
            "label": "target",
            "reduction": "reduction",
            "weight": "weight"
        }
    },
    "paddle.nn.functional.multi_margin_loss": {
        "Rule": "WeightDetachRule",
        "torch_api": "torch.nn.functional.multi_margin_loss",
        "paddle_torch_args_map": {
            "input": "input",
            "label": "target",
            "margin": "margin",
            "weight": "weight",
            "p": "p",
            "reduction": "reduction"
        }
    },
    "paddle.nn.functional.nll_loss": {
        "Rule": "WeightDetachRule",
        "torch_api": "torch.nn.functional.nll_loss",
        "paddle_torch_args_map": {
            "input": "input",
            "label": "target",
            "weight": "weight",
            "reduction": "reduction",
            "ignore_index": "ignore_index"
        }
    },
    "paddle.nn.functional.one_hot": {
        "torch_api": "torch.nn.functional.one_hot",
        "paddle_torch_args_map": {
            "x": "input",
            "num_classes": "num_classes"
        }
    },
    "paddle.nn.functional.pad": {
        "torch_api": "paddle.nn.functional.pad",
        "Rule": "PadRule"
    },
    "paddle.nn.functional.poisson_nll_loss":{
        "torch_api": "torch.nn.functional.poisson_nll_loss",
        "paddle_torch_args_map": {
            "input": "input",
            "label": "target",
            "log_input": "log_input",
            "full": "full",
            "epsilon": "eps",
            "reduction": "reduction"
        }
    },
    "paddle.nn.functional.scaled_dot_product_attention":{
        "torch_api": "torch.nn.functional.scaled_dot_product_attention",
        "paddle_torch_args_map": {
            "query": "query",
            "key": "key",
            "value": "value",
            "attn_mask": "attn_mask",
            "dropout_p": "dropout_p",
            "is_causal": "is_causal"
        }
    },
    "paddle.nn.functional.smooth_l1_loss":{
        "torch_api": "torch.nn.functional.huber_loss",
        "paddle_torch_args_map": {
            "input": "input",
            "label": "target",
            "reduction": "reduction",
            "delta": "delta"
        }
    },
    "paddle.nn.functional.soft_margin_loss": {
        "Rule": "SoftMarginLossRule",
        "torch_api": "torch.nn.functional.soft_margin_loss",
        "paddle_torch_args_map": {
            "input": "input",
            "label": "target",
            "reduction": "reduction"
        }
    },
    "paddle.nn.functional.softmax":{
        "Rule": "SoftMaxRule",
        "torch_api": "torch.nn.functional.softmax",
        "paddle_torch_args_map": {
            "x": "input",
            "axis": "dim",
            "dtype": "dtype"
        }
    },
    "paddle.nn.functional.max_pool1d": {
        "Rule": "PoolRule",
        "torch_api": "torch.nn.functional.max_pool1d",
        "set_defaults": {
            "stride":"None",
            "padding": 0
        },
        "paddle_torch_args_map": {
            "x": "input",
            "kernel_size": "kernel_size",
            "stride": "stride",
            "padding": "padding",
            "ceil_mode": "ceil_mode",
            "return_mask": "return_indices"
        }
    },
    "paddle.nn.functional.max_pool2d": {
        "Rule": "PoolRule",
        "torch_api": "torch.nn.functional.max_pool2d",
        "set_defaults": {
            "stride":"None",
            "padding": 0,
            "data_format": "'NCHW'"
        },
        "paddle_torch_args_map": {
            "x": "input",
            "kernel_size": "kernel_size",
            "stride": "stride",
            "padding": "padding",
            "ceil_mode": "ceil_mode",
            "return_mask": "return_indices"
        }
    },
    "paddle.nn.functional.max_pool3d": {
        "Rule": "PoolRule",
        "torch_api": "torch.nn.functional.max_pool3d",
        "set_defaults": {
            "stride":"None",
            "padding": 0,
            "data_format": "'NCDHW'"
        },
        "paddle_torch_args_map": {
            "x": "input",
            "kernel_size": "kernel_size",
            "stride": "stride",
            "padding": "padding",
            "ceil_mode": "ceil_mode",
            "return_mask": "return_indices"
        }
    },
    "paddle.nn.functional.lp_pool1d": {
        "torch_api": "torch.nn.functional.lp_pool1d",
        "Rule": "PoolRule",        
        "set_defaults": {
            "stride": "None",
            "padding": 0,
            "data_format": "'NCL'"
        },
        "paddle_torch_args_map": {
            "x": "input",
            "norm_type": "norm_type",
            "kernel_size": "kernel_size",
            "stride": "stride",
            "ceil_mode": "ceil_mode"
        }
    },
    "paddle.nn.functional.lp_pool2d": {
        "torch_api": "torch.nn.functional.lp_pool2d",
        "Rule": "PoolRule",
        "set_defaults": {
            "stride": "None",
            "padding": 0,
            "data_format": "'NCHW'"
        },
        "paddle_torch_args_map": {
            "x": "input",
            "norm_type": "norm_type",
            "kernel_size": "kernel_size",
            "stride": "stride",
            "ceil_mode": "ceil_mode"
        }
    },
    "paddle.nn.functional.max_unpool1d": {
        "torch_api": "torch.nn.functional.max_unpool1d",
        "Rule": "UnpoolRule",
        "set_defaults": {
            "stride": "None",
            "padding": 0,
            "data_format": "'NCL'",
            "output_size": "None"
        },
        "paddle_torch_args_map": {
            "x": "input",
            "indices": "indices",
            "kernel_size": "kernel_size",
            "stride": "stride",
            "padding": "padding",
            "output_size": "output_size"
        }
    },
    "paddle.nn.functional.max_unpool2d": {
        "torch_api": "torch.nn.functional.max_unpool2d",
        "Rule": "UnpoolRule",
        "set_defaults": {
            "stride": "None",
            "padding": 0,
            "data_format": "'NCHW'",
            "output_size": "None"
        },
        "paddle_torch_args_map": {
            "x": "input",
            "indices": "indices",
            "kernel_size": "kernel_size",
            "stride": "stride",
            "padding": "padding",
            "output_size": "output_size"
        }
    },
    "paddle.nn.functional.max_unpool3d": {
        "torch_api": "torch.nn.functional.max_unpool3d",
        "Rule": "UnpoolRule",
        "set_defaults": {
            "stride": "None",
            "padding": 0,
            "data_format": "'NCDHW'",
            "output_size": "None"
        },
        "paddle_torch_args_map": {
            "x": "input",
            "indices": "indices",
            "kernel_size": "kernel_size",
            "stride": "stride",
            "padding": "padding",
            "output_size": "output_size"
        }
    },
    "paddle.nn.functional.upsample":{
        "Rule": "UpsampleRule",
        "torch_api": "torch.nn.functional.upsample",
        "paddle_torch_args_map": {
            "x": "input",
            "size": "size",
            "scale_factor": "scale_factor",
            "mode": "mode",
            "align_corners": "align_corners"
        }
    },
    "paddle.nn.functional.adaptive_avg_pool2d": {
        "torch_api": "torch.nn.functional.adaptive_avg_pool2d",
        "Rule": "AdaptiveAvgPoolRule",
        "set_defaults": {
            "data_format": "'NCHW'"
        },
        "paddle_torch_args_map": {
            "x": "input",
            "output_size": "output_size"
        }
    },
    "paddle.nn.functional.adaptive_avg_pool3d": {
        "torch_api": "torch.nn.functional.adaptive_avg_pool3d",
        "Rule": "AdaptiveAvgPoolRule",
        "set_defaults": {
            "data_format": "'NCDHW'"
        },
        "paddle_torch_args_map": {
            "x": "input",
            "output_size": "output_size"
        }
    },
    "o": "API started with 'o' should be placed here",
    "paddle.ones":{
        "Rule": "OnesRule"
    },
    "paddle.ones_like": {
        "torch_api": "torch.ones_like",
        "paddle_torch_args_map": {
            "x": "input",
            "dtype": "dtype"
        }
    },
    "p": "API started with 'p' should be placed here",
    "paddle.poisson": {
        "torch_api": "torch.poisson",
        "paddle_torch_args_map": {
            "x": "input"
        }
    },
    "paddle.polar":{
        "Rule": "PolarRule"
    },
    "paddle.positive":{
        "Rule":"PositiveRule"
    },
    "paddle.Tensor.pow":{
        "torch_api":"torch.Tensor.pow",
        "paddle_torch_args_map": {
            "y": "exponent"
        }
    },
    "paddle.prod": {
        "torch_api": "torch.prod",
        "Rule": "ReduceRule",
        "set_defaults": {
            "axis": "None",
            "keepdim": "False",
            "dtype": "None"
        }
    },
    "paddle.Tensor.prod": {
        "torch_api": "torch.Tensor.prod",
        "paddle_torch_args_map": {
            "axis": "dim",
            "keepdim": "keepdim",
            "dtype": "dtype"
        }
    },
    "paddle.vision.ops.psroi_pool":{
        "torch_api":"torchvision.ops.ps_roi_pool",
        "Rule": "Roi_poolRule"
    },
    "paddle.Tensor.put_along_axis": {
        "Rule": "Put_along_axisRule"
    },
    "paddle.put_along_axis": {
        "Rule": "Put_along_axisRule"
    },
    "q": "API started with 'q' should be placed here",
    "r": "API started with 'r' should be placed here",
    "paddle.rank":{
        "Rule": "RankRule"
    },
    "paddle.reduce_as":{
        "Rule": "Reduce_asRule"
    },
    "paddle.remainder":{
        "torch_api": "torch.remainder",
        "paddle_torch_args_map":{
            "x": "input",
            "y": "other"
        }
    },
    "paddle.Tensor.reshape": {
        "Rule": "ReshapeRule"
    },   
    "paddle.reverse":{
        "Rule":"ReverseRule"
    },
    "paddle.vision.ops.roi_align":{
        "Rule": "Roi_aignRule"
    },
    "paddle.Tensor.rad2deg":{
        "torch_api":"torch.Tensor.rad2deg"
    },
    "paddle.Tensor.rank":{
        "Rule": "RankRule"
    },
    "paddle.Tensor.real":{
        "torch_api":"torch.Tensor.real",
        "is_attribute": true
    },
    "paddle.Tensor.reciprocal":{
        "torch_api":"torch.Tensor.reciprocal"
    },
    "paddle.Tensor.round":{
        "torch_api":"torch.Tensor.round",
        "torch_kwargs": {
            "decimals": 0
        }
    },
    "paddle.Tensor.rsqrt":{
        "torch_api":"torch.Tensor.rsqrt"
    },
    "paddle.vision.ops.roi_pool": {
        "torch_api":"torchvision.ops.roi_pool",
        "Rule": "Roi_poolRule"
    },
    "s": "API started with 's' should be placed here",
    "paddle.scatter": {
        "Rule": "ScatterRule"
    },
    "paddle.scatter_nd": {
        "Rule": "ScatterndRule"
    },
    "paddle.scatter_nd_add": {
        "Rule": "ScatterndaddRule"
    },
    "paddle.Tensor.set_": {
        "torch_api": "torch.Tensor.set_",
        "paddle_torch_args_map": {
            "stride": "stride"
        },
        "torch_kwargs": {
            "source": "{source} if locals().get('{source}') is not None else torch.empty([])",
            "size": "locals().get('{shape}') or ({source}.size() if locals().get('{source}') is not None else [])",
            "storage_offset": "(locals().get('{offset}') or 0) // _tmp_tensor.itemsize"
        }
    },
    "paddle.shard_index":{
        "Rule": "ShardIndex"
    },
    "paddle.Tensor.sigmoid":{
        "torch_api":"torch.Tensor.sigmoid"
    },
    "paddle.Tensor.sign":{
        "torch_api":"torch.Tensor.sign"
    },
    "paddle.Tensor.sin":{
        "torch_api":"torch.Tensor.sin"
    },
    "paddle.signal.stft":{
        "torch_api": "torch.stft",
        "paddle_torch_args_map": {
            "x": "input",
            "n_fft": "n_fft",
            "hop_length": "hop_length",
            "win_length": "win_length",
            "window": "window",
            "center": "center",
            "pad_mode": "pad_mode",
            "onesided": "onesided",
            "normalized": "normalized"
        },
        "torch_kwargs":{
            "return_complex": "True"
        }
    },
    "paddle.slice_scatter": {
        "Rule": "SliceScatterRule"
    },
    "paddle.standard_gamma":{
        "torch_api": "torch.distributions.Gamma",
        "Rule": "StandardGammaRule",
        "paddle_torch_args_map": {
            "x": "concentration",
            "rate":"rate"
        }
    },
    "paddle.standard_normal":{
        "torch_api": "torch.randn",
        "paddle_torch_args_map": {
            "shape": "size",
            "dtype":"dtype"
        },
        "set_defaults":{
            "dtype": "None"
        }
    },
    "paddle.stanh":{
        "torch_api": "torch.tanh",
        "Rule": "StanhRule",
        "paddle_torch_args_map": {
            "x": "input"
        },
        "set_defaults":{
            "scale_a": "0.67",
            "scale_b":"1.7159"
        }

    },
    "paddle.strided_slice":{
        "Rule": "StridedSliceRule"
    },
    "paddle.Tensor.slice_scatter": {
        "torch_api": "torch.Tensor.slice_scatter",
        "paddle_torch_args_map": {
            "value": "src"
        },
        "torch_kwargs": {
            "dim": "{axes}[0] if isinstance({axes}, list) else {axes}",
            "start": "{starts}[0] if isinstance({starts}, list) else {starts}",
            "end": "{ends}[0] if isinstance({ends}, list) else {ends}",
            "step": "{strides}[0] if isinstance({strides}, list) else {strides}"
        }
    },
    "paddle.scale": {
        "Rule": "ScaleRule",
        "set_defaults": {
            "scale": 1.0,
            "bias": 0.0,
            "bias_after_scale": true,
            "act": "None"
        }
    },
    "paddle.Tensor.scale": {
        "Rule": "ScaleRule",
        "set_defaults": {
            "scale": 1.0,
            "bias": 0.0,
            "bias_after_scale": true,
            "act": "None"
        }
    },
    "paddle.searchsorted": {
        "torch_api": "torch.searchsorted",
        "paddle_torch_args_map": {
            "sorted_sequence": "sorted_sequence",
            "values": "input",
            "out_int32": "out_int32",
            "right": "right"
        }
    },
    "paddle.shape": {
        "Rule": "ShapeRule"
    },
    "paddle.slice":{
        "Rule": "SliceRule"
    },
    "paddle.split":{
       "Rule": "SplitRule"
    },
    "paddle.incubate.nn.functional.swiglu":{
        "Rule": "SwigluRule"
    },
    "paddle.sum": {
        "torch_api": "torch.sum",
        "Rule": "ReduceRule",
        "set_defaults": {
            "axis": "None",
            "keepdim": false,
            "dtype": "None"
        }
    },
    "t": "API started with 't' should be placed here",
    "paddle.Tensor.tanh":{
        "torch_api": "torch.Tensor.tanh"
    },
    "paddle.tolist":{
        "torch_api": "torch.Tensor.tolist",
        "Rule": "TolistRule"
    },   
    "paddle.Tensor.tolist":{
        "torch_api": "torch.Tensor.tolist"
    },   
    "paddle.tanh":{
        "torch_api": "torch.tanh",
        "paddle_torch_args_map": {
            "x": "input"
        }
    },
    "paddle.take": {
        "Rule": "TakeRule",
        "paddle_torch_args_map": {
            "x": "input",
            "index": "index"
        }
    },
    "paddle.topk":{
        "torch_api": "torch.topk",
        "paddle_torch_args_map": {
            "x": "input",
            "k": "k",
            "axis": "dim",
            "largest": "largest",
            "sorted": "sorted"
        }
    },
    "paddle.Tensor.transpose": {
        "torch_api": "torch.Tensor.permute",
        "paddle_torch_args_map": {
            "perm": "dims"
        }
    },
    "paddle.Tensor.trunc": {
        "torch_api": "torch.Tensor.trunc"
    },
    "paddle.Tensor.tile":{
        "torch_api":"torch.Tensor.tile",
        "paddle_torch_args_map": {
            "repeat_times": "dims"
        }
    },
    "u": "API started with 'u' should be placed here",
    "paddle.unstack":{
        "torch_api": "torch.unbind",
        "paddle_torch_args_map": {
            "x": "input", 
            "axis": "dim"
        }
    },
    "v": "API started with 'v' should be placed here",
    "paddle.vecdot": {
        "Rule": "VecdotRule"
    },
    "paddle.view":{
        "Rule": "ViewRule"
    },
    "paddle.view_as":{
        "Rule": "View_As_Rule"
    },
    "paddle.vision.ops.distribute_fpn_proposals":{
        "Rule": "Distribute_fpn_proposalsRule"
    },
    "w": "API started with 'w' should be placed here",
    "paddle.where":{
        "Rule":"WhereRule"
    },
    "x": "API started with 'x' should be placed here",
    "y": "API started with 'y' should be placed here",
    "z": "API started with 'z' should be placed here",
    "paddle.zeros":{
        "Rule": "ZerosRule"
    },
    "paddle.zeros_like": {
        "torch_api": "torch.zeros_like",
        "paddle_torch_args_map": {
            "x": "input",
            "dtype": "dtype"
        }
    },
    "paddle.Tensor.zero_":{
        "torch_api": "torch.Tensor.zero_"
    },
    "_": "API started with '_' should be placed here",
    "paddle.Tensor.__eq__": {
        "torch_api": "torch.Tensor.__eq__",
        "paddle_torch_args_map": {
            "y": "other"
        },
        "description": "_tmp_tensor = arg[0], result = _tmp_tensor.__eq__(other=y)"
    },
    "paddle.Tensor.__lshift__": {
        "torch_api": "torch.Tensor.__lshift__",
        "paddle_torch_args_map": {
            "y": "other"
        },
        "description": "_tmp_tensor = arg[0], result = _tmp_tensor.__lshift__(other=y)"
    },
    "paddle.Tensor.__ge__": {
        "torch_api": "torch.Tensor.__ge__",
        "paddle_torch_args_map": {
            "y": "other"
        },
        "description": "_tmp_tensor = arg[0], result = _tmp_tensor.__ge__(other=y)"
    },
    "paddle.Tensor.__gt__": {
        "torch_api": "torch.Tensor.__gt__",
        "paddle_torch_args_map": {
            "y": "other"
        },
        "description": "_tmp_tensor = arg[0], result = _tmp_tensor.__gt__(other=y)"
    },
    "paddle.Tensor.__le__": {
        "torch_api": "torch.Tensor.__le__",
        "paddle_torch_args_map": {
            "y": "other"
        },
        "description": "_tmp_tensor = arg[0], result = _tmp_tensor.__le__(other=y)"
    },
    "paddle.Tensor.__len__": {
        "torch_api": "torch.Tensor.__len__"
      },      
    "paddle.Tensor.__lt__": {
        "torch_api": "torch.Tensor.__lt__",
        "paddle_torch_args_map": {
            "y": "other"
        },
        "description": "_tmp_tensor = arg[0], result = _tmp_tensor.__lt__(other=y)"
    },
    "paddle.Tensor.__add__": {
        "torch_api": "torch.Tensor.__add__",
        "paddle_torch_args_map": {
            "y": "other"
        },
        "description": "_tmp_tensor = arg[0], result = _tmp_tensor.__add__(other=y)"
    },
    "paddle.Tensor.__div__": {
        "torch_api": "torch.Tensor.__div__",
        "paddle_torch_args_map": {
            "y": "other"
        },
        "description": "_tmp_tensor = arg[0], result = _tmp_tensor.__div__(other=y)"
    },
    "paddle.Tensor.__floordiv__": {
        "torch_api": "torch.Tensor.__floordiv__",
        "paddle_torch_args_map": {
            "y": "other"
        },
        "description": "_tmp_tensor = arg[0], result = _tmp_tensor.__floordiv__(other=y)"
    },
    "paddle.Tensor.__matmul__": {
        "torch_api": "torch.Tensor.__matmul__",
        "paddle_torch_args_map": {
            "y": "other"
        },
        "description": "_tmp_tensor = arg[0], result = _tmp_tensor.__matmul__(other=y)"
    },
    "paddle.Tensor.__mod__": {
        "torch_api": "torch.Tensor.__mod__",
        "paddle_torch_args_map": {
            "y": "other"
        },
        "description": "_tmp_tensor = arg[0], result = _tmp_tensor.__mod__(other=y)"
    },
    "paddle.Tensor.__ne__": {
        "torch_api": "torch.Tensor.__ne__",
        "paddle_torch_args_map": {
            "y": "other"
        },
        "description": "_tmp_tensor = arg[0], result = _tmp_tensor.__ne__(other=y)"
    },
    "paddle.Tensor.__neg__": {
        "torch_api": "torch.Tensor.__neg__",
        "description": "_tmp_tensor = arg[0], result = _tmp_tensor.__neg__()"
    },
    "paddle.Tensor.__nonzero__": {
        "Rule": "NonzeroRule",
        "description": "_tmp_tensor = arg[0], result = _tmp_tensor.__gt__(0)"
    },
    "paddle.Tensor.__or__": {
        "torch_api": "torch.Tensor.__or__",
        "paddle_torch_args_map": {
            "y": "other"
        },
        "description": "_tmp_tensor = arg[0], result = _tmp_tensor.__or__(other=y)"
    },
    "paddle.Tensor.__pow__": {
        "Rule": "__Pow__Rule",
        "description": "use rule since torch.Tensor.__pow__(other=y) throws unimplemented error"
    },
    "paddle.Tensor.__radd__": {
        "torch_api": "torch.Tensor.__radd__",
        "paddle_torch_args_map": {
            "y": "other"
        },
        "description": "_tmp_tensor = arg[0], result = _tmp_tensor.__radd__(other=y)"
    },
    "paddle.Tensor.__rlshift__": {
        "torch_api": "torch.Tensor.__rlshift__",
        "paddle_torch_args_map": {
            "y": "other"
        },
        "description": "_tmp_tensor = arg[0], result = _tmp_tensor.__rlshift__(other=y)"
    },
    "paddle.Tensor.__rrshift__": {
        "torch_api": "torch.Tensor.__rrshift__",
        "paddle_torch_args_map": {
            "y": "other"
        },
        "description": "_tmp_tensor = arg[0], result = _tmp_tensor.__rrshift__(other=y)"
    },
    "paddle.Tensor.__ror__": {
        "torch_api": "torch.Tensor.__ror__",
        "paddle_torch_args_map": {
            "y": "other"
        },
        "description": "_tmp_tensor = arg[0], result = _tmp_tensor.__ror__(other=y)"
    },
    "paddle.Tensor.__xor__": {
        "torch_api": "torch.Tensor.__xor__",
        "paddle_torch_args_map": {
            "y": "other"
        },
        "description": "_tmp_tensor = arg[0], result = _tmp_tensor.__xor__(other=y)"
    },
    "paddle.Tensor.__rxor__": {
        "torch_api": "torch.Tensor.__rxor__",
        "paddle_torch_args_map": {
            "y": "other"
        },
        "description": "_tmp_tensor = arg[0], result = _tmp_tensor.__rxor__(other=y)"
    },
    "paddle.Tensor.__rmatmul__": {
        "torch_api": "torch.Tensor.__rmatmul__",
        "paddle_torch_args_map": {
            "y": "other"
        },
        "description": "_tmp_tensor = arg[0], result = _tmp_tensor.__rmatmul__(other=y)"
    },
    "paddle.Tensor.__rmod__": {
        "torch_api": "torch.Tensor.__rmod__",
        "paddle_torch_args_map": {
            "y": "other"
        },
        "description": "_tmp_tensor = arg[0], result = _tmp_tensor.__rmod__(other=y)"
    },
    "paddle.Tensor.__rmul__": {
        "torch_api": "torch.Tensor.__rmul__",
        "paddle_torch_args_map": {
            "y": "other"
        },
        "description": "_tmp_tensor = arg[0], result = _tmp_tensor.__rmul__(other=y)"
    },
    "paddle.Tensor.__rpow__": {
        "torch_api": "torch.Tensor.__rpow__",
        "paddle_torch_args_map": {
            "y": "other"
        },
        "description": "_tmp_tensor = arg[0], result = _tmp_tensor.__rpow__(other=y)"
    },
    "paddle.Tensor.__rsub__": {
        "torch_api": "torch.Tensor.__rsub__",
        "paddle_torch_args_map": {
            "y": "other"
        },
        "description": "_tmp_tensor = arg[0], result = _tmp_tensor.__rsub__(other=y)"
    },
    "paddle.Tensor.__rshift__": {
        "Rule": "__rshift__Rule"
    },
    "paddle.Tensor.__rtruediv__": {
        "torch_api": "torch.Tensor.__rtruediv__",
        "paddle_torch_args_map": {
            "y": "other"
        },
        "description": "_tmp_tensor = arg[0], result = _tmp_tensor.__rtruediv__(other=y)"
    },
    "paddle.Tensor.__truediv__": {
        "torch_api": "torch.Tensor.__truediv__",
        "paddle_torch_args_map": {
            "y": "other"
        },
        "description": "_tmp_tensor = arg[0], result = _tmp_tensor.__truediv__(other=y)"
    },
    "paddle.Tensor.__mul__": {
        "torch_api": "torch.Tensor.__mul__",
        "paddle_torch_args_map": {
            "y": "other"
        },
        "description": "_tmp_tensor = arg[0], result = _tmp_tensor.__mul__(other=y)"
    },
    "paddle.Tensor.__sub__": {
        "torch_api": "torch.Tensor.__sub__",
        "paddle_torch_args_map": {
            "y": "other"
        },
        "description": "_tmp_tensor = arg[0], result = _tmp_tensor.__sub__(other=y)"
    },
    "paddle.Tensor.__getitem__": {
        "torch_api": "torch.Tensor.__getitem__"
    },
    "paddle.Tensor.__setitem__": {
        "torch_api": "torch.Tensor.__setitem__"
    },
    "paddle.Tensor.__abs__": {
        "torch_api": "torch.Tensor.__abs__"
    },
    "paddle.Tensor.__and__": {
        "torch_api": "torch.Tensor.__and__",
        "paddle_torch_args_map": {
            "y": "other"
        }
    },
    "paddle.Tensor.__dir__": {
        "torch_api": "torch.Tensor.__dir__"
    },
    "migrated": "APIs migrated are placed here",
    "paddle.Tensor.addmm": {
        "torch_api": "torch.Tensor.addmm",
        "paddle_torch_args_map": {
            "x": "mat1",
            "y": "mat2",
            "beta": "beta",
            "alpha": "alpha"
        },
        "min_input_args": 2
    },
    "paddle.Tensor.addmm_": {
        "torch_api": "torch.Tensor.addmm_",
        "paddle_torch_args_map": {
            "x": "mat1",
            "y": "mat2",
            "alpha": "alpha",
            "beta": "beta"
        },
        "min_input_args": 2
    },
    "paddle.Tensor.amax": {
        "torch_api": "torch.Tensor.amax",
        "paddle_torch_args_map": {
            "axis": "dim",
            "keepdim": "keepdim"
        },
        "min_input_args": 0
    },
    "paddle.Tensor.amin": {
        "torch_api": "torch.Tensor.amin",
        "paddle_torch_args_map": {
            "axis": "dim",
            "keepdim": "keepdim"
        },
        "min_input_args": 0
    },
    "paddle.Tensor.atan2": {
        "torch_api": "torch.Tensor.arctan2",
        "paddle_torch_args_map": {
            "y": "other"
        },
        "min_input_args": 1
    },
    "paddle.Tensor.argmin": {
        "torch_api": "torch.Tensor.argmin",
        "paddle_torch_args_map": {
            "axis": "dim",
            "keepdim": "keepdim"
        },
        "min_input_args": 0
    },
    "paddle.Tensor.argsort": {
        "torch_api": "torch.Tensor.argsort",
        "paddle_torch_args_map": {
            "axis": "dim",
            "descending": "descending",
            "stable": "stable"
        },
        "min_input_args": 0
    },
    "paddle.Tensor.backward": {
        "torch_api": "torch.Tensor.backward",
        "paddle_torch_args_map": {
            "grad_tensor": "gradient",
            "retain_graph": "retain_graph"
        },
        "min_input_args": 0
    },
    "paddle.Tensor.bincount": {
        "torch_api": "torch.Tensor.bincount",
        "paddle_torch_args_map": {
            "weights": "weights",
            "minlength": "minlength"
        },
        "min_input_args": 0
    },
    "paddle.Tensor.bitwise_and": {
        "torch_api": "torch.Tensor.bitwise_and",
        "paddle_torch_args_map": {
            "y": "other"
        },
        "min_input_args": 1
    },
    "paddle.Tensor.bitwise_and_": {
        "torch_api": "torch.Tensor.bitwise_and_",
        "paddle_torch_args_map": {
            "y": "other"
        },
        "min_input_args": 1
    },
    "paddle.Tensor.bitwise_left_shift": {
        "torch_api": "torch.Tensor.bitwise_left_shift",
        "paddle_torch_args_map": {
            "y": "other"
        },
        "min_input_args": 1
    },
    "paddle.Tensor.bitwise_left_shift_": {
        "torch_api": "torch.Tensor.bitwise_left_shift_",
        "paddle_torch_args_map": {
            "y": "other"
        },
        "min_input_args": 1
    },
    "paddle.Tensor.bitwise_or": {
        "torch_api": "torch.Tensor.bitwise_or",
        "paddle_torch_args_map": {
            "y": "other"
        },
        "min_input_args": 1
    },
    "paddle.Tensor.bitwise_or_": {
        "torch_api": "torch.Tensor.bitwise_or_",
        "paddle_torch_args_map": {
            "y": "other"
        },
        "min_input_args": 1
    },
    "paddle.Tensor.bitwise_right_shift": {
        "torch_api": "torch.Tensor.bitwise_right_shift",
        "paddle_torch_args_map": {
            "y": "other"
        },
        "min_input_args": 1
    },
    "paddle.Tensor.bitwise_right_shift_": {
        "torch_api": "torch.Tensor.bitwise_right_shift_",
        "paddle_torch_args_map": {
            "y": "other"
        },
        "min_input_args": 1
    },
    "paddle.Tensor.bitwise_xor": {
        "torch_api": "torch.Tensor.bitwise_xor",
        "paddle_torch_args_map": {
            "y": "other"
        },
        "min_input_args": 1
    },
    "paddle.Tensor.bitwise_xor_": {
        "torch_api": "torch.Tensor.bitwise_xor_",
        "paddle_torch_args_map": {
            "y": "other"
        },
        "min_input_args": 1
    },
    "paddle.Tensor.bmm": {
        "torch_api": "torch.Tensor.bmm",
        "paddle_torch_args_map": {
            "y": "mat2"
        },
        "min_input_args": 1
    },
    "paddle.Tensor.broadcast_to": {
        "torch_api": "torch.Tensor.broadcast_to",
        "paddle_torch_args_map": {
            "shape": "size"
        },
        "min_input_args": 1
    },
    "paddle.Tensor.cholesky": {
        "torch_api": "torch.Tensor.cholesky",
        "paddle_torch_args_map": {
            "upper": "upper"
        },
        "min_input_args": 0
    },
    "paddle.Tensor.cholesky_solve": {
        "torch_api": "torch.Tensor.cholesky_solve",
        "paddle_torch_args_map": {
            "y": "input2",
            "upper": "upper"
        },
        "min_input_args": 1
    },
    "paddle.Tensor.chunk": {
        "torch_api": "torch.Tensor.chunk",
        "paddle_torch_args_map": {
            "chunks": "chunks",
            "axis": "dim"
        },
        "min_input_args": 1
    },
    "paddle.Tensor.clip": {
        "torch_api": "torch.Tensor.clamp",
        "paddle_torch_args_map": {
            "min": "min",
            "max": "max"
        },
        "min_input_args": 1
    },
    "paddle.Tensor.clip_": {
        "torch_api": "torch.Tensor.clip_",
        "paddle_torch_args_map": {
            "min": "min",
            "max": "max"
        },
        "min_input_args": 1
    },
    "paddle.Tensor.clone": {
        "torch_api": "torch.Tensor.clone",
        "paddle_torch_args_map": {
            "memory_format": "memory_format"
        },
        "min_input_args": 0
    },
    "paddle.Tensor.contiguous": {
        "torch_api": "torch.Tensor.contiguous",
        "paddle_torch_args_map": {
            "memory_format": "memory_format"
        },
        "min_input_args": 0
    },
    "paddle.Tensor.count_nonzero": {
        "torch_api": "torch.Tensor.count_nonzero",
        "paddle_torch_args_map": {
            "axis": "dim"
        },
        "min_input_args": 0
    },
    "paddle.Tensor.cov": {
        "torch_api": "torch.Tensor.cov",
        "paddle_torch_args_map": {
            "ddof": "correction",
            "fweights": "fweights",
            "aweights": "aweights"
        },
        "min_input_args": 0
    },
    "paddle.Tensor.cpu": {
        "torch_api": "torch.Tensor.cpu",
        "paddle_torch_args_map": {
            "memory_format": "memory_format"
        },
        "min_input_args": 0
    },
    "paddle.Tensor.cross": {
        "torch_api": "torch.Tensor.cross",
        "paddle_torch_args_map": {
            "y": "other",
            "axis": "dim"
        },
        "min_input_args": 1
    },
    "paddle.Tensor.cumprod_": {
        "torch_api": "torch.Tensor.cumprod_",
        "paddle_torch_args_map": {
            "dim": "dim",
            "dtype": "dtype"
        },
        "min_input_args": 1
    },
    "paddle.Tensor.cumsum": {
        "torch_api": "torch.Tensor.cumsum",
        "paddle_torch_args_map": {
            "axis": "dim",
            "dtype": "dtype"
        },
        "min_input_args": 1
    },
    "paddle.Tensor.cumsum_": {
        "torch_api": "torch.Tensor.cumsum_",
        "paddle_torch_args_map": {
            "axis": "dim",
            "dtype": "dtype"
        },
        "min_input_args": 1
    },
    "paddle.Tensor.diag": {
        "torch_api": "torch.Tensor.diag",
        "paddle_torch_args_map": {
            "offset": "diagonal"
        },
        "min_input_args": 0
    },
    "paddle.Tensor.diag_embed": {
        "torch_api": "torch.Tensor.diag_embed",
        "paddle_torch_args_map": {
            "offset": "offset",
            "dim1": "dim1",
            "dim2": "dim2"
        },
        "min_input_args": 0
    },
    "paddle.Tensor.diagflat": {
        "torch_api": "torch.Tensor.diagflat",
        "paddle_torch_args_map": {
            "offset": "offset"
        },
        "min_input_args": 0
    },
    "paddle.Tensor.diagonal": {
        "torch_api": "torch.Tensor.diagonal",
        "paddle_torch_args_map": {
            "offset": "offset",
            "axis1": "dim1",
            "axis2": "dim2"
        },
        "min_input_args": 0
    },
    "paddle.Tensor.diagonal_scatter": {
        "torch_api": "torch.Tensor.diagonal_scatter",
        "paddle_torch_args_map": {
            "y": "src",
            "offset": "offset",
            "axis1": "dim1",
            "axis2": "dim2"
        },
        "min_input_args": 1
    },
    "paddle.Tensor.diff": {
        "torch_api": "torch.Tensor.diff",
        "paddle_torch_args_map": {
            "n": "n",
            "axis": "dim",
            "prepend": "prepend",
            "append": "append"
        },
        "min_input_args": 0
    },
    "paddle.Tensor.dist": {
        "torch_api": "torch.Tensor.dist",
        "paddle_torch_args_map": {
            "y": "other",
            "p": "p"
        },
        "min_input_args": 1
    },
    "paddle.Tensor.dot": {
        "torch_api": "torch.Tensor.dot",
        "paddle_torch_args_map": {
            "y": "tensor"
        },
        "min_input_args": 1
    },
    "paddle.Tensor.dsplit": {
        "torch_api": "torch.Tensor.dsplit",
        "paddle_torch_args_map": {
            "num_or_indices": "indices"
        },
        "min_input_args": 1
    },
    "paddle.Tensor.equal": {
        "torch_api": "torch.Tensor.eq",
        "paddle_torch_args_map": {
            "y": "other"
        },
        "min_input_args": 1
    },
    "paddle.Tensor.expand": {
        "torch_api": "torch.Tensor.expand",
        "torch_args": [
            "*{shape}"
        ]
    },
    "paddle.Tensor.expand_as": {
        "torch_api": "torch.Tensor.expand_as",
        "paddle_torch_args_map": {
            "y": "other"
        },
        "min_input_args": 1
    },
    "paddle.Tensor.fill_": {
        "torch_api": "torch.Tensor.fill_",
        "paddle_torch_args_map": {
            "value": "value"
        },
        "min_input_args": 1
    },
    "paddle.Tensor.fill_diagonal_": {
        "torch_api": "torch.Tensor.fill_diagonal_",
        "paddle_torch_args_map": {
            "value": "fill_value",
            "wrap": "wrap"
        },
        "min_input_args": 1
    },
    "paddle.Tensor.flatten": {
        "torch_api": "torch.Tensor.flatten",
        "paddle_torch_args_map": {
            "start_axis": "start_dim",
            "stop_axis": "end_dim"
        },
        "min_input_args": 0
    },
    "paddle.Tensor.flip": {
        "torch_api": "torch.Tensor.flip",
        "paddle_torch_args_map": {
            "axis": "dims"
        },
        "min_input_args": 1
    },
    "paddle.Tensor.fmax": {
        "torch_api": "torch.Tensor.fmax",
        "paddle_torch_args_map": {
            "y": "other"
        },
        "min_input_args": 1
    },
    "paddle.Tensor.fmin": {
        "torch_api": "torch.Tensor.fmin",
        "paddle_torch_args_map": {
            "y": "other"
        },
        "min_input_args": 1
    },
    "paddle.Tensor.gcd": {
        "torch_api": "torch.Tensor.gcd",
        "paddle_torch_args_map": {
            "y": "other"
        },
        "min_input_args": 1
    },
    "paddle.Tensor.gcd_": {
        "torch_api": "torch.Tensor.gcd_",
        "paddle_torch_args_map": {
            "y": "other"
        },
        "min_input_args": 1
    },
    "paddle.Tensor.heaviside": {
        "torch_api": "torch.Tensor.heaviside",
        "paddle_torch_args_map": {
            "y": "values"
        },
        "min_input_args": 1
    },
    "paddle.Tensor.hsplit": {
        "torch_api": "torch.Tensor.hsplit",
        "paddle_torch_args_map": {
            "num_or_indices": "indices"
        },
        "min_input_args": 1
    },
    "paddle.Tensor.hypot": {
        "torch_api": "torch.Tensor.hypot",
        "paddle_torch_args_map": {
            "y": "other"
        },
        "min_input_args": 1
    },
    "paddle.Tensor.hypot_": {
        "torch_api": "torch.Tensor.hypot_",
        "paddle_torch_args_map": {
            "y": "other"
        },
        "min_input_args": 1
    },
    "paddle.Tensor.gammainc": {
        "torch_api": "torch.Tensor.igamma",
        "paddle_torch_args_map": {
            "y": "other"
        },
        "min_input_args": 1
    },
    "paddle.Tensor.gammainc_": {
        "torch_api": "torch.Tensor.igamma_",
        "paddle_torch_args_map": {
            "y": "other"
        },
        "min_input_args": 1
    },
    "paddle.Tensor.gammaincc": {
        "torch_api": "torch.Tensor.igammac",
        "paddle_torch_args_map": {
            "y": "other"
        },
        "min_input_args": 1
    },
    "paddle.Tensor.gammaincc_": {
        "torch_api": "torch.Tensor.igammac_",
        "paddle_torch_args_map": {
            "y": "other"
        },
        "min_input_args": 1
    },
    "paddle.Tensor.index_fill": {
        "torch_api": "torch.Tensor.index_fill",
        "paddle_torch_args_map": {
            "axis": "dim",
            "index": "index",
            "value": "value"
        },
        "min_input_args": 3
    },
    "paddle.Tensor.index_fill_": {
        "torch_api": "torch.Tensor.index_fill_",
        "paddle_torch_args_map": {
            "axis": "dim",
            "index": "index",
            "value": "value"
        },
        "min_input_args": 3
    },
    "paddle.Tensor.index_put": {
        "torch_api": "torch.Tensor.index_put",
        "paddle_torch_args_map": {
            "indices": "indices",
            "value": "values",
            "accumulate": "accumulate"
        },
        "min_input_args": 2
    },
    "paddle.Tensor.index_put_": {
        "torch_api": "torch.Tensor.index_put_",
        "paddle_torch_args_map": {
            "indices": "indices",
            "value": "values",
            "accumulate": "accumulate"
        },
        "min_input_args": 2
    },
    "paddle.Tensor.index_select": {
        "Rule": "IndexSelectRule"
    },
    "paddle.Tensor.inner": {
        "torch_api": "torch.Tensor.inner",
        "paddle_torch_args_map": {
            "y": "other"
        },
        "min_input_args": 1
    },
    "paddle.Tensor.isclose": {
        "torch_api": "torch.Tensor.isclose",
        "paddle_torch_args_map": {
            "y": "other",
            "rtol": "rtol",
            "atol": "atol",
            "equal_nan": "equal_nan"
        },
        "min_input_args": 1
    },
    "paddle.Tensor.istft": {
        "torch_api": "torch.Tensor.istft",
        "paddle_torch_args_map": {
            "n_fft": "n_fft",
            "hop_length": "hop_length",
            "win_length": "win_length",
            "window": "window",
            "center": "center",
            "normalized": "normalized",
            "onesided": "onesided",
            "length": "length",
            "return_complex": "return_complex"
        },
        "min_input_args": 1
    },
    "paddle.Tensor.kthvalue": {
        "torch_api": "torch.Tensor.kthvalue",
        "paddle_torch_args_map": {
            "k": "k",
            "axis": "dim",
            "keepdim": "keepdim"
        },
        "min_input_args": 1
    },
    "paddle.Tensor.lcm": {
        "torch_api": "torch.Tensor.lcm",
        "paddle_torch_args_map": {
            "y": "other"
        },
        "min_input_args": 1
    },
    "paddle.Tensor.lcm_": {
        "torch_api": "torch.Tensor.lcm_",
        "paddle_torch_args_map": {
            "y": "other"
        },
        "min_input_args": 1
    },
    "paddle.Tensor.ldexp_": {
        "torch_api": "torch.Tensor.ldexp_",
        "paddle_torch_args_map": {
            "y": "other"
        },
        "min_input_args": 1
    },
    "paddle.Tensor.lerp": {
        "torch_api": "torch.Tensor.lerp",
        "paddle_torch_args_map": {
            "y": "end",
            "weight": "weight"
        },
        "min_input_args": 2
    },
    "paddle.Tensor.lerp_": {
        "torch_api": "torch.Tensor.lerp_",
        "paddle_torch_args_map": {
            "y": "end",
            "weight": "weight"
        },
        "min_input_args": 2
    },
    "paddle.Tensor.logcumsumexp": {
        "torch_api": "torch.Tensor.logcumsumexp",
        "paddle_torch_args_map": {
            "axis": "dim"
        },
        "min_input_args": 1
    },
    "paddle.Tensor.logical_and": {
        "torch_api": "torch.Tensor.logical_and",
        "paddle_torch_args_map": {
            "y": "other"
        },
        "min_input_args": 1
    },
    "paddle.Tensor.logical_or": {
        "torch_api": "torch.Tensor.logical_or",
        "paddle_torch_args_map": {
            "y": "other"
        },
        "min_input_args": 1
    },
    "paddle.Tensor.logical_xor": {
        "torch_api": "torch.Tensor.logical_xor",
        "paddle_torch_args_map": {
            "y": "other"
        },
        "min_input_args": 1
    },
    "paddle.Tensor.logit": {
        "torch_api": "torch.Tensor.logit",
        "paddle_torch_args_map": {
            "eps": "eps"
        },
        "min_input_args": 0
    },
    "paddle.Tensor.logit_": {
        "torch_api": "torch.Tensor.logit_",
        "paddle_torch_args_map": {
            "eps": "eps"
        },
        "min_input_args": 0
    },
    "paddle.Tensor.logsumexp": {
        "torch_api": "torch.Tensor.logsumexp",
        "paddle_torch_args_map": {
            "axis": "dim",
            "keepdim": "keepdim"
        },
        "min_input_args": 1
    },
    "paddle.Tensor.lu": {
        "torch_api": "torch.Tensor.lu",
        "paddle_torch_args_map": {
            "pivot": "pivot",
            "get_infos": "get_infos"
        },
        "min_input_args": 0
    },
    "paddle.Tensor.masked_fill": {
        "torch_api": "torch.Tensor.masked_fill",
        "paddle_torch_args_map": {
            "mask": "mask",
            "value": "value"
        },
        "min_input_args": 2
    },
    "paddle.Tensor.masked_fill_": {
        "torch_api": "torch.Tensor.masked_fill_",
        "paddle_torch_args_map": {
            "mask": "mask",
            "value": "value"
        },
        "min_input_args": 2
    },
    "paddle.masked_scatter": {
        "Rule": "MaskedScatterRule",
        "torch_api": "torch.Tensor.masked_scatter",
        "paddle_torch_args_map": {
            "mask": "mask",
            "value": "source"
        }
    },
    "paddle.Tensor.masked_select": {
        "torch_api": "torch.Tensor.masked_select",
        "paddle_torch_args_map": {
            "mask": "mask"
        },
        "min_input_args": 1
    },
    "paddle.Tensor.matmul": {
        "torch_api": "torch.Tensor.matmul",
        "paddle_torch_args_map": {
            "y": "other"
        },
        "min_input_args": 1
    },
    "paddle.Tensor.matrix_power": {
        "torch_api": "torch.Tensor.matrix_power",
        "paddle_torch_args_map": {
            "n": "n"
        },
        "min_input_args": 1
    },
    "paddle.Tensor.maximum": {
        "torch_api": "torch.Tensor.maximum",
        "paddle_torch_args_map": {
            "y": "other"
        },
        "min_input_args": 1
    },
    "paddle.Tensor.mean": {
        "torch_api": "torch.Tensor.mean",
        "paddle_torch_args_map": {
            "axis": "dim",
            "keepdim": "keepdim",
            "dtype": "dtype"
        },
        "min_input_args": 0
    },
    "paddle.Tensor.median": {
        "torch_api": "torch.Tensor.median",
        "paddle_torch_args_map": {
            "keepdim": "keepdim"
        },
        "min_input_args": 0
    },
    "paddle.Tensor.minimum": {
        "torch_api": "torch.Tensor.minimum",
        "paddle_torch_args_map": {
            "y": "other"
        },
        "min_input_args": 1
    },
    "paddle.Tensor.mm": {
        "torch_api": "torch.Tensor.mm",
        "paddle_torch_args_map": {
            "mat2": "mat2"
        },
        "min_input_args": 1
    },
    "paddle.Tensor.mode": {
        "torch_api": "torch.Tensor.mode",
        "paddle_torch_args_map": {
            "axis": "dim",
            "keepdim": "keepdim"
        },
        "min_input_args": 0
    },
    "paddle.Tensor.moveaxis": {
        "torch_api": "torch.Tensor.moveaxis",
        "paddle_torch_args_map": {
            "source": "source",
            "destination": "destination"
        },
        "min_input_args": 2
    },
    "paddle.Tensor.multinomial": {
        "torch_api": "torch.Tensor.multinomial",
        "paddle_torch_args_map": {
            "num_samples": "num_samples",
            "replacement": "replacement",
            "generator": "generator"
        },
        "min_input_args": 1
    },
    "paddle.Tensor.mv": {
        "torch_api": "torch.Tensor.mv",
        "paddle_torch_args_map": {
            "vec": "vec"
        },
        "min_input_args": 1
    },
    "paddle.Tensor.multigammaln": {
        "torch_api": "torch.Tensor.mvlgamma",
        "paddle_torch_args_map": {
            "p": "p"
        },
        "min_input_args": 1
    },
    "paddle.Tensor.multigammaln_": {
        "torch_api": "torch.Tensor.mvlgamma_",
        "paddle_torch_args_map": {
            "p": "p"
        },
        "min_input_args": 1
    },
    "paddle.Tensor.nan_to_num": {
        "torch_api": "torch.Tensor.nan_to_num",
        "paddle_torch_args_map": {
            "nan": "nan",
            "posinf": "posinf",
            "neginf": "neginf"
        },
        "min_input_args": 0
    },
    "paddle.Tensor.nan_to_num_": {
        "torch_api": "torch.Tensor.nan_to_num_",
        "paddle_torch_args_map": {
            "nan": "nan",
            "posinf": "posinf",
            "neginf": "neginf"
        },
        "min_input_args": 0
    },
    "paddle.Tensor.nanmean": {
        "torch_api": "torch.Tensor.nanmean",
        "paddle_torch_args_map": {
            "axis": "dim",
            "keepdim": "keepdim",
            "dtype": "dtype"
        },
        "min_input_args": 0
    },
    "paddle.Tensor.nanmedian": {
        "torch_api": "torch.Tensor.nanmedian",
        "paddle_torch_args_map": {
            "keepdim": "keepdim"
        },
        "min_input_args": 0
    },
    "paddle.Tensor.nanquantile": {
        "torch_api": "torch.Tensor.nanquantile",
        "paddle_torch_args_map": {
            "q": "q",
            "axis": "dim",
            "keepdim": "keepdim",
            "interpolation": "interpolation"
        },
        "min_input_args": 1
    },
    "paddle.Tensor.nansum": {
        "torch_api": "torch.Tensor.nansum",
        "paddle_torch_args_map": {
            "axis": "dim",
            "keepdim": "keepdim",
            "dtype": "dtype"
        },
        "min_input_args": 0
    },
    "paddle.Tensor.nextafter": {
        "torch_api": "torch.Tensor.nextafter",
        "paddle_torch_args_map": {
            "y": "other"
        },
        "min_input_args": 1
    },
    "paddle.Tensor.numpy": {
        "torch_api": "torch.Tensor.numpy",
        "paddle_torch_args_map": {},
        "min_input_args": 0
    },
    "paddle.Tensor.householder_product": {
        "torch_api": "torch.Tensor.orgqr",
        "paddle_torch_args_map": {
            "tau": "input2"
        },
        "min_input_args": 1
    },
    "paddle.Tensor.outer": {
        "torch_api": "torch.Tensor.outer",
        "paddle_torch_args_map": {
            "y": "vec2"
        },
        "min_input_args": 1
    },
    "paddle.Tensor.polygamma": {
        "torch_api": "torch.Tensor.polygamma",
        "paddle_torch_args_map": {
            "n": "n"
        },
        "min_input_args": 1
    },
    "paddle.Tensor.polygamma_": {
        "torch_api": "torch.Tensor.polygamma_",
        "paddle_torch_args_map": {
            "n": "n"
        },
        "min_input_args": 1
    },
    "paddle.Tensor.pow_": {
        "torch_api": "torch.Tensor.pow_",
        "paddle_torch_args_map": {
            "y": "exponent"
        },
        "min_input_args": 1
    },
    "paddle.Tensor.quantile": {
        "torch_api": "torch.Tensor.quantile",
        "paddle_torch_args_map": {
            "q": "q",
            "axis": "dim",
            "keepdim": "keepdim",
            "interpolation": "interpolation"
        },
        "min_input_args": 1
    },
    "paddle.Tensor.register_hook": {
        "torch_api": "torch.Tensor.register_hook",
        "paddle_torch_args_map": {
            "hook": "hook"
        },
        "min_input_args": 1
    },
    "paddle.Tensor.remainder": {
        "torch_api": "torch.Tensor.remainder",
        "paddle_torch_args_map": {
            "y": "other"
        },
        "min_input_args": 1
    },
    "paddle.Tensor.remainder_": {
        "torch_api": "torch.Tensor.remainder_",
        "paddle_torch_args_map": {
            "y": "other"
        },
        "min_input_args": 1
    },
    "paddle.Tensor.renorm": {
        "torch_api": "torch.Tensor.renorm",
        "paddle_torch_args_map": {
            "p": "p",
            "axis": "dim",
            "max_norm": "maxnorm"
        },
        "min_input_args": 3
    },
    "paddle.Tensor.renorm_": {
        "torch_api": "torch.Tensor.renorm_",
        "paddle_torch_args_map": {
            "p": "p",
            "axis": "dim",
            "max_norm": "maxnorm"
        },
        "min_input_args": 3
    },
    "paddle.Tensor.repeat_interleave": {
        "torch_api": "torch.Tensor.repeat_interleave",
        "paddle_torch_args_map": {
            "repeats": "repeats",
            "axis": "dim"
        },
        "min_input_args": 1
    },
    "paddle.Tensor.roll": {
        "torch_api": "torch.Tensor.roll",
        "paddle_torch_args_map": {
            "shifts": "shifts",
            "axis": "dims"
        },
        "min_input_args": 1
    },
    "paddle.Tensor.rot90": {
        "torch_api": "torch.Tensor.rot90",
        "paddle_torch_args_map": {
            "k": "k",
            "axes": "dims"
        },
        "min_input_args": 0
    },
    "paddle.Tensor.select_scatter": {
        "torch_api": "torch.Tensor.select_scatter",
        "paddle_torch_args_map": {
            "values": "src",
            "axis": "dim",
            "index": "index"
        },
        "min_input_args": 3
    },
    "paddle.Tensor.signbit": {
        "torch_api": "torch.Tensor.signbit",
        "paddle_torch_args_map": {},
        "min_input_args": 0
    },
    "paddle.Tensor.squeeze": {
        "torch_api": "torch.Tensor.squeeze",
        "paddle_torch_args_map": {
            "axis": "dim"
        },
        "min_input_args": 0
    },
    "paddle.Tensor.squeeze_": {
        "torch_api": "torch.Tensor.squeeze_",
        "paddle_torch_args_map": {
            "axis": "dim"
        },
        "min_input_args": 0
    },
    "paddle.Tensor.std": {
        "torch_api": "torch.Tensor.std",
        "paddle_torch_args_map": {
            "axis": "dim",
            "unbiased": "correction",
            "keepdim": "keepdim"
        },
        "min_input_args": 0
    },
    "paddle.Tensor.sum": {
        "torch_api": "torch.Tensor.sum",
        "paddle_torch_args_map": {
            "axis": "dim",
            "keepdim": "keepdim",
            "dtype": "dtype"
        },
        "min_input_args": 0
    },
    "paddle.Tensor.take_along_axis": {
        "torch_api": "torch.Tensor.take_along_dim",
        "paddle_torch_args_map": {
            "indices": "indices",
            "axis": "dim"
        },
        "min_input_args": 2
    },
    "paddle.Tensor.tensor_split": {
        "torch_api": "torch.Tensor.tensor_split",
        "paddle_torch_args_map": {
            "num_or_indices": "indices",
            "axis": "dim"
        },
        "min_input_args": 1
    },
    "paddle.Tensor.to_sparse_coo": {
        "torch_api": "torch.Tensor.to_sparse",
        "paddle_torch_args_map": {
            "sparse_dim": "sparse_dim"
        },
        "min_input_args": 1
    },
    "paddle.Tensor.topk": {
        "torch_api": "torch.Tensor.topk",
        "paddle_torch_args_map": {
            "k": "k",
            "axis": "dim",
            "largest": "largest",
            "sorted": "sorted"
        },
        "min_input_args": 1
    },
    "paddle.Tensor.tril": {
        "torch_api": "torch.Tensor.tril",
        "paddle_torch_args_map": {
            "diagonal": "diagonal"
        },
        "min_input_args": 0
    },
    "paddle.Tensor.tril_": {
        "torch_api": "torch.Tensor.tril_",
        "paddle_torch_args_map": {
            "diagonal": "diagonal"
        },
        "min_input_args": 0
    },
    "paddle.Tensor.triu": {
        "torch_api": "torch.Tensor.triu",
        "paddle_torch_args_map": {
            "diagonal": "diagonal"
        },
        "min_input_args": 0
    },
    "paddle.Tensor.triu_": {
        "torch_api": "torch.Tensor.triu_",
        "paddle_torch_args_map": {
            "diagonal": "diagonal"
        },
        "min_input_args": 0
    },
    "paddle.Tensor.unbind": {
        "torch_api": "torch.Tensor.unbind",
        "paddle_torch_args_map": {
            "axis": "dim"
        },
        "min_input_args": 0
    },
    "paddle.Tensor.unflatten": {
        "torch_api": "torch.Tensor.unflatten",
        "paddle_torch_args_map": {
            "axis": "dim",
            "shape": "sizes"
        },
        "min_input_args": 2
    },
    "paddle.Tensor.unfold": {
        "torch_api": "torch.Tensor.unfold",
        "paddle_torch_args_map": {
            "axis": "dimension",
            "size": "size",
            "step": "step"
        },
        "min_input_args": 3
    },
    "paddle.Tensor.uniform_": {
        "torch_api": "torch.Tensor.uniform_",
        "paddle_torch_args_map": {
            "min": "from",
            "max": "to"
        },
        "min_input_args": 0
    },
    "paddle.Tensor.unique": {
        "torch_api": "torch.Tensor.unique",
        "paddle_torch_args_map": {
            "return_inverse": "return_inverse",
            "return_counts": "return_counts",
            "axis": "dim"
        },
        "min_input_args": 0
    },
    "paddle.Tensor.unique_consecutive": {
        "torch_api": "torch.Tensor.unique_consecutive",
        "paddle_torch_args_map": {
            "return_inverse": "return_inverse",
            "return_counts": "return_counts",
            "axis": "dim"
        },
        "min_input_args": 0
    },
    "paddle.Tensor.unsqueeze": {
        "torch_api": "torch.Tensor.unsqueeze",
        "paddle_torch_args_map": {
            "axis": "dim"
        },
        "min_input_args": 1
    },
    "paddle.Tensor.unsqueeze_": {
        "torch_api": "torch.Tensor.unsqueeze_",
        "paddle_torch_args_map": {
            "axis": "dim"
        },
        "min_input_args": 1
    },
    "paddle.Tensor.var": {
        "torch_api": "torch.Tensor.var",
        "paddle_torch_args_map": {
            "axis": "dim",
            "unbiased": "correction",
            "keepdim": "keepdim"
        },
        "min_input_args": 0
    },
    "paddle.Tensor.view_as": {
        "torch_api": "torch.Tensor.view_as",
        "paddle_torch_args_map": {
            "other": "other"
        },
        "min_input_args": 1
    },
    "paddle.Tensor.where": {
        "torch_api": "torch.Tensor.where",
        "paddle_torch_args_map": {
            "condition": "condition",
            "y": "y"
        },
        "min_input_args": 2
    },
    "paddle.__version__.split": {
        "torch_api": "torch.__version__.split",
        "paddle_torch_args_map": {
            "sep": "sep",
            "maxsplit": "maxsplit"
        },
        "min_input_args": 0
    },
    "paddle.abs": {
        "torch_api": "torch.abs",
        "paddle_torch_args_map": {
            "x": "input"
        },
        "min_input_args": 1
    },
    "paddle.abs_": {
        "torch_api": "torch.abs_",
        "paddle_torch_args_map": {
            "x": "input"
        },
        "min_input_args": 1
    },
    "paddle.addmm": {
        "torch_api": "torch.addmm",
        "paddle_torch_args_map": {
            "input": "input",
            "x": "mat1",
            "y": "mat2",
            "beta": "beta",
            "alpha": "alpha"
        },
        "min_input_args": 3
    },
    "paddle.all": {
        "torch_api": "torch.all",
        "paddle_torch_args_map": {
            "x": "input",
            "axis": "dim",
            "keepdim": "keepdim"
        },
        "min_input_args": 1
    },
    "paddle.amax": {
        "torch_api": "torch.amax",
        "paddle_torch_args_map": {
            "x": "input",
            "axis": "dim",
            "keepdim": "keepdim"
        },
        "min_input_args": 1
    },
    "paddle.amin": {
        "torch_api": "torch.amin",
        "paddle_torch_args_map": {
            "x": "input",
            "axis": "dim",
            "keepdim": "keepdim"
        },
        "min_input_args": 1
    },
    "paddle.amp.auto_cast": {
        "torch_api": "torch.amp.autocast",
        "paddle_torch_args_map": {
            "dtype": "dtype",
            "enable": "enabled"
        },
        "min_input_args": 0
    },
    "paddle.angle": {
        "torch_api": "torch.angle",
        "paddle_torch_args_map": {
            "x": "input"
        },
        "min_input_args": 1
    },
    "paddle.any": {
        "torch_api": "torch.any",
        "paddle_torch_args_map": {
            "x": "input",
            "axis": "dim",
            "keepdim": "keepdim"
        },
        "min_input_args": 1
    },
    "paddle.acos": {
        "torch_api": "torch.arccos",
        "paddle_torch_args_map": {
            "x": "input"
        },
        "min_input_args": 1
    },
    "paddle.acosh": {
        "torch_api": "torch.arccosh",
        "paddle_torch_args_map": {
            "x": "input"
        },
        "min_input_args": 1
    },
    "paddle.asin": {
        "torch_api": "torch.arcsin",
        "paddle_torch_args_map": {
            "x": "input"
        },
        "min_input_args": 1
    },
    "paddle.asinh": {
        "torch_api": "torch.arcsinh",
        "paddle_torch_args_map": {
            "x": "input"
        },
        "min_input_args": 1
    },
    "paddle.atan": {
        "torch_api": "torch.arctan",
        "paddle_torch_args_map": {
            "x": "input"
        },
        "min_input_args": 1
    },
    "paddle.atan2": {
        "torch_api": "torch.arctan2",
        "paddle_torch_args_map": {
            "x": "input",
            "y": "other"
        },
        "min_input_args": 2
    },
    "paddle.atanh": {
        "torch_api": "torch.arctanh",
        "paddle_torch_args_map": {
            "x": "input"
        },
        "min_input_args": 1
    },
    "paddle.argmin": {
        "torch_api": "torch.argmin",
        "paddle_torch_args_map": {
            "x": "input",
            "axis": "dim",
            "keepdim": "keepdim"
        },
        "min_input_args": 1
    },
    "paddle.argsort": {
        "torch_api": "torch.argsort",
        "paddle_torch_args_map": {
            "x": "input",
            "axis": "dim",
            "descending": "descending",
            "stable": "stable"
        },
        "min_input_args": 1
    },
    "paddle.to_tensor": {
        "torch_api": "torch.as_tensor",
        "paddle_torch_args_map": {
            "data": "data",
            "dtype": "dtype",
            "place": "device"
        },
        "min_input_args": 1
    },
    "paddle.autograd.backward": {
        "torch_api": "torch.autograd.backward",
        "paddle_torch_args_map": {
            "tensors": "tensors",
            "grad_tensors": "grad_tensors",
            "retain_graph": "retain_graph"
        },
        "min_input_args": 1
    },
    "paddle.incubate.autograd.jvp": {
        "torch_api": "torch.autograd.functional.jvp",
        "paddle_torch_args_map": {
            "func": "func",
            "xs": "inputs",
            "v": "v"
        },
        "min_input_args": 2
    },
    "paddle.incubate.autograd.vjp": {
        "torch_api": "torch.autograd.functional.vjp",
        "paddle_torch_args_map": {
            "func": "func",
            "xs": "inputs",
            "v": "v"
        },
        "min_input_args": 2
    },
    "paddle.grad": {
        "torch_api": "torch.autograd.grad",
        "paddle_torch_args_map": {
            "outputs": "outputs",
            "inputs": "inputs",
            "grad_outputs": "grad_outputs",
            "retain_graph": "retain_graph",
            "create_graph": "create_graph",
            "allow_unused": "allow_unused"
        },
        "min_input_args": 2
    },
    "paddle.autograd.saved_tensors_hooks": {
        "torch_api": "torch.autograd.graph.saved_tensors_hooks",
        "paddle_torch_args_map": {
            "pack_hook": "pack_hook",
            "unpack_hook": "unpack_hook"
        },
        "min_input_args": 2
    },
    "paddle.profiler.export_chrome_tracing": {
        "torch_api": "torch.autograd.profiler.profile.export_chrome_trace",
        "paddle_torch_args_map": {
            "dir_name": "path"
        },
        "min_input_args": 1
    },
    "paddle.bernoulli": {
        "torch_api": "torch.bernoulli",
        "paddle_torch_args_map": {
            "x": "input",
            "p": "p",
            "generator": "generator"
        },
        "min_input_args": 0
    },
    "paddle.bitwise_and": {
        "torch_api": "torch.bitwise_and",
        "paddle_torch_args_map": {
            "x": "input",
            "y": "other"
        },
        "min_input_args": 2
    },
    "paddle.bitwise_left_shift": {
        "torch_api": "torch.bitwise_left_shift",
        "paddle_torch_args_map": {
            "x": "input",
            "y": "other"
        },
        "min_input_args": 2
    },
    "paddle.bitwise_not": {
        "torch_api": "torch.bitwise_not",
        "paddle_torch_args_map": {
            "x": "input"
        },
        "min_input_args": 1
    },
    "paddle.bitwise_or": {
        "torch_api": "torch.bitwise_or",
        "paddle_torch_args_map": {
            "x": "input",
            "y": "other"
        },
        "min_input_args": 2
    },
    "paddle.bitwise_right_shift": {
        "torch_api": "torch.bitwise_right_shift",
        "paddle_torch_args_map": {
            "x": "input",
            "y": "other"
        },
        "min_input_args": 2
    },
    "paddle.bitwise_xor": {
        "torch_api": "torch.bitwise_xor",
        "paddle_torch_args_map": {
            "x": "input",
            "y": "other"
        },
        "min_input_args": 2
    },
    "paddle.bmm": {
        "torch_api": "torch.bmm",
        "paddle_torch_args_map": {
            "x": "input",
            "y": "mat2"
        },
        "min_input_args": 2
    },
    "paddle.broadcast_to": {
        "torch_api": "torch.broadcast_to",
        "paddle_torch_args_map": {
            "x": "input",
            "shape": "size"
        },
        "min_input_args": 2
    },
    "paddle.bucketize": {
        "torch_api": "torch.bucketize",
        "paddle_torch_args_map": {
            "x": "input",
            "sorted_sequence": "boundaries",
            "out_int32": "out_int32",
            "right": "right"
        },
        "min_input_args": 2
    },
    "paddle.cdist": {
        "torch_api": "torch.cdist",
        "paddle_torch_args_map": {
            "x": "x1",
            "y": "x2",
            "p": "p",
            "compute_mode": "compute_mode"
        },
        "min_input_args": 2
    },
    "paddle.ceil": {
        "torch_api": "torch.ceil",
        "paddle_torch_args_map": {
            "x": "input"
        },
        "min_input_args": 1
    },
    "paddle.linalg.cholesky_solve": {
        "torch_api": "torch.cholesky_solve",
        "paddle_torch_args_map": {
            "x": "input",
            "y": "input2",
            "upper": "upper"
        },
        "min_input_args": 2
    },
    "paddle.chunk": {
        "torch_api": "torch.chunk",
        "paddle_torch_args_map": {
            "x": "input",
            "chunks": "chunks",
            "axis": "dim"
        },
        "min_input_args": 2
    },
    "paddle.clip": {
        "torch_api": "torch.clamp",
        "paddle_torch_args_map": {
            "x": "input",
            "min": "min",
            "max": "max"
        },
        "min_input_args": 1
    },
    "paddle.clone": {
        "torch_api": "torch.clone",
        "paddle_torch_args_map": {
            "x": "input",
            "memory_format": "memory_format"
        },
        "min_input_args": 1
    },
    "paddle.column_stack": {
        "torch_api": "torch.column_stack",
        "paddle_torch_args_map": {
            "x": "tensors"
        },
        "min_input_args": 1
    },
    "paddle.combinations": {
        "torch_api": "torch.combinations",
        "paddle_torch_args_map": {
            "x": "input",
            "r": "r",
            "with_replacement": "with_replacement"
        },
        "min_input_args": 1
    },
    "paddle.complex": {
        "torch_api": "torch.complex",
        "paddle_torch_args_map": {
            "real": "real",
            "imag": "imag"
        },
        "min_input_args": 2
    },
    "paddle.concat": {
        "torch_api": "torch.concat",
        "paddle_torch_args_map": {
            "x": "tensors",
            "axis": "dim"
        },
        "min_input_args": 1
    },
    "paddle.conj": {
        "torch_api": "torch.conj",
        "paddle_torch_args_map": {
            "x": "input"
        },
        "min_input_args": 1
    },
    "paddle.copysign": {
        "torch_api": "torch.copysign",
        "paddle_torch_args_map": {
            "x": "input",
            "y": "other"
        },
        "min_input_args": 2
    },
    "paddle.cos": {
        "torch_api": "torch.cos",
        "paddle_torch_args_map": {
            "x": "input"
        },
        "min_input_args": 1
    },
    "paddle.cosh": {
        "torch_api": "torch.cosh",
        "paddle_torch_args_map": {
            "x": "input"
        },
        "min_input_args": 1
    },
    "paddle.count_nonzero": {
        "torch_api": "torch.count_nonzero",
        "paddle_torch_args_map": {
            "x": "input",
            "axis": "dim"
        },
        "min_input_args": 1
    },
    "paddle.linalg.cov": {
        "torch_api": "torch.cov",
        "paddle_torch_args_map": {
            "x": "input",
            "ddof": "correction",
            "fweights": "fweights",
            "aweights": "aweights"
        },
        "min_input_args": 1
    },
    "paddle.cross": {
        "torch_api": "torch.cross",
        "paddle_torch_args_map": {
            "x": "input",
            "y": "other",
            "axis": "dim"
        },
        "min_input_args": 2
    },
    "paddle.device.cuda.Event": {
        "torch_api": "torch.cuda.Event",
        "paddle_torch_args_map": {
            "enable_timing": "enable_timing",
            "blocking": "blocking",
            "interprocess": "interprocess"
        },
        "min_input_args": 0
    },
    "paddle.device.cuda.current_stream": {
        "torch_api": "torch.cuda.current_stream",
        "paddle_torch_args_map": {
            "device": "device"
        },
        "min_input_args": 0
    },
    "paddle.device.cuda.get_device_capability": {
        "torch_api": "torch.cuda.get_device_capability",
        "paddle_torch_args_map": {
            "device": "device"
        },
        "min_input_args": 0
    },
    "paddle.device.cuda.get_device_name": {
        "torch_api": "torch.cuda.get_device_name",
        "paddle_torch_args_map": {
            "device": "device"
        },
        "min_input_args": 0
    },
    "paddle.device.cuda.max_memory_allocated": {
        "torch_api": "torch.cuda.max_memory_allocated",
        "paddle_torch_args_map": {
            "device": "device"
        },
        "min_input_args": 0
    },
    "paddle.device.cuda.max_memory_reserved": {
        "torch_api": "torch.cuda.max_memory_reserved",
        "paddle_torch_args_map": {
            "device": "device"
        },
        "min_input_args": 0
    },
    "paddle.device.cuda.memory_allocated": {
        "torch_api": "torch.cuda.memory_allocated",
        "paddle_torch_args_map": {
            "device": "device"
        },
        "min_input_args": 0
    },
    "paddle.device.cuda.memory_reserved": {
        "torch_api": "torch.cuda.memory_reserved",
        "paddle_torch_args_map": {
            "device": "device"
        },
        "min_input_args": 0
    },
    "paddle.device.stream_guard": {
        "torch_api": "torch.cuda.stream",
        "paddle_torch_args_map": {
            "stream": "stream"
        },
        "min_input_args": 1
    },
    "paddle.device.cuda.synchronize": {
        "torch_api": "torch.cuda.synchronize",
        "paddle_torch_args_map": {
            "device": "device"
        },
        "min_input_args": 0
    },
    "paddle.cumsum": {
        "torch_api": "torch.cumsum",
        "paddle_torch_args_map": {
            "x": "input",
            "axis": "dim",
            "dtype": "dtype"
        },
        "min_input_args": 2
    },
    "paddle.cumulative_trapezoid": {
        "torch_api": "torch.cumulative_trapezoid",
        "paddle_torch_args_map": {
            "y": "y",
            "x": "x",
            "dx": "dx",
            "axis": "dim"
        },
        "min_input_args": 1
    },
    "paddle.deg2rad": {
        "torch_api": "torch.deg2rad",
        "paddle_torch_args_map": {
            "x": "input"
        },
        "min_input_args": 1
    },
    "paddle.diag": {
        "torch_api": "torch.diag",
        "paddle_torch_args_map": {
            "x": "input",
            "offset": "diagonal"
        },
        "min_input_args": 1
    },
    "paddle.diag_embed": {
        "torch_api": "torch.diag_embed",
        "paddle_torch_args_map": {
            "input": "input",
            "offset": "offset",
            "dim1": "dim1",
            "dim2": "dim2"
        },
        "min_input_args": 1
    },
    "paddle.diagflat": {
        "torch_api": "torch.diagflat",
        "paddle_torch_args_map": {
            "x": "input",
            "offset": "offset"
        },
        "min_input_args": 1
    },
    "paddle.diagonal": {
        "torch_api": "torch.diagonal",
        "paddle_torch_args_map": {
            "x": "input",
            "offset": "offset",
            "axis1": "dim1",
            "axis2": "dim2"
        },
        "min_input_args": 1
    },
    "paddle.diagonal_scatter": {
        "torch_api": "torch.diagonal_scatter",
        "paddle_torch_args_map": {
            "x": "input",
            "y": "src",
            "offset": "offset",
            "axis1": "dim1",
            "axis2": "dim2"
        },
        "min_input_args": 2
    },
    "paddle.diff": {
        "torch_api": "torch.diff",
        "paddle_torch_args_map": {
            "x": "input",
            "n": "n",
            "axis": "dim",
            "prepend": "prepend",
            "append": "append"
        },
        "min_input_args": 1
    },
    "paddle.dist": {
        "torch_api": "torch.dist",
        "paddle_torch_args_map": {
            "x": "input",
            "y": "other",
            "p": "p"
        },
        "min_input_args": 2
    },
    "paddle.distributed.alltoall": {
        "torch_api": "torch.distributed.all_to_all",
        "paddle_torch_args_map": {
            "out_tensor_list": "output_tensor_list",
            "in_tensor_list": "input_tensor_list",
            "group": "group"
        },
        "min_input_args": 2
    },
    "paddle.distributed.barrier": {
        "torch_api": "torch.distributed.barrier",
        "paddle_torch_args_map": {
            "group": "group"
        },
        "min_input_args": 0
    },
    "paddle.distributed.broadcast": {
        "torch_api": "torch.distributed.broadcast",
        "paddle_torch_args_map": {
            "tensor": "tensor",
            "src": "src",
            "group": "group"
        },
        "min_input_args": 2
    },
    "paddle.distributed.broadcast_object_list": {
        "torch_api": "torch.distributed.broadcast_object_list",
        "paddle_torch_args_map": {
            "object_list": "object_list",
            "src": "src",
            "group": "group"
        },
        "min_input_args": 1
    },
    "paddle.distributed.get_backend": {
        "torch_api": "torch.distributed.get_backend",
        "paddle_torch_args_map": {
            "group": "group"
        },
        "min_input_args": 0
    },
    "paddle.distributed.get_rank": {
        "torch_api": "torch.distributed.get_rank",
        "paddle_torch_args_map": {
            "group": "group"
        },
        "min_input_args": 0
    },
    "paddle.distributed.get_world_size": {
        "torch_api": "torch.distributed.get_world_size",
        "paddle_torch_args_map": {
            "group": "group"
        },
        "min_input_args": 0
    },
    "paddle.distributed.init_parallel_env": {
        "torch_api": "torch.distributed.init_process_group",
        "paddle_torch_args_map": {},
        "min_input_args": 0
    },
    "paddle.distributed.irecv": {
        "torch_api": "torch.distributed.irecv",
        "paddle_torch_args_map": {
            "tensor": "tensor",
            "src": "src",
            "group": "group"
        },
        "min_input_args": 1
    },
    "paddle.distributed.isend": {
        "torch_api": "torch.distributed.isend",
        "paddle_torch_args_map": {
            "tensor": "tensor",
            "dst": "dst",
            "group": "group"
        },
        "min_input_args": 2
    },
    "paddle.distributed.new_group": {
        "torch_api": "torch.distributed.new_group",
        "paddle_torch_args_map": {
            "ranks": "ranks",
            "backend": "backend"
        },
        "min_input_args": 0
    },
    "paddle.distributed.fleet.distributed_optimizer": {
        "torch_api": "torch.distributed.optim.DistributedOptimizer",
        "paddle_torch_args_map": {
            "optimizer_class": "optimizer_class",
            "*args": "*args",
            "**kwargs": "**kwargs"
        },
        "min_input_args": 1
    },
    "paddle.distributed.recv": {
        "torch_api": "torch.distributed.recv",
        "paddle_torch_args_map": {
            "tensor": "tensor",
            "src": "src",
            "group": "group"
        },
        "min_input_args": 1
    },
    "paddle.distributed.rpc.get_worker_info": {
        "torch_api": "torch.distributed.rpc.get_worker_info",
        "paddle_torch_args_map": {
            "name": "worker_name"
        },
        "min_input_args": 0
    },
    "paddle.distributed.rpc.init_rpc": {
        "torch_api": "torch.distributed.rpc.init_rpc",
        "paddle_torch_args_map": {
            "name": "name",
            "backend": "backend",
            "rank": "rank",
            "world_size": "world_size"
        },
        "min_input_args": 1
    },
    "paddle.distributed.rpc.rpc_async": {
        "torch_api": "torch.distributed.rpc.rpc_async",
        "paddle_torch_args_map": {
            "to": "to",
            "fn": "func",
            "kwargs": "kwargs",
            "timeout": "timeout"
        },
        "min_input_args": 2
    },
    "paddle.distributed.rpc.rpc_sync": {
        "torch_api": "torch.distributed.rpc.rpc_sync",
        "paddle_torch_args_map": {
            "to": "to",
            "fn": "func",
            "kwargs": "kwargs",
            "timeout": "timeout"
        },
        "min_input_args": 2
    },
    "paddle.distributed.rpc.shutdown": {
        "torch_api": "torch.distributed.rpc.shutdown",
        "paddle_torch_args_map": {},
        "min_input_args": 0
    },
    "paddle.distributed.scatter_object_list": {
        "torch_api": "torch.distributed.scatter_object_list",
        "paddle_torch_args_map": {
            "out_object_list": "scatter_object_output_list",
            "in_object_list": "scatter_object_input_list",
            "src": "src",
            "group": "group"
        },
        "min_input_args": 2
    },
    "paddle.distributed.send": {
        "torch_api": "torch.distributed.send",
        "paddle_torch_args_map": {
            "tensor": "tensor",
            "dst": "dst",
            "group": "group"
        },
        "min_input_args": 2
    },
    "paddle.distribution.AbsTransform": {
        "torch_api": "torch.distributions.AbsTransform",
        "paddle_torch_args_map": {},
        "min_input_args": 0
    },
    "paddle.distribution.AffineTransform": {
        "torch_api": "torch.distributions.AffineTransform",
        "paddle_torch_args_map": {
            "loc": "loc",
            "scale": "scale"
        },
        "min_input_args": 2
    },
    "paddle.distribution.Bernoulli": {
        "torch_api": "torch.distributions.Bernoulli",
        "paddle_torch_args_map": {
            "probs": "probs"
        },
        "min_input_args": 1
    },
    "paddle.distribution.Beta": {
        "torch_api": "torch.distributions.Beta",
        "paddle_torch_args_map": {
            "alpha": "concentration1",
            "beta": "concentration0"
        },
        "min_input_args": 2
    },
    "paddle.distribution.Categorical": {
        "torch_api": "torch.distributions.Categorical",
        "paddle_torch_args_map": {
            "logits": "logits"
        },
        "min_input_args": 1
    },
    "paddle.distribution.Cauchy": {
        "torch_api": "torch.distributions.Cauchy",
        "paddle_torch_args_map": {
            "loc": "loc",
            "scale": "scale"
        },
        "min_input_args": 2
    },
    "paddle.distribution.ChainTransform": {
        "torch_api": "torch.distributions.ComposeTransform",
        "paddle_torch_args_map": {
            "transforms": "parts"
        },
        "min_input_args": 1
    },
    "paddle.distribution.ContinuousBernoulli": {
        "torch_api": "torch.distributions.ContinuousBernoulli",
        "paddle_torch_args_map": {
            "probs": "probs",
            "lims": "lims"
        },
        "min_input_args": 0
    },
    "paddle.distribution.Dirichlet": {
        "torch_api": "torch.distributions.Dirichlet",
        "paddle_torch_args_map": {
            "concentration": "concentration"
        },
        "min_input_args": 1
    },
    "paddle.distribution.Distribution": {
        "torch_api": "torch.distributions.Distribution",
        "paddle_torch_args_map": {
            "batch_shape": "batch_shape",
            "event_shape": "event_shape"
        },
        "min_input_args": 0
    },
    "paddle.distribution.Distribution.rsample": {
        "torch_api": "torch.distributions.Distribution.rsample",
        "paddle_torch_args_map": {
            "shape": "sample_shape"
        },
        "min_input_args": 0
    },
    "paddle.distribution.Distribution.sample": {
        "torch_api": "torch.distributions.Distribution.sample",
        "paddle_torch_args_map": {
            "shape": "sample_shape"
        },
        "min_input_args": 0
    },
    "paddle.distribution.ExpTransform": {
        "torch_api": "torch.distributions.ExpTransform",
        "paddle_torch_args_map": {},
        "min_input_args": 0
    },
    "paddle.distribution.Exponential": {
        "torch_api": "torch.distributions.Exponential",
        "paddle_torch_args_map": {
            "rate": "rate"
        },
        "min_input_args": 0
    },
    "paddle.distribution.ExponentialFamily": {
        "torch_api": "torch.distributions.ExponentialFamily",
        "paddle_torch_args_map": {
            "batch_shape": "batch_shape",
            "event_shape": "event_shape"
        },
        "min_input_args": 0
    },
    "paddle.distribution.Geometric": {
        "torch_api": "torch.distributions.Geometric",
        "paddle_torch_args_map": {
            "probs": "probs"
        },
        "min_input_args": 1
    },
    "paddle.distribution.Gumbel": {
        "torch_api": "torch.distributions.Gumbel",
        "paddle_torch_args_map": {
            "loc": "loc",
            "scale": "scale"
        },
        "min_input_args": 2
    },
    "paddle.distribution.Independent": {
        "torch_api": "torch.distributions.Independent",
        "paddle_torch_args_map": {
            "base": "base_distribution",
            "reinterpreted_batch_rank": "reinterpreted_batch_ndims"
        },
        "min_input_args": 2
    },
    "paddle.distribution.IndependentTransform": {
        "torch_api": "torch.distributions.IndependentTransform",
        "paddle_torch_args_map": {
            "base": "base_transform",
            "reinterpreted_batch_rank": "reinterpreted_batch_ndims"
        },
        "min_input_args": 2
    },
    "paddle.distribution.Laplace": {
        "torch_api": "torch.distributions.Laplace",
        "paddle_torch_args_map": {
            "loc": "loc",
            "scale": "scale"
        },
        "min_input_args": 2
    },
    "paddle.distribution.LogNormal": {
        "torch_api": "torch.distributions.LogNormal",
        "paddle_torch_args_map": {
            "loc": "loc",
            "scale": "scale"
        },
        "min_input_args": 2
    },
    "paddle.distribution.Multinomial": {
        "torch_api": "torch.distributions.Multinomial",
        "paddle_torch_args_map": {
            "total_count": "total_count",
            "probs": "probs"
        },
        "min_input_args": 2
    },
    "paddle.distribution.MultivariateNormal": {
        "torch_api": "torch.distributions.MultivariateNormal",
        "paddle_torch_args_map": {
            "loc": "loc",
            "covariance_matrix": "covariance_matrix",
            "precision_matrix": "precision_matrix",
            "scale_tril": "scale_tril"
        },
        "min_input_args": 0
    },
    "paddle.distribution.Normal": {
        "torch_api": "torch.distributions.Normal",
        "paddle_torch_args_map": {
            "loc": "loc",
            "scale": "scale"
        },
        "min_input_args": 2
    },
    "paddle.distribution.PowerTransform": {
        "torch_api": "torch.distributions.PowerTransform",
        "paddle_torch_args_map": {
            "power": "exponent"
        },
        "min_input_args": 1
    },
    "paddle.distribution.ReshapeTransform": {
        "torch_api": "torch.distributions.ReshapeTransform",
        "paddle_torch_args_map": {
            "in_event_shape": "in_shape",
            "out_event_shape": "out_shape"
        },
        "min_input_args": 2
    },
    "paddle.distribution.SigmoidTransform": {
        "torch_api": "torch.distributions.SigmoidTransform",
        "paddle_torch_args_map": {},
        "min_input_args": 0
    },
    "paddle.distribution.SoftmaxTransform": {
        "torch_api": "torch.distributions.SoftmaxTransform",
        "paddle_torch_args_map": {},
        "min_input_args": 0
    },
    "paddle.distribution.StackTransform": {
        "torch_api": "torch.distributions.StackTransform",
        "paddle_torch_args_map": {
            "transforms": "tseq",
            "axis": "dim"
        },
        "min_input_args": 1
    },
    "paddle.distribution.StickBreakingTransform": {
        "torch_api": "torch.distributions.StickBreakingTransform",
        "paddle_torch_args_map": {},
        "min_input_args": 0
    },
    "paddle.distribution.TanhTransform": {
        "torch_api": "torch.distributions.TanhTransform",
        "paddle_torch_args_map": {},
        "min_input_args": 0
    },
    "paddle.distribution.Transform": {
        "torch_api": "torch.distributions.Transform",
        "paddle_torch_args_map": {},
        "min_input_args": 0
    },
    "paddle.distribution.TransformedDistribution": {
        "torch_api": "torch.distributions.TransformedDistribution",
        "paddle_torch_args_map": {
            "base": "base_distribution",
            "transforms": "transforms"
        },
        "min_input_args": 2
    },
    "paddle.distribution.Uniform": {
        "torch_api": "torch.distributions.Uniform",
        "paddle_torch_args_map": {
            "low": "low",
            "high": "high"
        },
        "min_input_args": 2
    },
    "paddle.distribution.Chi2": {
        "torch_api": "torch.distributions.chi2.Chi2",
        "paddle_torch_args_map": {
            "df": "df"
        },
        "min_input_args": 1
    },
    "paddle.distribution.Gamma": {
        "torch_api": "torch.distributions.gamma.Gamma",
        "paddle_torch_args_map": {
            "concentration": "concentration",
            "rate": "rate"
        },
        "min_input_args": 2
    },
    "paddle.distribution.kl_divergence": {
        "torch_api": "torch.distributions.kl.kl_divergence",
        "paddle_torch_args_map": {
            "p": "p",
            "q": "q"
        },
        "min_input_args": 2
    },
    "paddle.distribution.register_kl": {
        "torch_api": "torch.distributions.kl.register_kl",
        "paddle_torch_args_map": {
            "cls_p": "type_p",
            "cls_q": "type_q"
        },
        "min_input_args": 2
    },
    "paddle.distribution.LKJCholesky": {
        "torch_api": "torch.distributions.lkj_cholesky.LKJCholesky",
        "paddle_torch_args_map": {
            "dim": "dim",
            "concentration": "concentration"
        },
        "min_input_args": 1
    },
    "paddle.distribution.Poisson": {
        "torch_api": "torch.distributions.poisson.Poisson",
        "paddle_torch_args_map": {
            "rate": "rate"
        },
        "min_input_args": 1
    },
    "paddle.dot": {
        "torch_api": "torch.dot",
        "paddle_torch_args_map": {
            "x": "input",
            "y": "tensor"
        },
        "min_input_args": 2
    },
    "paddle.dsplit": {
        "torch_api": "torch.dsplit",
        "paddle_torch_args_map": {
            "x": "input",
            "num_or_indices": "indices"
        },
        "min_input_args": 0
    },
    "paddle.dstack": {
        "torch_api": "torch.dstack",
        "paddle_torch_args_map": {
            "x": "tensors"
        },
        "min_input_args": 1
    },
    "paddle.equal": {
        "torch_api": "torch.eq",
        "paddle_torch_args_map": {
            "x": "input",
            "y": "other"
        },
        "min_input_args": 2
    },
    "paddle.exp": {
        "torch_api": "torch.exp",
        "paddle_torch_args_map": {
            "x": "input"
        },
        "min_input_args": 1
    },
    "paddle.eye": {
        "torch_api": "torch.eye",
        "paddle_torch_args_map": {
            "num_rows": "n",
            "num_columns": "m",
            "dtype": "dtype",
            "layout": "layout",
            "device": "device",
            "requires_grad": "requires_grad"
        },
        "min_input_args": 1
    },
    "paddle.fft.fft": {
        "torch_api": "torch.fft.fft",
        "paddle_torch_args_map": {
            "x": "input",
            "n": "n",
            "axis": "dim",
            "norm": "norm"
        },
        "min_input_args": 1
    },
    "paddle.fft.fft2": {
        "torch_api": "torch.fft.fft2",
        "paddle_torch_args_map": {
            "x": "input",
            "s": "s",
            "axes": "dim",
            "norm": "norm"
        },
        "min_input_args": 1
    },
    "paddle.fft.fftfreq": {
        "torch_api": "torch.fft.fftfreq",
        "paddle_torch_args_map": {
            "n": "n",
            "d": "d",
            "dtype": "dtype",
            "layout": "layout",
            "device": "device",
            "requires_grad": "requires_grad"
        },
        "min_input_args": 1
    },
    "paddle.fft.fftn": {
        "torch_api": "torch.fft.fftn",
        "paddle_torch_args_map": {
            "x": "input",
            "s": "s",
            "axes": "dim",
            "norm": "norm"
        },
        "min_input_args": 1
    },
    "paddle.fft.fftshift": {
        "torch_api": "torch.fft.fftshift",
        "paddle_torch_args_map": {
            "x": "input",
            "axes": "dim"
        },
        "min_input_args": 1
    },
    "paddle.fft.hfft": {
        "torch_api": "torch.fft.hfft",
        "paddle_torch_args_map": {
            "x": "input",
            "n": "n",
            "axis": "dim",
            "norm": "norm"
        },
        "min_input_args": 1
    },
    "paddle.fft.hfft2": {
        "torch_api": "torch.fft.hfft2",
        "paddle_torch_args_map": {
            "x": "input",
            "s": "s",
            "axes": "dim",
            "norm": "norm"
        },
        "min_input_args": 1
    },
    "paddle.fft.hfftn": {
        "torch_api": "torch.fft.hfftn",
        "paddle_torch_args_map": {
            "x": "input",
            "s": "s",
            "axes": "dim",
            "norm": "norm"
        },
        "min_input_args": 1
    },
    "paddle.fft.ifft": {
        "torch_api": "torch.fft.ifft",
        "paddle_torch_args_map": {
            "x": "input",
            "n": "n",
            "axis": "dim",
            "norm": "norm"
        },
        "min_input_args": 1
    },
    "paddle.fft.ifft2": {
        "torch_api": "torch.fft.ifft2",
        "paddle_torch_args_map": {
            "x": "input",
            "s": "s",
            "axes": "dim",
            "norm": "norm"
        },
        "min_input_args": 1
    },
    "paddle.fft.ifftn": {
        "torch_api": "torch.fft.ifftn",
        "paddle_torch_args_map": {
            "x": "input",
            "s": "s",
            "axes": "dim",
            "norm": "norm"
        },
        "min_input_args": 1
    },
    "paddle.fft.ifftshift": {
        "torch_api": "torch.fft.ifftshift",
        "paddle_torch_args_map": {
            "x": "input",
            "axes": "dim"
        },
        "min_input_args": 1
    },
    "paddle.fft.ihfft": {
        "torch_api": "torch.fft.ihfft",
        "paddle_torch_args_map": {
            "x": "input",
            "n": "n",
            "axis": "dim",
            "norm": "norm"
        },
        "min_input_args": 1
    },
    "paddle.fft.ihfft2": {
        "torch_api": "torch.fft.ihfft2",
        "paddle_torch_args_map": {
            "x": "input",
            "s": "s",
            "axes": "dim",
            "norm": "norm"
        },
        "min_input_args": 1
    },
    "paddle.fft.ihfftn": {
        "torch_api": "torch.fft.ihfftn",
        "paddle_torch_args_map": {
            "x": "input",
            "s": "s",
            "axes": "dim",
            "norm": "norm"
        },
        "min_input_args": 1
    },
    "paddle.fft.irfft": {
        "torch_api": "torch.fft.irfft",
        "paddle_torch_args_map": {
            "x": "input",
            "n": "n",
            "axis": "dim",
            "norm": "norm"
        },
        "min_input_args": 1
    },
    "paddle.fft.irfft2": {
        "torch_api": "torch.fft.irfft2",
        "paddle_torch_args_map": {
            "x": "input",
            "s": "s",
            "axes": "dim",
            "norm": "norm"
        },
        "min_input_args": 1
    },
    "paddle.fft.irfftn": {
        "torch_api": "torch.fft.irfftn",
        "paddle_torch_args_map": {
            "x": "input",
            "s": "s",
            "axes": "dim",
            "norm": "norm"
        },
        "min_input_args": 1
    },
    "paddle.fft.rfft": {
        "torch_api": "torch.fft.rfft",
        "paddle_torch_args_map": {
            "x": "input",
            "n": "n",
            "axis": "dim",
            "norm": "norm"
        },
        "min_input_args": 1
    },
    "paddle.fft.rfft2": {
        "torch_api": "torch.fft.rfft2",
        "paddle_torch_args_map": {
            "x": "input",
            "s": "s",
            "axes": "dim",
            "norm": "norm"
        },
        "min_input_args": 1
    },
    "paddle.fft.rfftfreq": {
        "torch_api": "torch.fft.rfftfreq",
        "paddle_torch_args_map": {
            "n": "n",
            "d": "d",
            "dtype": "dtype",
            "layout": "layout",
            "device": "device",
            "requires_grad": "requires_grad"
        },
        "min_input_args": 1
    },
    "paddle.fft.rfftn": {
        "torch_api": "torch.fft.rfftn",
        "paddle_torch_args_map": {
            "x": "input",
            "s": "s",
            "axes": "dim",
            "norm": "norm"
        },
        "min_input_args": 1
    },
    "paddle.flatten": {
        "torch_api": "torch.flatten",
        "paddle_torch_args_map": {
            "x": "input",
            "start_axis": "start_dim",
            "stop_axis": "end_dim"
        },
        "min_input_args": 1
    },
    "paddle.flip": {
        "torch_api": "torch.flip",
        "paddle_torch_args_map": {
            "x": "input",
            "axis": "dims"
        },
        "min_input_args": 2
    },
    "paddle.floor": {
        "torch_api": "torch.floor",
        "paddle_torch_args_map": {
            "x": "input"
        },
        "min_input_args": 1
    },
    "paddle.fmax": {
        "torch_api": "torch.fmax",
        "paddle_torch_args_map": {
            "x": "input",
            "y": "other"
        },
        "min_input_args": 2
    },
    "paddle.fmin": {
        "torch_api": "torch.fmin",
        "paddle_torch_args_map": {
            "x": "input",
            "y": "other"
        },
        "min_input_args": 2
    },
    "paddle.frac": {
        "torch_api": "torch.frac",
        "paddle_torch_args_map": {
            "x": "input"
        },
        "min_input_args": 1
    },
    "paddle.gcd": {
        "torch_api": "torch.gcd",
        "paddle_torch_args_map": {
            "x": "input",
            "y": "other"
        },
        "min_input_args": 2
    },
    "paddle.heaviside": {
        "torch_api": "torch.heaviside",
        "paddle_torch_args_map": {
            "x": "input",
            "y": "values"
        },
        "min_input_args": 2
    },
    "paddle.histogramdd": {
        "Rule": "HistogramddRule"
    },
    "paddle.hsplit": {
        "torch_api": "torch.hsplit",
        "paddle_torch_args_map": {
            "x": "input",
            "num_or_indices": "indices"
        },
        "min_input_args": 0
    },
    "paddle.hstack": {
        "torch_api": "torch.hstack",
        "paddle_torch_args_map": {
            "x": "tensors"
        },
        "min_input_args": 1
    },
    "paddle.utils.download.get_weights_path_from_url": {
        "torch_api": "torch.hub.download_url_to_file",
        "paddle_torch_args_map": {
            "url": "url"
        },
        "min_input_args": 2
    },
    "paddle.hub.help": {
        "torch_api": "torch.hub.help",
        "paddle_torch_args_map": {
            "repo_dir": "github",
            "model": "model",
            "force_reload": "force_reload"
        },
        "min_input_args": 2
    },
    "paddle.hub.list": {
        "torch_api": "torch.hub.list",
        "paddle_torch_args_map": {
            "repo_dir": "github",
            "force_reload": "force_reload"
        },
        "min_input_args": 1
    },
    "paddle.hub.load": {
        "torch_api": "torch.hub.load",
        "paddle_torch_args_map": {
            "repo_dir": "repo_or_dir",
            "model": "model",
            "*args": "*args",
            "source": "source",
            "force_reload": "force_reload",
            "**kwargs": "**kwargs"
        },
        "min_input_args": 2
    },
    "paddle.hypot": {
        "torch_api": "torch.hypot",
        "paddle_torch_args_map": {
            "x": "input",
            "y": "other"
        },
        "min_input_args": 2
    },
    "paddle.imag": {
        "torch_api": "torch.imag",
        "paddle_torch_args_map": {
            "x": "input"
        },
        "min_input_args": 1
    },
    "paddle.index_select": {
        "Rule": "IndexSelectRule"
    },
    "paddle.inner": {
        "torch_api": "torch.inner",
        "paddle_torch_args_map": {
            "x": "input",
            "y": "other"
        },
        "min_input_args": 2
    },
    "paddle.is_complex": {
        "torch_api": "torch.is_complex",
        "paddle_torch_args_map": {
            "x": "input"
        },
        "min_input_args": 1
    },
    "paddle.is_floating_point": {
        "torch_api": "torch.is_floating_point",
        "paddle_torch_args_map": {
            "x": "input"
        },
        "min_input_args": 1
    },
    "paddle.is_tensor": {
        "torch_api": "torch.is_tensor",
        "paddle_torch_args_map": {
            "x": "obj"
        },
        "min_input_args": 1
    },
    "paddle.isclose": {
        "torch_api": "torch.isclose",
        "paddle_torch_args_map": {
            "x": "input",
            "y": "other",
            "rtol": "rtol",
            "atol": "atol",
            "equal_nan": "equal_nan"
        },
        "min_input_args": 2
    },
    "paddle.isfinite": {
        "torch_api": "torch.isfinite",
        "paddle_torch_args_map": {
            "x": "input"
        },
        "min_input_args": 1
    },
    "paddle.isin": {
        "torch_api": "torch.isin",
        "paddle_torch_args_map": {
            "x": "elements",
            "test_x": "test_elements",
            "assume_unique": "assume_unique",
            "invert": "invert"
        },
        "min_input_args": 2
    },
    "paddle.isinf": {
        "torch_api": "torch.isinf",
        "paddle_torch_args_map": {
            "x": "input"
        },
        "min_input_args": 1
    },
    "paddle.isnan": {
        "torch_api": "torch.isnan",
        "paddle_torch_args_map": {
            "x": "input"
        },
        "min_input_args": 1
    },
    "paddle.isneginf": {
        "torch_api": "torch.isneginf",
        "paddle_torch_args_map": {
            "x": "input"
        },
        "min_input_args": 1
    },
    "paddle.isposinf": {
        "torch_api": "torch.isposinf",
        "paddle_torch_args_map": {
            "x": "input"
        },
        "min_input_args": 1
    },
    "paddle.isreal": {
        "torch_api": "torch.isreal",
        "paddle_torch_args_map": {
            "x": "input"
        },
        "min_input_args": 1
    },
    "paddle.signal.istft": {
        "torch_api": "torch.istft",
        "paddle_torch_args_map": {
            "x": "input",
            "n_fft": "n_fft",
            "hop_length": "hop_length",
            "win_length": "win_length",
            "window": "window",
            "center": "center",
            "normalized": "normalized",
            "onesided": "onesided",
            "length": "length",
            "return_complex": "return_complex"
        },
        "min_input_args": 2
    },
    "paddle.jit.load": {
        "torch_api": "torch.jit.load",
        "paddle_torch_args_map": {
            "f": "f"
        },
        "min_input_args": 0
    },
    "paddle.kron": {
        "torch_api": "torch.kron",
        "paddle_torch_args_map": {
            "x": "input",
            "y": "other"
        },
        "min_input_args": 2
    },
    "paddle.lerp": {
        "torch_api": "torch.lerp",
        "paddle_torch_args_map": {
            "x": "input",
            "y": "end",
            "weight": "weight"
        },
        "min_input_args": 3
    },
    "paddle.lgamma": {
        "torch_api": "torch.lgamma",
        "paddle_torch_args_map": {
            "x": "input"
        },
        "min_input_args": 1
    },
    "paddle.linalg.cholesky": {
        "torch_api": "torch.linalg.cholesky",
        "paddle_torch_args_map": {
            "x": "input",
            "upper": "upper"
        },
        "min_input_args": 1
    },
    "paddle.linalg.cond": {
        "torch_api": "torch.linalg.cond",
        "paddle_torch_args_map": {
            "x": "input",
            "p": "p"
        },
        "min_input_args": 1
    },
    "paddle.linalg.det": {
        "torch_api": "torch.linalg.det",
        "paddle_torch_args_map": {
            "x": "A"
        },
        "min_input_args": 1
    },
    "paddle.linalg.eigvals": {
        "torch_api": "torch.linalg.eigvals",
        "paddle_torch_args_map": {
            "x": "input"
        },
        "min_input_args": 1
    },
    "paddle.linalg.eigvalsh": {
        "torch_api": "torch.linalg.eigvalsh",
        "paddle_torch_args_map": {
            "x": "input",
            "UPLO": "UPLO"
        },
        "min_input_args": 1
    },
    "paddle.linalg.householder_product": {
        "torch_api": "torch.linalg.householder_product",
        "paddle_torch_args_map": {
            "x": "input",
            "tau": "tau"
        },
        "min_input_args": 2
    },
    "paddle.linalg.inv": {
        "torch_api": "torch.linalg.inv",
        "paddle_torch_args_map": {
            "x": "A"
        },
        "min_input_args": 1
    },
    "paddle.linalg.lstsq": {
        "torch_api": "torch.linalg.lstsq",
        "paddle_torch_args_map": {
            "x": "input",
            "y": "b",
            "rcond": "rcond",
            "driver": "driver"
        },
        "min_input_args": 2
    },
    "paddle.matmul": {
        "torch_api": "torch.linalg.matmul",
        "paddle_torch_args_map": {
            "x": "input",
            "y": "other"
        },
        "min_input_args": 2
    },
    "paddle.linalg.matrix_norm": {
        "torch_api": "torch.linalg.matrix_norm",
        "paddle_torch_args_map": {
            "x": "input",
            "p": "ord",
            "axis": "dim",
            "keepdim": "keepdim",
            "dtype": "dtype"
        },
        "min_input_args": 1
    },
    "paddle.linalg.matrix_power": {
        "torch_api": "torch.linalg.matrix_power",
        "paddle_torch_args_map": {
            "x": "input",
            "n": "n"
        },
        "min_input_args": 2
    },
    "paddle.linalg.matrix_rank": {
        "torch_api": "torch.linalg.matrix_rank",
        "paddle_torch_args_map": {
            "x": "input",
            "tol": "tol",
            "hermitian": "hermitian",
            "atol": "atol",
            "rtol": "rtol"
        },
        "min_input_args": 1
    },
    "paddle.linalg.multi_dot": {
        "torch_api": "torch.linalg.multi_dot",
        "paddle_torch_args_map": {
            "x": "tensors"
        },
        "min_input_args": 1
    },
    "paddle.linalg.norm": {
        "torch_api": "torch.linalg.norm",
        "paddle_torch_args_map": {
            "x": "input",
            "p": "ord",
            "axis": "dim",
            "keepdim": "keepdim",
            "dtype": "dtype"
        },
        "min_input_args": 1
    },
    "paddle.linalg.pinv": {
        "torch_api": "torch.linalg.pinv",
        "paddle_torch_args_map": {
            "x": "input",
            "rcond": "rtol",
            "hermitian": "hermitian"
        },
        "min_input_args": 1
    },
    "paddle.linalg.solve": {
        "torch_api": "torch.linalg.solve",
        "paddle_torch_args_map": {
            "x": "A",
            "y": "B",
            "left": "left"
        },
        "min_input_args": 2
    },
    "paddle.linalg.vector_norm": {
        "torch_api": "torch.linalg.vector_norm",
        "paddle_torch_args_map": {
            "x": "x",
            "p": "ord",
            "axis": "dim",
            "keepdim": "keepdim",
            "dtype": "dtype"
        },
        "min_input_args": 1
    },
    "paddle.log": {
        "torch_api": "torch.log",
        "paddle_torch_args_map": {
            "x": "input"
        },
        "min_input_args": 1
    },
    "paddle.log10": {
        "torch_api": "torch.log10",
        "paddle_torch_args_map": {
            "x": "input"
        },
        "min_input_args": 1
    },
    "paddle.log1p": {
        "torch_api": "torch.log1p",
        "paddle_torch_args_map": {
            "x": "input"
        },
        "min_input_args": 1
    },
    "paddle.log2": {
        "torch_api": "torch.log2",
        "paddle_torch_args_map": {
            "x": "input"
        },
        "min_input_args": 1
    },
    "paddle.logical_and": {
        "torch_api": "torch.logical_and",
        "paddle_torch_args_map": {
            "x": "input",
            "y": "other"
        },
        "min_input_args": 2
    },
    "paddle.logical_not": {
        "torch_api": "torch.logical_not",
        "paddle_torch_args_map": {
            "x": "input"
        },
        "min_input_args": 1
    },
    "paddle.logical_or": {
        "torch_api": "torch.logical_or",
        "paddle_torch_args_map": {
            "x": "input",
            "y": "other"
        },
        "min_input_args": 2
    },
    "paddle.logical_xor": {
        "torch_api": "torch.logical_xor",
        "paddle_torch_args_map": {
            "x": "input",
            "y": "other"
        },
        "min_input_args": 2
    },
    "paddle.logspace": {
        "torch_api": "torch.logspace",
        "paddle_torch_args_map": {
            "start": "start",
            "stop": "end",
            "num": "steps",
            "base": "base",
            "dtype": "dtype",
            "layout": "layout",
            "device": "device",
            "requires_grad": "requires_grad"
        },
        "min_input_args": 3
    },
    "paddle.seed": {
        "torch_api": "torch.manual_seed",
        "paddle_torch_args_map": {
            "seed": "seed"
        },
        "min_input_args": 1
    },
    "paddle.masked_fill": {
        "torch_api": "torch.masked_fill",
        "paddle_torch_args_map": {
            "x": "input",
            "mask": "mask",
            "value": "value"
        },
        "min_input_args": 3
    },
    "paddle.masked_select": {
        "torch_api": "torch.masked_select",
        "paddle_torch_args_map": {
            "x": "input",
            "mask": "mask"
        },
        "min_input_args": 2
    },
    "paddle.maximum": {
        "torch_api": "torch.maximum",
        "paddle_torch_args_map": {
            "x": "input",
            "y": "other"
        },
        "min_input_args": 2
    },
    "paddle.minimum": {
        "torch_api": "torch.minimum",
        "paddle_torch_args_map": {
            "x": "input",
            "y": "other"
        },
        "min_input_args": 2
    },
    "paddle.mm": {
        "torch_api": "torch.mm",
        "paddle_torch_args_map": {
            "input": "input",
            "mat2": "mat2"
        },
        "min_input_args": 2
    },
    "paddle.moveaxis": {
        "torch_api": "torch.moveaxis",
        "paddle_torch_args_map": {
            "x": "input",
            "source": "source",
            "destination": "destination"
        },
        "min_input_args": 3
    },
    "paddle.mv": {
        "torch_api": "torch.mv",
        "paddle_torch_args_map": {
            "x": "input",
            "vec": "vec"
        },
        "min_input_args": 2
    },
    "paddle.multigammaln": {
        "torch_api": "torch.mvlgamma",
        "paddle_torch_args_map": {
            "x": "input",
            "p": "p"
        },
        "min_input_args": 2
    },
    "paddle.nan_to_num": {
        "torch_api": "torch.nan_to_num",
        "paddle_torch_args_map": {
            "x": "input",
            "nan": "nan",
            "posinf": "posinf",
            "neginf": "neginf"
        },
        "min_input_args": 1
    },
    "paddle.nanmean": {
        "torch_api": "torch.nanmean",
        "paddle_torch_args_map": {
            "x": "input",
            "axis": "dim",
            "keepdim": "keepdim",
            "dtype": "dtype"
        },
        "min_input_args": 1
    },
    "paddle.nanquantile": {
        "torch_api": "torch.nanquantile",
        "paddle_torch_args_map": {
            "x": "input",
            "q": "q",
            "axis": "dim",
            "keepdim": "keepdim",
            "interpolation": "interpolation"
        },
        "min_input_args": 2
    },
    "paddle.nansum": {
        "torch_api": "torch.nansum",
        "paddle_torch_args_map": {
            "x": "input",
            "axis": "dim",
            "keepdim": "keepdim",
            "dtype": "dtype"
        },
        "min_input_args": 1
    },
    "paddle.neg": {
        "torch_api": "torch.neg",
        "paddle_torch_args_map": {
            "x": "input"
        },
        "min_input_args": 1
    },
    "paddle.nextafter": {
        "torch_api": "torch.nextafter",
        "paddle_torch_args_map": {
            "x": "input",
            "y": "other"
        },
        "min_input_args": 2
    },
    "paddle.nn.AdaptiveAvgPool1D": {
        "torch_api": "torch.nn.AdaptiveAvgPool1d",
        "paddle_torch_args_map": {
            "output_size": "output_size"
        },
        "min_input_args": 1
    },
    "paddle.nn.AdaptiveAvgPool2D": {
        "torch_api": "torch.nn.AdaptiveAvgPool2d",
        "paddle_torch_args_map": {
            "output_size": "output_size"
        },
        "min_input_args": 1
    },
    "paddle.nn.AdaptiveAvgPool3D": {
        "torch_api": "torch.nn.AdaptiveAvgPool3d",
        "paddle_torch_args_map": {
            "output_size": "output_size"
        },
        "min_input_args": 1
    },
    "paddle.nn.AdaptiveLogSoftmaxWithLoss": {
        "torch_api": "torch.nn.AdaptiveLogSoftmaxWithLoss",
        "paddle_torch_args_map": {
            "in_features": "in_features",
            "n_classes": "n_classes",
            "cutoffs": "cutoffs",
            "div_value": "div_value",
            "head_bias": "head_bias",
            "device": "device",
            "dtype": "dtype"
        },
        "min_input_args": 3
    },
    "paddle.nn.AdaptiveMaxPool1D": {
        "torch_api": "torch.nn.AdaptiveMaxPool1d",
        "paddle_torch_args_map": {
            "output_size": "output_size",
            "return_mask": "return_indices"
        },
        "min_input_args": 1
    },
    "paddle.nn.AdaptiveMaxPool2D": {
        "torch_api": "torch.nn.AdaptiveMaxPool2d",
        "paddle_torch_args_map": {
            "output_size": "output_size",
            "return_mask": "return_indices"
        },
        "min_input_args": 1
    },
    "paddle.nn.AdaptiveMaxPool3D": {
        "torch_api": "torch.nn.AdaptiveMaxPool3d",
        "paddle_torch_args_map": {
            "output_size": "output_size",
            "return_mask": "return_indices"
        },
        "min_input_args": 1
    },
    "paddle.nn.AlphaDropout": {
        "torch_api": "torch.nn.AlphaDropout",
        "paddle_torch_args_map": {
            "p": "p",
            "inplace": "inplace"
        },
        "min_input_args": 0
    },
    "paddle.nn.Bilinear": {
        "torch_api": "torch.nn.Bilinear",
        "paddle_torch_args_map": {
            "in1_features": "in1_features",
            "in2_features": "in2_features",
            "out_features": "out_features",
            "bias_attr": "bias"
        },
        "min_input_args": 3
    },
    "paddle.nn.CELU": {
        "torch_api": "torch.nn.CELU",
        "paddle_torch_args_map": {
            "alpha": "alpha",
            "inplace": "inplace"
        },
        "min_input_args": 0
    },
    "paddle.nn.ChannelShuffle": {
        "torch_api": "torch.nn.ChannelShuffle",
        "paddle_torch_args_map": {
            "groups": "groups"
        },
        "min_input_args": 1
    },
    "paddle.nn.Conv1D": {
        "torch_api": "torch.nn.Conv1d",
        "paddle_torch_args_map": {
            "in_channels": "in_channels",
            "out_channels": "out_channels",
            "kernel_size": "kernel_size",
            "stride": "stride",
            "padding": "padding",
            "dilation": "dilation",
            "groups": "groups",
            "bias_attr": "bias",
            "padding_mode": "padding_mode"
        },
        "min_input_args": 3
    },
    "paddle.nn.Conv2D": {
        "torch_api": "torch.nn.Conv2d",
        "paddle_torch_args_map": {
            "in_channels": "in_channels",
            "out_channels": "out_channels",
            "kernel_size": "kernel_size",
            "stride": "stride",
            "padding": "padding",
            "dilation": "dilation",
            "groups": "groups",
            "bias_attr": "bias",
            "padding_mode": "padding_mode"
        },
        "min_input_args": 3
    },
    "paddle.nn.Conv3D": {
        "torch_api": "torch.nn.Conv3d",
        "paddle_torch_args_map": {
            "in_channels": "in_channels",
            "out_channels": "out_channels",
            "kernel_size": "kernel_size",
            "stride": "stride",
            "padding": "padding",
            "dilation": "dilation",
            "groups": "groups",
            "bias_attr": "bias",
            "padding_mode": "padding_mode"
        },
        "min_input_args": 3
    },
    "paddle.nn.Conv1DTranspose": {
        "torch_api": "torch.nn.ConvTranspose1d",
        "paddle_torch_args_map": {
            "in_channels": "in_channels",
            "out_channels": "out_channels",
            "kernel_size": "kernel_size",
            "stride": "stride",
            "padding": "padding",
            "output_padding": "output_padding",
            "groups": "groups",
            "bias_attr": "bias",
            "dilation": "dilation"
        },
        "min_input_args": 3
    },
    "paddle.nn.Conv2DTranspose": {
        "torch_api": "torch.nn.ConvTranspose2d",
        "paddle_torch_args_map": {
            "in_channels": "in_channels",
            "out_channels": "out_channels",
            "kernel_size": "kernel_size",
            "stride": "stride",
            "padding": "padding",
            "output_padding": "output_padding",
            "groups": "groups",
            "bias_attr": "bias",
            "dilation": "dilation"
        },
        "min_input_args": 3
    },
    "paddle.nn.Conv3DTranspose": {
        "torch_api": "torch.nn.ConvTranspose3d",
        "paddle_torch_args_map": {
            "in_channels": "in_channels",
            "out_channels": "out_channels",
            "kernel_size": "kernel_size",
            "stride": "stride",
            "padding": "padding",
            "output_padding": "output_padding",
            "groups": "groups",
            "bias_attr": "bias",
            "dilation": "dilation"
        },
        "min_input_args": 3
    },
    "paddle.nn.CosineSimilarity": {
        "torch_api": "torch.nn.CosineSimilarity",
        "paddle_torch_args_map": {
            "axis": "dim",
            "eps": "eps"
        },
        "min_input_args": 0
    },
    "paddle.DataParallel": {
        "torch_api": "torch.nn.DataParallel",
        "paddle_torch_args_map": {
            "layers": "module"
        },
        "min_input_args": 0
    },
    "paddle.nn.Dropout": {
        "torch_api": "torch.nn.Dropout",
        "paddle_torch_args_map": {
            "p": "p",
            "inplace": "inplace"
        },
        "min_input_args": 0
    },
    "paddle.nn.Dropout2D": {
        "torch_api": "torch.nn.Dropout2d",
        "paddle_torch_args_map": {
            "p": "p",
            "inplace": "inplace"
        },
        "min_input_args": 0
    },
    "paddle.nn.Dropout3D": {
        "torch_api": "torch.nn.Dropout3d",
        "paddle_torch_args_map": {
            "p": "p",
            "inplace": "inplace"
        },
        "min_input_args": 0
    },
    "paddle.nn.ELU": {
        "torch_api": "torch.nn.ELU",
        "paddle_torch_args_map": {
            "alpha": "alpha",
            "inplace": "inplace"
        },
        "min_input_args": 0
    },
    "paddle.nn.FeatureAlphaDropout": {
        "torch_api": "torch.nn.FeatureAlphaDropout",
        "paddle_torch_args_map": {
            "p": "p",
            "inplace": "inplace"
        },
        "min_input_args": 0
    },
    "paddle.nn.Flatten": {
        "torch_api": "torch.nn.Flatten",
        "paddle_torch_args_map": {
            "start_axis": "start_dim",
            "stop_axis": "end_dim"
        },
        "min_input_args": 0
    },
    "paddle.nn.Fold": {
        "torch_api": "torch.nn.Fold",
        "paddle_torch_args_map": {
            "output_sizes": "output_size",
            "kernel_sizes": "kernel_size",
            "strides": "stride",
            "paddings": "padding",
            "dilations": "dilation"
        },
        "min_input_args": 2
    },
    "paddle.nn.FractionalMaxPool2D": {
        "torch_api": "torch.nn.FractionalMaxPool2d",
        "paddle_torch_args_map": {
            "kernel_size": "kernel_size",
            "output_size": "output_size",
            "return_mask": "return_indices"
        },
        "min_input_args": 1
    },
    "paddle.nn.FractionalMaxPool3D": {
        "torch_api": "torch.nn.FractionalMaxPool3d",
        "paddle_torch_args_map": {
            "kernel_size": "kernel_size",
            "output_size": "output_size",
            "return_mask": "return_indices"
        },
        "min_input_args": 1
    },
    "paddle.nn.GLU": {
        "torch_api": "torch.nn.GLU",
        "paddle_torch_args_map": {
            "axis": "dim"
        },
        "min_input_args": 0
    },
    "paddle.nn.GaussianNLLLoss": {
        "torch_api": "torch.nn.GaussianNLLLoss",
        "paddle_torch_args_map": {
            "full": "full",
            "epsilon": "eps",
            "reduction": "reduction"
        },
        "min_input_args": 0
    },
    "paddle.nn.Hardshrink": {
        "torch_api": "torch.nn.Hardshrink",
        "paddle_torch_args_map": {
            "threshold": "lambd"
        },
        "min_input_args": 1
    },
    "paddle.nn.Hardsigmoid": {
        "torch_api": "torch.nn.Hardsigmoid",
        "paddle_torch_args_map": {
            "inplace": "inplace"
        },
        "min_input_args": 0
    },
    "paddle.nn.Hardswish": {
        "torch_api": "torch.nn.Hardswish",
        "paddle_torch_args_map": {
            "inplace": "inplace"
        },
        "min_input_args": 0
    },
    "paddle.nn.Hardtanh": {
        "torch_api": "torch.nn.Hardtanh",
        "paddle_torch_args_map": {
            "min": "min_val",
            "max": "max_val",
            "inplace": "inplace"
        },
        "min_input_args": 0
    },
    "paddle.nn.LPPool1D": {
        "torch_api": "torch.nn.LPPool1d",
        "paddle_torch_args_map": {
            "norm_type": "norm_type",
            "kernel_size": "kernel_size",
            "stride": "stride",
            "ceil_mode": "ceil_mode"
        },
        "min_input_args": 2
    },
    "paddle.nn.LPPool2D": {
        "torch_api": "torch.nn.LPPool2d",
        "paddle_torch_args_map": {
            "norm_type": "norm_type",
            "kernel_size": "kernel_size",
            "stride": "stride",
            "ceil_mode": "ceil_mode"
        },
        "min_input_args": 2
    },
    "paddle.nn.LeakyReLU": {
        "torch_api": "torch.nn.LeakyReLU",
        "paddle_torch_args_map": {
            "negative_slope": "negative_slope",
            "inplace": "inplace"
        },
        "min_input_args": 0
    },
    "paddle.nn.Linear": {
        "torch_api": "torch.nn.Linear",
        "paddle_torch_args_map": {
            "in_features": "in_features",
            "out_features": "out_features",
            "bias_attr": "bias"
        },
        "min_input_args": 2
    },
    "paddle.nn.LocalResponseNorm": {
        "torch_api": "torch.nn.LocalResponseNorm",
        "paddle_torch_args_map": {
            "size": "size",
            "alpha": "alpha",
            "beta": "beta",
            "k": "k"
        },
        "min_input_args": 1
    },
    "paddle.nn.MaxPool1D": {
        "torch_api": "torch.nn.MaxPool1d",
        "paddle_torch_args_map": {
            "kernel_size": "kernel_size",
            "stride": "stride",
            "padding": "padding",
            "return_mask": "return_indices",
            "ceil_mode": "ceil_mode"
        },
        "min_input_args": 1
    },
    "paddle.nn.MaxPool2D": {
        "torch_api": "torch.nn.MaxPool2d",
        "paddle_torch_args_map": {
            "kernel_size": "kernel_size",
            "stride": "stride",
            "padding": "padding",
            "return_mask": "return_indices",
            "ceil_mode": "ceil_mode"
        },
        "min_input_args": 1
    },
    "paddle.nn.MaxPool3D": {
        "torch_api": "torch.nn.MaxPool3d",
        "paddle_torch_args_map": {
            "kernel_size": "kernel_size",
            "stride": "stride",
            "padding": "padding",
            "return_mask": "return_indices",
            "ceil_mode": "ceil_mode"
        },
        "min_input_args": 1
    },
    "paddle.nn.MaxUnPool1D": {
        "torch_api": "torch.nn.MaxUnpool1d",
        "paddle_torch_args_map": {
            "kernel_size": "kernel_size",
            "stride": "stride",
            "padding": "padding"
        },
        "min_input_args": 1
    },
    "paddle.nn.MaxUnPool2D": {
        "torch_api": "torch.nn.MaxUnpool2d",
        "paddle_torch_args_map": {
            "kernel_size": "kernel_size",
            "stride": "stride",
            "padding": "padding"
        },
        "min_input_args": 1
    },
    "paddle.nn.MaxUnPool3D": {
        "torch_api": "torch.nn.MaxUnpool3d",
        "paddle_torch_args_map": {
            "kernel_size": "kernel_size",
            "stride": "stride",
            "padding": "padding"
        },
        "min_input_args": 1
    },
    "paddle.nn.Mish": {
        "torch_api": "torch.nn.Mish",
        "paddle_torch_args_map": {
            "inplace": "inplace"
        },
        "min_input_args": 0
    },
    "paddle.nn.Layer.add_sublayer": {
        "torch_api": "torch.nn.Module.add_module",
        "paddle_torch_args_map": {
            "name": "name",
            "sublayer": "module"
        },
        "min_input_args": 2
    },
    "paddle.nn.Layer.buffers": {
        "torch_api": "torch.nn.Module.buffers",
        "paddle_torch_args_map": {
            "include_sublayers": "recurse"
        },
        "min_input_args": 0
    },
    "paddle.nn.Layer.set_state_dict": {
        "torch_api": "torch.nn.Module.load_state_dict",
        "paddle_torch_args_map": {
            "state_dict": "state_dict"
        },
        "min_input_args": 1
    },
    "paddle.nn.Layer.named_buffers": {
        "torch_api": "torch.nn.Module.named_buffers",
        "paddle_torch_args_map": {
            "prefix": "prefix",
            "include_sublayers": "recurse",
            "remove_duplicate": "remove_duplicate"
        },
        "min_input_args": 0
    },
    "paddle.nn.Layer.named_parameters": {
        "torch_api": "torch.nn.Module.named_parameters",
        "paddle_torch_args_map": {
            "prefix": "prefix",
            "include_sublayers": "recurse",
            "remove_duplicate": "remove_duplicate"
        },
        "min_input_args": 0
    },
    "paddle.nn.Layer.parameters": {
        "torch_api": "torch.nn.Module.parameters",
        "paddle_torch_args_map": {
            "include_sublayers": "recurse"
        },
        "min_input_args": 0
    },
    "paddle.nn.Layer.register_buffer": {
        "torch_api": "torch.nn.Module.register_buffer",
        "paddle_torch_args_map": {
            "name": "name",
            "tensor": "tensor",
            "persistable": "persistent"
        },
        "min_input_args": 2
    },
    "paddle.nn.Layer.register_forward_post_hook": {
        "torch_api": "torch.nn.Module.register_forward_hook",
        "paddle_torch_args_map": {
            "hook": "hook"
        },
        "min_input_args": 1
    },
    "paddle.nn.Layer.register_forward_pre_hook": {
        "torch_api": "torch.nn.Module.register_forward_pre_hook",
        "paddle_torch_args_map": {
            "hook": "hook"
        },
        "min_input_args": 1
    },
    "paddle.nn.Layer.add_parameter": {
        "torch_api": "torch.nn.Module.register_parameter",
        "paddle_torch_args_map": {
            "name": "name",
            "parameter": "param"
        },
        "min_input_args": 2
    },
    "paddle.nn.Layer.state_dict": {
        "torch_api": "torch.nn.Module.state_dict",
        "paddle_torch_args_map": {
            "structured_name_prefix": "prefix",
            "keep_vars": "keep_vars"
        },
        "min_input_args": 0
    },
    "paddle.nn.Layer.astype": {
        "torch_api": "torch.nn.Module.type",
        "paddle_torch_args_map": {
            "dtype": "dst_type"
        },
        "min_input_args": 1
    },
    "paddle.nn.LayerDict": {
        "torch_api": "torch.nn.ModuleDict",
        "paddle_torch_args_map": {
            "sublayers": "modules"
        },
        "min_input_args": 0
    },
    "paddle.nn.LayerList": {
        "torch_api": "torch.nn.ModuleList",
        "paddle_torch_args_map": {
            "sublayers": "modules"
        },
        "min_input_args": 0
    },
    "paddle.nn.PReLU": {
        "torch_api": "torch.nn.PReLU",
        "paddle_torch_args_map": {
            "num_parameters": "num_parameters",
            "init": "init"
        },
        "min_input_args": 0
    },
    "paddle.nn.PairwiseDistance": {
        "torch_api": "torch.nn.PairwiseDistance",
        "paddle_torch_args_map": {
            "p": "p",
            "epsilon": "eps",
            "keepdim": "keepdim"
        },
        "min_input_args": 0
    },
    "paddle.nn.ParameterDict": {
        "torch_api": "torch.nn.ParameterDict",
        "paddle_torch_args_map": {
            "parameters": "values"
        },
        "min_input_args": 0
    },
    "paddle.nn.ParameterList": {
        "torch_api": "torch.nn.ParameterList",
        "paddle_torch_args_map": {
            "parameters": "values"
        },
        "min_input_args": 0
    },
    "paddle.nn.PixelShuffle": {
        "torch_api": "torch.nn.PixelShuffle",
        "paddle_torch_args_map": {
            "upscale_factor": "upscale_factor"
        },
        "min_input_args": 1
    },
    "paddle.nn.PixelUnshuffle": {
        "torch_api": "torch.nn.PixelUnshuffle",
        "paddle_torch_args_map": {
            "downscale_factor": "downscale_factor"
        },
        "min_input_args": 1
    },
    "paddle.nn.RReLU": {
        "torch_api": "torch.nn.RReLU",
        "paddle_torch_args_map": {
            "lower": "lower",
            "upper": "upper",
            "inplace": "inplace"
        },
        "min_input_args": 0
    },
    "paddle.nn.ReLU": {
        "torch_api": "torch.nn.ReLU",
        "paddle_torch_args_map": {
            "inplace": "inplace"
        },
        "min_input_args": 0
    },
    "paddle.nn.ReLU6": {
        "torch_api": "torch.nn.ReLU6",
        "paddle_torch_args_map": {
            "inplace": "inplace"
        },
        "min_input_args": 0
    },
    "paddle.nn.SELU": {
        "torch_api": "torch.nn.SELU",
        "paddle_torch_args_map": {
            "inplace": "inplace"
        },
        "min_input_args": 0
    },
    "paddle.nn.Silu": {
        "torch_api": "torch.nn.SiLU",
        "paddle_torch_args_map": {
            "inplace": "inplace"
        },
        "min_input_args": 0
    },
    "paddle.nn.Softplus": {
        "torch_api": "torch.nn.Softplus",
        "paddle_torch_args_map": {
            "beta": "beta",
            "threshold": "threshold"
        },
        "min_input_args": 0
    },
    "paddle.nn.Softshrink": {
        "torch_api": "torch.nn.Softshrink",
        "paddle_torch_args_map": {
            "threshold": "lambd"
        },
        "min_input_args": 0
    },
    "paddle.nn.SyncBatchNorm.convert_sync_batchnorm": {
        "torch_api": "torch.nn.SyncBatchNorm.convert_sync_batchnorm",
        "paddle_torch_args_map": {
            "layer": "module"
        },
        "min_input_args": 1
    },
    "paddle.nn.ThresholdedReLU": {
        "torch_api": "torch.nn.Threshold",
        "paddle_torch_args_map": {
            "threshold": "threshold",
            "value": "value"
        },
        "min_input_args": 0
    },
    "paddle.nn.Transformer": {
        "torch_api": "torch.nn.Transformer",
        "paddle_torch_args_map": {
            "d_model": "d_model",
            "nhead": "nhead",
            "num_encoder_layers": "num_encoder_layers",
            "num_decoder_layers": "num_decoder_layers",
            "dim_feedforward": "dim_feedforward",
            "dropout": "dropout",
            "activation": "activation",
            "custom_encoder": "custom_encoder",
            "custom_decoder": "custom_decoder",
            "normalize_before": "norm_first",
            "bias_attr": "bias"
        },
        "min_input_args": 0
    },
    "paddle.nn.TransformerDecoder": {
        "torch_api": "torch.nn.TransformerDecoder",
        "paddle_torch_args_map": {
            "decoder_layer": "decoder_layer",
            "num_layers": "num_layers",
            "norm": "norm"
        },
        "min_input_args": 2
    },
    "paddle.nn.TransformerEncoder": {
        "torch_api": "torch.nn.TransformerEncoder",
        "paddle_torch_args_map": {
            "encoder_layer": "encoder_layer",
            "num_layers": "num_layers",
            "norm": "norm"
        },
        "min_input_args": 2
    },
    "paddle.nn.TripletMarginWithDistanceLoss": {
        "torch_api": "torch.nn.TripletMarginWithDistanceLoss",
        "paddle_torch_args_map": {
            "distance_function": "distance_function",
            "margin": "margin",
            "swap": "swap",
            "reduction": "reduction"
        },
        "min_input_args": 0
    },
    "paddle.nn.Unflatten": {
        "torch_api": "torch.nn.Unflatten",
        "paddle_torch_args_map": {
            "axis": "dim",
            "shape": "unflattened_size"
        },
        "min_input_args": 2
    },
    "paddle.nn.Unfold": {
        "torch_api": "torch.nn.Unfold",
        "paddle_torch_args_map": {
            "kernel_sizes": "kernel_size",
            "dilations": "dilation",
            "paddings": "padding",
            "strides": "stride"
        },
        "min_input_args": 1
    },
    "paddle.nn.Upsample": {
        "torch_api": "torch.nn.Upsample",
        "paddle_torch_args_map": {
            "size": "size",
            "scale_factor": "scale_factor",
            "mode": "mode",
            "align_corners": "align_corners"
        },
        "min_input_args": 0
    },
    "paddle.nn.UpsamplingBilinear2D": {
        "torch_api": "torch.nn.UpsamplingBilinear2d",
        "paddle_torch_args_map": {
            "size": "size",
            "scale_factor": "scale_factor"
        },
        "min_input_args": 1
    },
    "paddle.nn.UpsamplingNearest2D": {
        "torch_api": "torch.nn.UpsamplingNearest2d",
        "paddle_torch_args_map": {
            "size": "size",
            "scale_factor": "scale_factor"
        },
        "min_input_args": 0
    },
    "paddle.nn.ZeroPad2D": {
        "torch_api": "torch.nn.ZeroPad2d",
        "paddle_torch_args_map": {
            "padding": "padding"
        },
        "min_input_args": 1
    },
    "paddle.nn.functional.adaptive_avg_pool1d": {
        "torch_api": "torch.nn.functional.adaptive_avg_pool1d",
        "paddle_torch_args_map": {
            "x": "input",
            "output_size": "output_size"
        },
        "min_input_args": 2
    },
    "paddle.nn.functional.adaptive_max_pool1d": {
        "torch_api": "torch.nn.functional.adaptive_max_pool1d",
        "paddle_torch_args_map": {
            "x": "input",
            "output_size": "output_size",
            "return_mask": "return_indices"
        },
        "min_input_args": 2
    },
    "paddle.nn.functional.adaptive_max_pool2d": {
        "torch_api": "torch.nn.functional.adaptive_max_pool2d",
        "paddle_torch_args_map": {
            "x": "input",
            "output_size": "output_size",
            "return_mask": "return_indices"
        },
        "min_input_args": 2
    },
    "paddle.nn.functional.adaptive_max_pool3d": {
        "torch_api": "torch.nn.functional.adaptive_max_pool3d",
        "paddle_torch_args_map": {
            "x": "input",
            "output_size": "output_size",
            "return_mask": "return_indices"
        },
        "min_input_args": 2
    },
    "paddle.nn.functional.affine_grid": {
        "torch_api": "torch.nn.functional.affine_grid",
        "paddle_torch_args_map": {
            "theta": "theta",
            "out_shape": "size",
            "align_corners": "align_corners"
        },
        "min_input_args": 2
    },
    "paddle.nn.functional.alpha_dropout": {
        "torch_api": "torch.nn.functional.alpha_dropout",
        "paddle_torch_args_map": {
            "x": "input",
            "p": "p",
            "training": "training",
            "inplace": "inplace"
        },
        "min_input_args": 1
    },
    "paddle.nn.functional.celu": {
        "torch_api": "torch.nn.functional.celu",
        "paddle_torch_args_map": {
            "x": "input",
            "alpha": "alpha",
            "inplace": "inplace"
        },
        "min_input_args": 1
    },
    "paddle.nn.functional.cosine_similarity": {
        "torch_api": "torch.nn.functional.cosine_similarity",
        "paddle_torch_args_map": {
            "x1": "x1",
            "x2": "x2",
            "axis": "dim",
            "eps": "eps"
        },
        "min_input_args": 2
    },
    "paddle.nn.functional.elu": {
        "torch_api": "torch.nn.functional.elu",
        "paddle_torch_args_map": {
            "x": "input",
            "alpha": "alpha",
            "inplace": "inplace"
        },
        "min_input_args": 1
    },
    "paddle.nn.functional.elu_": {
        "torch_api": "torch.nn.functional.elu_",
        "paddle_torch_args_map": {
            "x": "input",
            "alpha": "alpha"
        },
        "min_input_args": 1
    },
    "paddle.nn.functional.fold": {
        "torch_api": "torch.nn.functional.fold",
        "paddle_torch_args_map": {
            "x": "input",
            "output_sizes": "output_size",
            "kernel_sizes": "kernel_size",
            "strides": "stride",
            "paddings": "padding",
            "dilations": "dilation"
        },
        "min_input_args": 3
    },
    "paddle.nn.functional.gaussian_nll_loss": {
        "torch_api": "torch.nn.functional.gaussian_nll_loss",
        "paddle_torch_args_map": {
            "input": "input",
            "label": "target",
            "variance": "var",
            "full": "full",
            "epsilon": "eps",
            "reduction": "reduction"
        },
        "min_input_args": 3
    },
    "paddle.nn.functional.glu": {
        "torch_api": "torch.nn.functional.glu",
        "paddle_torch_args_map": {
            "x": "input",
            "axis": "dim"
        },
        "min_input_args": 1
    },
    "paddle.nn.functional.grid_sample": {
        "torch_api": "torch.nn.functional.grid_sample",
        "paddle_torch_args_map": {
            "x": "input",
            "grid": "grid",
            "mode": "mode",
            "padding_mode": "padding_mode",
            "align_corners": "align_corners"
        },
        "min_input_args": 2
    },
    "paddle.nn.functional.gumbel_softmax": {
        "torch_api": "torch.nn.functional.gumbel_softmax",
        "paddle_torch_args_map": {
            "x": "logits",
            "temperature": "tau",
            "hard": "hard",
            "axis": "dim"
        },
        "min_input_args": 1
    },
    "paddle.nn.functional.hardshrink": {
        "torch_api": "torch.nn.functional.hardshrink",
        "paddle_torch_args_map": {
            "x": "input",
            "threshold": "lambd"
        },
        "min_input_args": 1
    },
    "paddle.nn.functional.hardsigmoid": {
        "torch_api": "torch.nn.functional.hardsigmoid",
        "paddle_torch_args_map": {
            "x": "input",
            "inplace": "inplace"
        },
        "min_input_args": 1
    },
    "paddle.nn.functional.hardswish": {
        "torch_api": "torch.nn.functional.hardswish",
        "paddle_torch_args_map": {
            "x": "input",
            "inplace": "inplace"
        },
        "min_input_args": 1
    },
    "paddle.nn.functional.hardtanh": {
        "torch_api": "torch.nn.functional.hardtanh",
        "paddle_torch_args_map": {
            "x": "input",
            "min": "min_val",
            "max": "max_val",
            "inplace": "inplace"
        },
        "min_input_args": 1
    },
    "paddle.nn.functional.hardtanh_": {
        "torch_api": "torch.nn.functional.hardtanh_",
        "paddle_torch_args_map": {
            "x": "input",
            "min": "min_val",
            "max": "max_val"
        },
        "min_input_args": 1
    },
    "paddle.nn.functional.layer_norm": {
        "torch_api": "torch.nn.functional.layer_norm",
        "paddle_torch_args_map": {
            "x": "input",
            "normalized_shape": "normalized_shape",
            "weight": "weight",
            "bias": "bias",
            "epsilon": "eps"
        },
        "min_input_args": 2
    },
    "paddle.nn.functional.leaky_relu": {
        "torch_api": "torch.nn.functional.leaky_relu",
        "paddle_torch_args_map": {
            "x": "input",
            "negative_slope": "negative_slope",
            "inplace": "inplace"
        },
        "min_input_args": 1
    },
    "paddle.nn.functional.leaky_relu_": {
        "torch_api": "torch.nn.functional.leaky_relu_",
        "paddle_torch_args_map": {
            "x": "input",
            "negative_slope": "negative_slope"
        },
        "min_input_args": 1
    },
    "paddle.nn.functional.log_sigmoid": {
        "torch_api": "torch.nn.functional.logsigmoid",
        "paddle_torch_args_map": {
            "x": "input"
        },
        "min_input_args": 1
    },
    "paddle.nn.functional.mish": {
        "torch_api": "torch.nn.functional.mish",
        "paddle_torch_args_map": {
            "x": "input",
            "inplace": "inplace"
        },
        "min_input_args": 1
    },
    "paddle.nn.functional.normalize": {
        "torch_api": "torch.nn.functional.normalize",
        "paddle_torch_args_map": {
            "x": "input",
            "p": "p",
            "axis": "dim",
            "epsilon": "eps"
        },
        "min_input_args": 1
    },
    "paddle.nn.functional.pairwise_distance": {
        "torch_api": "torch.nn.functional.pairwise_distance",
        "paddle_torch_args_map": {
            "x": "x1",
            "y": "x2",
            "p": "p",
            "epsilon": "eps",
            "keepdim": "keepdim"
        },
        "min_input_args": 2
    },
    "paddle.pdist": {
        "torch_api": "torch.nn.functional.pdist",
        "paddle_torch_args_map": {
            "x": "input",
            "p": "p"
        },
        "min_input_args": 1
    },
    "paddle.nn.functional.relu": {
        "torch_api": "torch.nn.functional.relu",
        "paddle_torch_args_map": {
            "x": "input",
            "inplace": "inplace"
        },
        "min_input_args": 1
    },
    "paddle.nn.functional.relu6": {
        "torch_api": "torch.nn.functional.relu6",
        "paddle_torch_args_map": {
            "x": "input",
            "inplace": "inplace"
        },
        "min_input_args": 1
    },
    "paddle.nn.functional.relu_": {
        "torch_api": "torch.nn.functional.relu_",
        "paddle_torch_args_map": {
            "x": "input"
        },
        "min_input_args": 1
    },
    "paddle.nn.functional.rrelu": {
        "torch_api": "torch.nn.functional.rrelu",
        "paddle_torch_args_map": {
            "x": "input",
            "lower": "lower",
            "upper": "upper",
            "training": "training",
            "inplace": "inplace"
        },
        "min_input_args": 1
    },
    "paddle.nn.functional.sigmoid": {
        "torch_api": "torch.nn.functional.sigmoid",
        "paddle_torch_args_map": {
            "x": "input"
        },
        "min_input_args": 1
    },
    "paddle.nn.functional.silu": {
        "torch_api": "torch.nn.functional.silu",
        "paddle_torch_args_map": {
            "x": "input",
            "inplace": "inplace"
        },
        "min_input_args": 1
    },
    "paddle.nn.functional.softplus": {
        "torch_api": "torch.nn.functional.softplus",
        "paddle_torch_args_map": {
            "x": "input",
            "beta": "beta",
            "threshold": "threshold"
        },
        "min_input_args": 1
    },
    "paddle.nn.functional.softshrink": {
        "torch_api": "torch.nn.functional.softshrink",
        "paddle_torch_args_map": {
            "x": "input",
            "threshold": "lambd"
        },
        "min_input_args": 1
    },
    "paddle.nn.functional.softsign": {
        "torch_api": "torch.nn.functional.softsign",
        "paddle_torch_args_map": {
            "x": "input"
        },
        "min_input_args": 1
    },
    "paddle.nn.functional.tanh": {
        "torch_api": "torch.nn.functional.tanh",
        "paddle_torch_args_map": {
            "x": "input"
        },
        "min_input_args": 1
    },
    "paddle.nn.functional.tanhshrink": {
        "torch_api": "torch.nn.functional.tanhshrink",
        "paddle_torch_args_map": {
            "x": "input"
        },
        "min_input_args": 1
    },
    "paddle.nn.functional.thresholded_relu": {
        "torch_api": "torch.nn.functional.threshold",
        "paddle_torch_args_map": {
            "x": "input",
            "threshold": "threshold",
            "value": "value",
            "inplace": "inplace"
        },
        "min_input_args": 3
    },
    "paddle.nn.functional.thresholded_relu_": {
        "torch_api": "torch.nn.functional.threshold_",
        "paddle_torch_args_map": {
            "x": "input",
            "threshold": "threshold",
            "value": "value"
        },
        "min_input_args": 3
    },
    "paddle.nn.functional.triplet_margin_with_distance_loss": {
        "torch_api": "torch.nn.functional.triplet_margin_with_distance_loss",
        "paddle_torch_args_map": {
            "input": "anchor",
            "positive": "positive",
            "negative": "negative",
            "distance_function": "distance_function",
            "margin": "margin",
            "swap": "swap",
            "reduction": "reduction"
        },
        "min_input_args": 3
    },
    "paddle.nn.functional.unfold": {
        "torch_api": "torch.nn.functional.unfold",
        "paddle_torch_args_map": {
            "x": "input",
            "kernel_sizes": "kernel_size",
            "dilations": "dilation",
            "paddings": "padding",
            "strides": "stride"
        },
        "min_input_args": 2
    },
    "paddle.nn.initializer.calculate_gain": {
        "torch_api": "torch.nn.init.calculate_gain",
        "paddle_torch_args_map": {
            "nonlinearity": "nonlinearity",
            "param": "param"
        },
        "min_input_args": 1
    },
    "paddle.nn.utils.clip_grad_norm_": {
        "torch_api": "torch.nn.utils.clip_grad_norm_",
        "paddle_torch_args_map": {
            "parameters": "parameters",
            "max_norm": "max_norm",
            "norm_type": "norm_type",
            "error_if_nonfinite": "error_if_nonfinite"
        },
        "min_input_args": 2
    },
    "paddle.nn.utils.clip_grad_value_": {
        "torch_api": "torch.nn.utils.clip_grad_value_",
        "paddle_torch_args_map": {
            "parameters": "parameters",
            "clip_value": "clip_value"
        },
        "min_input_args": 2
    },
    "paddle.nn.utils.parameters_to_vector": {
        "torch_api": "torch.nn.utils.parameters_to_vector",
        "paddle_torch_args_map": {
            "parameters": "parameters"
        },
        "min_input_args": 1
    },
    "paddle.nn.utils.remove_weight_norm": {
        "torch_api": "torch.nn.utils.remove_weight_norm",
        "paddle_torch_args_map": {
            "layer": "module",
            "name": "name"
        },
        "min_input_args": 1
    },
    "paddle.nn.utils.spectral_norm": {
        "torch_api": "torch.nn.utils.spectral_norm",
        "paddle_torch_args_map": {
            "layer": "module",
            "name": "name",
            "n_power_iterations": "n_power_iterations",
            "eps": "eps",
            "dim": "dim"
        },
        "min_input_args": 1
    },
    "paddle.nn.utils.vector_to_parameters": {
        "torch_api": "torch.nn.utils.vector_to_parameters",
        "paddle_torch_args_map": {
            "vec": "vec",
            "parameters": "parameters"
        },
        "min_input_args": 2
    },
    "paddle.nn.utils.weight_norm": {
        "torch_api": "torch.nn.utils.weight_norm",
        "paddle_torch_args_map": {
            "layer": "module",
            "name": "name",
            "dim": "dim"
        },
        "min_input_args": 1
    },
    "paddle.no_grad": {
        "torch_api": "torch.no_grad",
        "paddle_torch_args_map": {
            "func": "orig_func"
        },
        "min_input_args": 0
    },
    "paddle.optimizer.ASGD": {
        "torch_api": "torch.optim.ASGD",
        "paddle_torch_args_map": {
            "parameters": "params",
            "learning_rate": "lr",
            "weight_decay": "weight_decay"
        },
        "min_input_args": 1
    },
    "paddle.optimizer.LBFGS": {
        "torch_api": "torch.optim.LBFGS",
        "paddle_torch_args_map": {
            "parameters": "params",
            "learning_rate": "lr",
            "max_iter": "max_iter",
            "max_eval": "max_eval",
            "tolerance_grad": "tolerance_grad",
            "tolerance_change": "tolerance_change",
            "history_size": "history_size",
            "line_search_fn": "line_search_fn"
        },
        "min_input_args": 1
    },
    "paddle.optimizer.Optimizer.load_state_dict": {
        "torch_api": "torch.optim.Optimizer.load_state_dict",
        "paddle_torch_args_map": {
            "state_dict": "state_dict"
        },
        "min_input_args": 1
    },
    "paddle.optimizer.Rprop": {
        "torch_api": "torch.optim.Rprop",
        "paddle_torch_args_map": {
            "parameters": "params",
            "learning_rate": "lr",
            "etas": "etas",
            "learning_rate_range": "step_sizes"
        },
        "min_input_args": 1
    },
    "paddle.linalg.ormqr": {
        "torch_api": "torch.ormqr",
        "paddle_torch_args_map": {
            "x": "input",
            "tau": "input2",
            "y": "input3",
            "left": "left",
            "transpose": "transpose"
        },
        "min_input_args": 3
    },
    "paddle.outer": {
        "torch_api": "torch.outer",
        "paddle_torch_args_map": {
            "x": "input",
            "y": "vec2"
        },
        "min_input_args": 2
    },
    "paddle.linalg.pca_lowrank": {
        "torch_api": "torch.pca_lowrank",
        "paddle_torch_args_map": {
            "x": "A",
            "q": "q",
            "center": "center",
            "niter": "niter"
        },
        "min_input_args": 1
    },
    "paddle.transpose": {
        "torch_api": "torch.permute",
        "paddle_torch_args_map": {
            "x": "input",
            "perm": "dims"
        },
        "min_input_args": 2
    },
    "paddle.pow": {
        "torch_api": "torch.pow",
        "paddle_torch_args_map": {
            "x": "input",
            "y": "exponent"
        },
        "min_input_args": 2
    },
    "paddle.profiler.make_scheduler": {
        "torch_api": "torch.profiler.schedule",
        "paddle_torch_args_map": {
            "closed": "wait",
            "ready": "warmup",
            "record": "active",
            "repeat": "repeat",
            "skip_first": "skip_first"
        },
        "min_input_args": 0
    },
    "paddle.quantile": {
        "torch_api": "torch.quantile",
        "paddle_torch_args_map": {
            "x": "input",
            "q": "q",
            "axis": "dim",
            "keepdim": "keepdim",
            "interpolation": "interpolation"
        },
        "min_input_args": 2
    },
    "paddle.rad2deg": {
        "torch_api": "torch.rad2deg",
        "paddle_torch_args_map": {
            "x": "input"
        },
        "min_input_args": 1
    },
    "paddle.randint_like": {
        "torch_api": "torch.randint_like",
        "paddle_torch_args_map": {
            "x": "input",
            "low": "low",
            "high": "high",
            "dtype": "dtype",
            "layout": "layout",
            "device": "device",
            "requires_grad": "requires_grad",
            "memory_format": "memory_format"
        },
        "min_input_args": 3
    },
    "paddle.randperm": {
        "torch_api": "torch.randperm",
        "paddle_torch_args_map": {
            "n": "n",
            "generator": "generator",
            "dtype": "dtype",
            "layout": "layout",
            "device": "device",
            "pin_memory": "pin_memory",
            "requires_grad": "requires_grad"
        },
        "min_input_args": 1
    },
    "paddle.real": {
        "torch_api": "torch.real",
        "paddle_torch_args_map": {
            "x": "input"
        },
        "min_input_args": 1
    },
    "paddle.reciprocal": {
        "torch_api": "torch.reciprocal",
        "paddle_torch_args_map": {
            "x": "input"
        },
        "min_input_args": 1
    },
    "paddle.renorm": {
        "torch_api": "torch.renorm",
        "paddle_torch_args_map": {
            "x": "input",
            "p": "p",
            "axis": "dim",
            "max_norm": "maxnorm"
        },
        "min_input_args": 4
    },
    "paddle.repeat_interleave": {
        "torch_api": "torch.repeat_interleave",
        "paddle_torch_args_map": {
            "x": "input",
            "repeats": "repeats",
            "axis": "dim"
        },
        "min_input_args": 2
    },
    "paddle.reshape": {
        "torch_api": "torch.reshape",
        "paddle_torch_args_map": {
            "x": "input",
            "shape": "shape"
        },
        "min_input_args": 2
    },
    "paddle.roll": {
        "torch_api": "torch.roll",
        "paddle_torch_args_map": {
            "x": "input",
            "shifts": "shifts",
            "axis": "dims"
        },
        "min_input_args": 2
    },
    "paddle.round": {
        "torch_api": "torch.round",
        "paddle_torch_args_map": {
            "x": "input"
        }
    },
    "paddle.rot90": {
        "torch_api": "torch.rot90",
        "paddle_torch_args_map": {
            "x": "input",
            "k": "k",
            "axes": "dims"
        },
        "min_input_args": 1
    },
    "paddle.row_stack": {
        "torch_api": "torch.row_stack",
        "paddle_torch_args_map": {
            "x": "tensors"
        },
        "min_input_args": 1
    },
    "paddle.rsqrt": {
        "torch_api": "torch.rsqrt",
        "paddle_torch_args_map": {
            "x": "input"
        },
        "min_input_args": 1
    },
    "paddle.save": {
        "torch_api": "torch.save",
        "paddle_torch_args_map": {
            "obj": "obj",
            "path": "f",
            "protocol": "pickle_protocol"
        },
        "min_input_args": 2
    },
    "paddle.select_scatter": {
        "torch_api": "torch.select_scatter",
        "paddle_torch_args_map": {
            "x": "input",
            "values": "src",
            "axis": "dim",
            "index": "index"
        },
        "min_input_args": 4
    },
    "paddle.set_default_dtype": {
        "torch_api": "torch.set_default_dtype",
        "paddle_torch_args_map": {
            "d": "d"
        },
        "min_input_args": 1
    },
    "paddle.set_grad_enabled": {
        "torch_api": "torch.set_grad_enabled",
        "paddle_torch_args_map": {
            "mode": "mode"
        },
        "min_input_args": 1
    },
    "paddle.set_rng_state": {
        "torch_api": "torch.set_rng_state",
        "paddle_torch_args_map": {
            "state_list": "new_state"
        },
        "min_input_args": 1
    },
    "paddle.sgn": {
        "torch_api": "torch.sgn",
        "paddle_torch_args_map": {
            "x": "input"
        },
        "min_input_args": 1
    },
    "paddle.sign": {
        "torch_api": "torch.sign",
        "paddle_torch_args_map": {
            "x": "input"
        },
        "min_input_args": 1
    },
    "paddle.signbit": {
        "torch_api": "torch.signbit",
        "paddle_torch_args_map": {
            "x": "input"
        },
        "min_input_args": 1
    },
    "paddle.sin": {
        "torch_api": "torch.sin",
        "paddle_torch_args_map": {
            "x": "input"
        },
        "min_input_args": 1
    },
    "paddle.sinh": {
        "torch_api": "torch.sinh",
        "paddle_torch_args_map": {
            "x": "input"
        },
        "min_input_args": 1
    },
    "paddle.sort": {
        "Rule": "SortRule",
        "torch_api": "torch.sort",
        "set_defaults": {
            "axis": "-1",
            "stable": "False",
            "descending": "False"
        },
        "paddle_torch_args_map": {
            "x": "input",
            "axis": "dim",
            "stable": "stable",
            "descending": "descending"
        }
    },
    "paddle.Tensor.sort": {
        "Rule": "SortRule",
        "torch_api": "torch.Tensor.sort",
        "set_defaults": {
            "axis": "-1",
            "stable": "False",
            "descending": "False"
        },
        "paddle_torch_args_map": {
            "axis": "dim",
            "stable": "stable",
            "descending": "descending"
        }
    },    
    "paddle.Tensor.split": {
        "Rule": "SplitTensorRule",
        "torch_api": "torch.Tensor.split",
        "set_defaults": {
            "axis": "0"
        },
        "paddle_torch_args_map": {
            "axis": "dim",
            "num_or_sections": "split_size"
        }
    },   
    "paddle.sparse.addmm": {
        "torch_api": "torch.sparse.addmm",
        "paddle_torch_args_map": {
            "input": "input",
            "x": "mat1",
            "y": "mat2",
            "beta": "beta",
            "alpha": "alpha"
        },
        "min_input_args": 3
    },
    "paddle.sparse.matmul": {
        "torch_api": "torch.sparse.mm",
        "paddle_torch_args_map": {
            "x": "sparse",
            "y": "dense"
        },
        "min_input_args": 2
    },
    "paddle.sparse.sparse_coo_tensor": {
        "torch_api": "torch.sparse_coo_tensor",
        "paddle_torch_args_map": {
            "indices": "indices",
            "values": "values",
            "shape": "size",
            "dtype": "dtype",
            "place": "device",
            "requires_grad": "requires_grad"
        },
        "min_input_args": 2
    },
    "paddle.sparse.sparse_csr_tensor": {
        "torch_api": "torch.sparse_csr_tensor",
        "paddle_torch_args_map": {
            "crows": "crow_indices",
            "cols": "col_indices",
            "values": "values",
            "shape": "size",
            "dtype": "dtype",
            "place": "device",
            "requires_grad": "requires_grad"
        },
        "min_input_args": 3
    },
    "paddle.digamma": {
        "torch_api": "torch.special.digamma",
        "paddle_torch_args_map": {
            "x": "input"
        },
        "min_input_args": 1
    },
    "paddle.erf": {
        "torch_api": "torch.special.erf",
        "paddle_torch_args_map": {
            "x": "input"
        },
        "min_input_args": 1
    },
    "paddle.erfinv": {
        "torch_api": "torch.special.erfinv",
        "paddle_torch_args_map": {
            "x": "input"
        },
        "min_input_args": 1
    },
    "paddle.expm1": {
        "torch_api": "torch.special.expm1",
        "paddle_torch_args_map": {
            "x": "input"
        },
        "min_input_args": 1
    },
    "paddle.gammainc": {
        "torch_api": "torch.special.gammainc",
        "paddle_torch_args_map": {
            "x": "input",
            "y": "other"
        },
        "min_input_args": 0
    },
    "paddle.gammaincc": {
        "torch_api": "torch.special.gammaincc",
        "paddle_torch_args_map": {
            "x": "input",
            "y": "other"
        },
        "min_input_args": 0
    },
    "paddle.i0": {
        "torch_api": "torch.special.i0",
        "paddle_torch_args_map": {
            "x": "input"
        },
        "min_input_args": 1
    },
    "paddle.i0e": {
        "torch_api": "torch.special.i0e",
        "paddle_torch_args_map": {
            "x": "input"
        },
        "min_input_args": 1
    },
    "paddle.i1": {
        "torch_api": "torch.special.i1",
        "paddle_torch_args_map": {
            "x": "input"
        },
        "min_input_args": 1
    },
    "paddle.i1e": {
        "torch_api": "torch.special.i1e",
        "paddle_torch_args_map": {
            "x": "input"
        },
        "min_input_args": 1
    },
    "paddle.logit": {
        "torch_api": "torch.special.logit",
        "paddle_torch_args_map": {
            "x": "input",
            "eps": "eps"
        },
        "min_input_args": 1
    },
    "paddle.logsumexp": {
        "torch_api": "torch.special.logsumexp",
        "paddle_torch_args_map": {
            "x": "input",
            "axis": "dim",
            "keepdim": "keepdim"
        },
        "min_input_args": 2
    },
    "paddle.polygamma": {
        "torch_api": "torch.special.polygamma",
        "paddle_torch_args_map": {
            "n": "n",
            "x": "input"
        },
        "min_input_args": 2
    },
    "paddle.sinc": {
        "torch_api": "torch.special.sinc",
        "paddle_torch_args_map": {
            "x": "input"
        },
        "min_input_args": 1
    },
    "paddle.sqrt": {
        "torch_api": "torch.sqrt",
        "paddle_torch_args_map": {
            "x": "input"
        },
        "min_input_args": 1
    },
    "paddle.Tensor.sqrt": {
        "torch_api": "torch.Tensor.sqrt"
    },    
    "paddle.square": {
        "torch_api": "torch.square",
        "paddle_torch_args_map": {
            "x": "input"
        },
        "min_input_args": 1
    },
    "paddle.Tensor.square": {
        "torch_api": "torch.Tensor.square"
    },
    "paddle.squeeze": {
        "torch_api": "torch.squeeze",
        "paddle_torch_args_map": {
            "x": "input",
            "axis": "dim"
        },
        "min_input_args": 1
    },
    "paddle.stack": {
        "torch_api": "torch.stack",
        "paddle_torch_args_map": {
            "x": "tensors",
            "axis": "dim"
        },
        "min_input_args": 1
    },
    "paddle.std": {
        "torch_api": "torch.std",
        "paddle_torch_args_map": {
            "x": "input",
            "axis": "dim",
            "unbiased": "correction",
            "keepdim": "keepdim"
        },
        "min_input_args": 1
    },
    "paddle.subtract": {
        "torch_api": "torch.subtract",
        "Rule": "SubtractRule",
        "paddle_torch_args_map": {
            "x": "input",
            "y": "other"
        }
    },
    "paddle.Tensor.subtract": {
        "torch_api": "torch.Tensor.subtract",
        "paddle_torch_args_map": {
            "y": "other"
        }
    },
    "paddle.linalg.svd_lowrank": {
        "torch_api": "torch.svd_lowrank",
        "paddle_torch_args_map": {
            "x": "A",
            "q": "q",
            "niter": "niter",
            "M": "M"
        },
        "min_input_args": 1
    },
    "paddle.t": {
        "torch_api": "torch.t",
        "paddle_torch_args_map": {
            "input": "input"
        },
        "min_input_args": 1
    },
    "paddle.tan": {
        "torch_api": "torch.tan",
        "paddle_torch_args_map": {
            "x": "input"
        },
        "min_input_args": 1
    },
    "paddle.tensor_split": {
        "torch_api": "torch.tensor_split",
        "paddle_torch_args_map": {
            "x": "input",
            "num_or_indices": "indices",
            "axis": "dim"
        },
        "min_input_args": 2
    },
    "paddle.tensordot": {
        "torch_api": "torch.tensordot",
        "paddle_torch_args_map": {
            "x": "a",
            "y": "b",
            "axes": "dims"
        },
        "min_input_args": 2
    },
    "paddle.tile": {
        "torch_api": "torch.tile",
        "paddle_torch_args_map": {
            "x": "input",
            "repeat_times": "dims"
        },
        "min_input_args": 2
    },
    "paddle.trace": {
        "torch_api": "torch.trace",
        "paddle_torch_args_map": {
            "x": "input"
        },
        "min_input_args": 1
    },
    "paddle.trapezoid": {
        "torch_api": "torch.trapezoid",
        "paddle_torch_args_map": {
            "y": "y",
            "x": "x",
            "dx": "dx",
            "axis": "dim"
        },
        "min_input_args": 0
    },
    "paddle.tril": {
        "torch_api": "torch.tril",
        "paddle_torch_args_map": {
            "x": "input",
            "diagonal": "diagonal"
        },
        "min_input_args": 1
    },
    "paddle.tril_indices": {
        "torch_api": "torch.tril_indices",
        "paddle_torch_args_map": {
            "row": "row",
            "col": "col",
            "offset": "offset",
            "dtype": "dtype",
            "device": "device",
            "layout": "layout"
        },
        "min_input_args": 2
    },
    "paddle.triu": {
        "torch_api": "torch.triu",
        "paddle_torch_args_map": {
            "x": "input",
            "diagonal": "diagonal"
        },
        "min_input_args": 1
    },
    "paddle.triu_indices": {
        "torch_api": "torch.triu_indices",
        "paddle_torch_args_map": {
            "row": "row",
            "col": "col",
            "offset": "offset",
            "dtype": "dtype",
            "device": "device",
            "layout": "layout"
        },
        "min_input_args": 2
    },
    "paddle.trunc": {
        "torch_api": "torch.trunc",
        "paddle_torch_args_map": {
            "input": "input"
        },
        "min_input_args": 1
    },
    "paddle.unbind": {
        "torch_api": "torch.unbind",
        "paddle_torch_args_map": {
            "input": "input",
            "axis": "dim"
        },
        "min_input_args": 1
    },
    "paddle.unflatten": {
        "torch_api": "torch.unflatten",
        "paddle_torch_args_map": {
            "x": "input",
            "axis": "dim",
            "shape": "sizes"
        },
        "min_input_args": 3
    },
    "paddle.unfold": {
        "Rule": "UnfoldRule",
        "torch_api": "torch.Tensor.unfold",
        "paddle_torch_args_map": {
            "axis": "dimension",
            "size": "size",
            "step": "step"
        }
    },
    "paddle.unique": {
        "torch_api": "torch.unique",
        "paddle_torch_args_map": {
            "x": "input",
            "return_inverse": "return_inverse",
            "return_counts": "return_counts",
            "axis": "dim"
        },
        "min_input_args": 1
    },
    "paddle.unique_consecutive": {
        "torch_api": "torch.unique_consecutive",
        "paddle_torch_args_map": {
            "x": "input",
            "return_inverse": "return_inverse",
            "return_counts": "return_counts",
            "axis": "dim"
        },
        "min_input_args": 0
    },
    "paddle.unsqueeze": {
        "torch_api": "torch.unsqueeze",
        "paddle_torch_args_map": {
            "x": "input",
            "axis": "dim"
        },
        "min_input_args": 2
    },
    "paddle.utils.cpp_extension.BuildExtension": {
        "torch_api": "torch.utils.cpp_extension.BuildExtension",
        "paddle_torch_args_map": {
            "dist": "dist"
        },
        "min_input_args": 0
    },
    "paddle.utils.cpp_extension.CUDAExtension": {
        "torch_api": "torch.utils.cpp_extension.CUDAExtension",
        "paddle_torch_args_map": {
            "sources": "sources",
            "include_dirs": "include_dirs",
            "define_macros": "define_macros",
            "undef_macros": "undef_macros",
            "library_dirs": "library_dirs",
            "libraries": "libraries",
            "runtime_library_dirs": "runtime_library_dirs",
            "extra_objects": "extra_objects",
            "extra_compile_args": "extra_compile_args",
            "extra_link_args": "extra_link_args",
            "export_symbols": "export_symbols",
            "swig_opts": "swig_opts",
            "depends": "depends",
            "language": "language",
            "optional": "optional",
            "py_limited_api": "py_limited_api"
        },
        "min_input_args": 2
    },
    "paddle.utils.cpp_extension.CppExtension": {
        "torch_api": "torch.utils.cpp_extension.CppExtension",
        "paddle_torch_args_map": {
            "sources": "sources",
            "include_dirs": "include_dirs",
            "define_macros": "define_macros",
            "undef_macros": "undef_macros",
            "library_dirs": "library_dirs",
            "libraries": "libraries",
            "runtime_library_dirs": "runtime_library_dirs",
            "extra_objects": "extra_objects",
            "extra_compile_args": "extra_compile_args",
            "extra_link_args": "extra_link_args",
            "export_symbols": "export_symbols",
            "swig_opts": "swig_opts",
            "depends": "depends",
            "language": "language",
            "optional": "optional",
            "py_limited_api": "py_limited_api"
        },
        "min_input_args": 2
    },
    "paddle.utils.cpp_extension.load": {
        "torch_api": "torch.utils.cpp_extension.load",
        "paddle_torch_args_map": {
            "name": "name",
            "sources": "sources",
            "extra_cxx_cflags": "extra_cflags",
            "extra_cuda_cflags": "extra_cuda_cflags",
            "extra_ldflags": "extra_ldflags",
            "extra_include_paths": "extra_include_paths",
            "build_directory": "build_directory",
            "verbose": "verbose"
        },
        "min_input_args": 2
    },
    "paddle.io.BatchSampler": {
        "torch_api": "torch.utils.data.BatchSampler",
        "paddle_torch_args_map": {
            "sampler": "sampler",
            "batch_size": "batch_size",
            "drop_last": "drop_last"
        },
        "min_input_args": 3
    },
    "paddle.io.ChainDataset": {
        "torch_api": "torch.utils.data.ChainDataset",
        "paddle_torch_args_map": {
            "datasets": "datasets"
        },
        "min_input_args": 1
    },
    "paddle.io.ConcatDataset": {
        "torch_api": "torch.utils.data.ConcatDataset",
        "paddle_torch_args_map": {
            "datasets": "datasets"
        },
        "min_input_args": 1
    },
    "paddle.io.DataLoader": {
        "torch_api": "torch.utils.data.DataLoader",
        "paddle_torch_args_map": {
            "dataset": "dataset",
            "batch_size": "batch_size",
            "shuffle": "shuffle",
            "batch_sampler": "batch_sampler",
            "num_workers": "num_workers",
            "collate_fn": "collate_fn",
            "drop_last": "drop_last",
            "timeout": "timeout",
            "worker_init_fn": "worker_init_fn"
        },
        "min_input_args": 1
    },
    "paddle.io.RandomSampler": {
        "torch_api": "torch.utils.data.RandomSampler",
        "paddle_torch_args_map": {
            "data_source": "data_source",
            "replacement": "replacement",
            "num_samples": "num_samples",
            "generator": "generator"
        },
        "min_input_args": 1
    },
    "paddle.io.Sampler": {
        "torch_api": "torch.utils.data.Sampler",
        "paddle_torch_args_map": {
            "data_source": "data_source"
        },
        "min_input_args": 0
    },
    "paddle.io.SequenceSampler": {
        "torch_api": "torch.utils.data.SequentialSampler",
        "paddle_torch_args_map": {
            "data_source": "data_source"
        },
        "min_input_args": 0
    },
    "paddle.io.Subset": {
        "torch_api": "torch.utils.data.Subset",
        "paddle_torch_args_map": {
            "dataset": "dataset",
            "indices": "indices"
        },
        "min_input_args": 2
    },
    "paddle.io.SubsetRandomSampler": {
        "torch_api": "torch.utils.data.SubsetRandomSampler",
        "paddle_torch_args_map": {
            "indices": "indices",
            "generator": "generator"
        },
        "min_input_args": 1
    },
    "paddle.io.WeightedRandomSampler": {
        "torch_api": "torch.utils.data.WeightedRandomSampler",
        "paddle_torch_args_map": {
            "weights": "weights",
            "num_samples": "num_samples",
            "replacement": "replacement",
            "generator": "generator"
        },
        "min_input_args": 2
    },
    "paddle.io.dataloader.collate.default_collate_fn": {
        "torch_api": "torch.utils.data.default_collate",
        "paddle_torch_args_map": {
            "batch": "batch"
        },
        "min_input_args": 1
    },
    "paddle.io.random_split": {
        "torch_api": "torch.utils.data.random_split",
        "paddle_torch_args_map": {
            "dataset": "dataset",
            "lengths": "lengths",
            "generator": "generator"
        },
        "min_input_args": 2
    },
    "paddle.utils.dlpack.from_dlpack": {
        "torch_api": "torch.utils.dlpack.from_dlpack",
        "paddle_torch_args_map": {
            "dlpack": "ext_tensor"
        },
        "min_input_args": 1
    },
    "paddle.utils.dlpack.to_dlpack": {
        "torch_api": "torch.utils.dlpack.to_dlpack",
        "paddle_torch_args_map": {
            "x": "tensor"
        },
        "min_input_args": 0
    },
    "paddle.vander": {
        "torch_api": "torch.vander",
        "paddle_torch_args_map": {
            "x": "x",
            "n": "N",
            "increasing": "increasing"
        },
        "min_input_args": 1
    },
    "paddle.var": {
        "torch_api": "torch.var",
        "paddle_torch_args_map": {
            "x": "input",
            "axis": "dim",
            "unbiased": "correction",
            "keepdim": "keepdim"
        },
        "min_input_args": 1
    },
    "paddle.as_complex": {
        "torch_api": "torch.view_as_complex",
        "paddle_torch_args_map": {
            "x": "input"
        },
        "min_input_args": 1
    },
    "paddle.as_real": {
        "torch_api": "torch.view_as_real",
        "paddle_torch_args_map": {
            "x": "input"
        },
        "min_input_args": 1
    },
    "paddle.vsplit": {
        "torch_api": "torch.vsplit",
        "paddle_torch_args_map": {
            "x": "input",
            "num_or_indices": "indices"
        },
        "min_input_args": 0
    },
    "paddle.vstack": {
        "torch_api": "torch.vstack",
        "paddle_torch_args_map": {
            "x": "tensors"
        },
        "min_input_args": 1
    },
    "paddle.vision.datasets.ImageFolder": {
        "torch_api": "torchvision.datasets.ImageFolder",
        "paddle_torch_args_map": {
            "root": "root",
            "transform": "transform",
            "loader": "loader",
            "is_valid_file": "is_valid_file"
        },
        "min_input_args": 0
    },
    "paddle.vision.ops.read_file": {
        "torch_api": "torchvision.io.read_file",
        "paddle_torch_args_map": {
            "filename": "path"
        },
        "min_input_args": 0
    },
    "paddle.vision.ops.DeformConv2D": {
        "torch_api": "torchvision.ops.DeformConv2d",
        "paddle_torch_args_map": {
            "in_channels": "in_channels",
            "out_channels": "out_channels",
            "kernel_size": "kernel_size",
            "stride": "stride",
            "padding": "padding",
            "dilation": "dilation",
            "groups": "groups",
            "bias_attr": "bias"
        },
        "min_input_args": 0
    },
    "paddle.vision.ops.RoIAlign": {
        "torch_api": "torchvision.ops.RoIAlign",
        "paddle_torch_args_map": {
            "output_size": "output_size",
            "spatial_scale": "spatial_scale"
        },
        "min_input_args": 0
    },
    "paddle.vision.ops.RoIPool": {
        "torch_api": "torchvision.ops.RoIPool",
        "paddle_torch_args_map": {
            "output_size": "output_size",
            "spatial_scale": "spatial_scale"
        },
        "min_input_args": 0
    },
    "paddle.vision.ops.deform_conv2d": {
        "torch_api": "torchvision.ops.deform_conv2d",
        "paddle_torch_args_map": {
            "x": "input",
            "offset": "offset",
            "weight": "weight",
            "bias": "bias",
            "stride": "stride",
            "padding": "padding",
            "dilation": "dilation",
            "mask": "mask"
        },
        "min_input_args": 0
    },
    "paddle.vision.ops.nms": {
        "Rule": "NmsRule"
    },
    "paddle.vision.transforms.CenterCrop": {
        "torch_api": "torchvision.transforms.CenterCrop",
        "paddle_torch_args_map": {
            "size": "size"
        },
        "min_input_args": 0
    },
    "paddle.vision.transforms.ColorJitter": {
        "torch_api": "torchvision.transforms.ColorJitter",
        "paddle_torch_args_map": {
            "brightness": "brightness",
            "contrast": "contrast",
            "saturation": "saturation",
            "hue": "hue"
        },
        "min_input_args": 0
    },
    "paddle.vision.transforms.Compose": {
        "torch_api": "torchvision.transforms.Compose",
        "paddle_torch_args_map": {
            "transforms": "transforms"
        },
        "min_input_args": 0
    },
    "paddle.vision.transforms.Grayscale": {
        "torch_api": "torchvision.transforms.Grayscale",
        "paddle_torch_args_map": {
            "num_output_channels": "num_output_channels"
        },
        "min_input_args": 0
    },
    "paddle.vision.transforms.Normalize": {
        "torch_api": "torchvision.transforms.Normalize",
        "paddle_torch_args_map": {
            "mean": "mean",
            "std": "std",
            "inplace": "inplace"
        },
        "min_input_args": 0
    },
    "paddle.vision.transforms.Pad": {
        "torch_api": "torchvision.transforms.Pad",
        "paddle_torch_args_map": {
            "padding": "padding",
            "fill": "fill",
            "padding_mode": "padding_mode"
        },
        "min_input_args": 0
    },
    "paddle.vision.transforms.RandomAffine": {
        "torch_api": "torchvision.transforms.RandomAffine",
        "paddle_torch_args_map": {
            "degrees": "degrees",
            "translate": "translate",
            "scale": "scale",
            "shear": "shear",
            "interpolation": "interpolation",
            "fill": "fill",
            "center": "center"
        },
        "min_input_args": 0
    },
    "paddle.vision.transforms.RandomCrop": {
        "torch_api": "torchvision.transforms.RandomCrop",
        "paddle_torch_args_map": {
            "size": "size",
            "padding": "padding",
            "pad_if_needed": "pad_if_needed",
            "fill": "fill",
            "padding_mode": "padding_mode"
        },
        "min_input_args": 0
    },
    "paddle.vision.transforms.RandomErasing": {
        "torch_api": "torchvision.transforms.RandomErasing",
        "paddle_torch_args_map": {
            "prob": "p",
            "scale": "scale",
            "ratio": "ratio",
            "value": "value",
            "inplace": "inplace"
        },
        "min_input_args": 0
    },
    "paddle.vision.transforms.RandomHorizontalFlip": {
        "torch_api": "torchvision.transforms.RandomHorizontalFlip",
        "paddle_torch_args_map": {
            "prob": "p"
        },
        "min_input_args": 0
    },
    "paddle.vision.transforms.RandomPerspective": {
        "torch_api": "torchvision.transforms.RandomPerspective",
        "paddle_torch_args_map": {
            "distortion_scale": "distortion_scale",
            "prob": "p",
            "interpolation": "interpolation",
            "fill": "fill"
        },
        "min_input_args": 0
    },
    "paddle.vision.transforms.RandomResizedCrop": {
        "torch_api": "torchvision.transforms.RandomResizedCrop",
        "paddle_torch_args_map": {
            "size": "size",
            "scale": "scale",
            "ratio": "ratio",
            "interpolation": "interpolation"
        },
        "min_input_args": 0
    },
    "paddle.vision.transforms.RandomRotation": {
        "torch_api": "torchvision.transforms.RandomRotation",
        "paddle_torch_args_map": {
            "degrees": "degrees",
            "interpolation": "interpolation",
            "expand": "expand",
            "center": "center",
            "fill": "fill"
        },
        "min_input_args": 0
    },
    "paddle.vision.transforms.RandomVerticalFlip": {
        "torch_api": "torchvision.transforms.RandomVerticalFlip",
        "paddle_torch_args_map": {
            "prob": "p"
        },
        "min_input_args": 0
    },
    "paddle.vision.transforms.Resize": {
        "torch_api": "torchvision.transforms.Resize",
        "paddle_torch_args_map": {
            "size": "size",
            "interpolation": "interpolation"
        },
        "min_input_args": 0
    },
    "paddle.vision.transforms.adjust_brightness": {
        "torch_api": "torchvision.transforms.functional.adjust_brightness",
        "paddle_torch_args_map": {
            "img": "img",
            "brightness_factor": "brightness_factor"
        },
        "min_input_args": 0
    },
    "paddle.vision.transforms.adjust_contrast": {
        "torch_api": "torchvision.transforms.functional.adjust_contrast",
        "paddle_torch_args_map": {
            "img": "img",
            "contrast_factor": "contrast_factor"
        },
        "min_input_args": 0
    },
    "paddle.vision.transforms.adjust_hue": {
        "torch_api": "torchvision.transforms.functional.adjust_hue",
        "paddle_torch_args_map": {
            "img": "img",
            "hue_factor": "hue_factor"
        },
        "min_input_args": 0
    },
    "paddle.vision.transforms.affine": {
        "torch_api": "torchvision.transforms.functional.affine",
        "paddle_torch_args_map": {
            "img": "img",
            "angle": "angle",
            "translate": "translate",
            "scale": "scale",
            "shear": "shear",
            "interpolation": "interpolation",
            "fill": "fill",
            "center": "center"
        },
        "min_input_args": 0
    },
    "paddle.vision.transforms.center_crop": {
        "torch_api": "torchvision.transforms.functional.center_crop",
        "paddle_torch_args_map": {
            "img": "img",
            "output_size": "output_size"
        },
        "min_input_args": 0
    },
    "paddle.vision.transforms.crop": {
        "torch_api": "torchvision.transforms.functional.crop",
        "paddle_torch_args_map": {
            "img": "img",
            "top": "top",
            "left": "left",
            "height": "height",
            "width": "width"
        },
        "min_input_args": 0
    },
    "paddle.vision.transforms.erase": {
        "torch_api": "torchvision.transforms.functional.erase",
        "paddle_torch_args_map": {
            "img": "img",
            "i": "i",
            "j": "j",
            "h": "h",
            "w": "w",
            "v": "v",
            "inplace": "inplace"
        },
        "min_input_args": 0
    },
    "paddle.vision.transforms.hflip": {
        "torch_api": "torchvision.transforms.functional.hflip",
        "paddle_torch_args_map": {
            "img": "img"
        },
        "min_input_args": 0
    },
    "paddle.vision.transforms.normalize": {
        "torch_api": "torchvision.transforms.functional.normalize",
        "paddle_torch_args_map": {
            "img": "tensor",
            "mean": "mean",
            "std": "std",
            "inplace": "inplace"
        },
        "min_input_args": 0
    },
    "paddle.vision.transforms.pad": {
        "torch_api": "torchvision.transforms.functional.pad",
        "paddle_torch_args_map": {
            "img": "img",
            "padding": "padding",
            "fill": "fill",
            "padding_mode": "padding_mode"
        },
        "min_input_args": 0
    },
    "paddle.vision.transforms.perspective": {
        "torch_api": "torchvision.transforms.functional.perspective",
        "paddle_torch_args_map": {
            "img": "img",
            "startpoints": "startpoints",
            "endpoints": "endpoints",
            "interpolation": "interpolation",
            "fill": "fill"
        },
        "min_input_args": 0
    },
    "paddle.vision.transforms.resize": {
        "torch_api": "torchvision.transforms.functional.resize",
        "paddle_torch_args_map": {
            "img": "img",
            "size": "size",
            "interpolation": "interpolation"
        },
        "min_input_args": 0
    },
    "paddle.vision.transforms.rotate": {
        "torch_api": "torchvision.transforms.functional.rotate",
        "paddle_torch_args_map": {
            "img": "img",
            "angle": "angle",
            "interpolation": "interpolation",
            "expand": "expand",
            "center": "center",
            "fill": "fill"
        },
        "min_input_args": 0
    },
    "paddle.vision.transforms.to_grayscale": {
        "torch_api": "torchvision.transforms.functional.to_grayscale",
        "paddle_torch_args_map": {
            "img": "img",
            "num_output_channels": "num_output_channels"
        },
        "min_input_args": 0
    },
    "paddle.vision.transforms.to_tensor": {
        "torch_api": "torchvision.transforms.functional.to_tensor",
        "paddle_torch_args_map": {
            "pic": "pic"
        },
        "min_input_args": 0
    },
    "paddle.vision.transforms.vflip": {
        "torch_api": "torchvision.transforms.functional.vflip",
        "paddle_torch_args_map": {
            "img": "img"
        },
        "min_input_args": 0
    },
    "paddlenlp.transformers.AddedToken": {
        "torch_api": "transformers.AddedToken",
        "paddle_torch_args_map": {
            "content": "content",
            "single_word": "single_word",
            "lstrip": "lstrip",
            "rstrip": "rstrip",
            "normalized": "normalized"
        },
        "min_input_args": 0
    },
    "paddlenlp.transformers.PreTrainedModel.generate": {
        "torch_api": "transformers.PreTrainedModel.generate",
        "paddle_torch_args_map": {
            "input_ids": "input"
        },
        "min_input_args": 1
    },
    "paddlenlp.transformers.PretrainedConfig": {
        "torch_api": "transformers.PretrainedConfig",
        "paddle_torch_args_map": {
            "name_or_path": "name_or_path",
            "output_hidden_states": "output_hidden_states",
            "output_attentions": "output_attentions",
            "return_dict": "return_dict",
            "is_encoder_decoder": "is_encoder_decoder",
            "is_decoder": "is_decoder",
            "cross_attention_hidden_size": "cross_attention_hidden_size",
            "add_cross_attention": "add_cross_attention",
            "tie_encoder_decoder": "tie_encoder_decoder",
            "prune_heads": "prune_heads",
            "chunk_size_feed_forward": "chunk_size_feed_forward",
            "max_length": "max_length",
            "min_length": "min_length",
            "do_sample": "do_sample",
            "early_stopping": "early_stopping",
            "num_beams": "num_beams",
            "num_beam_groups": "num_beam_groups",
            "diversity_penalty": "diversity_penalty",
            "temperature": "temperature",
            "top_k": "top_k",
            "top_p": "top_p",
            "repetition_penalty": "repetition_penalty",
            "length_penalty": "length_penalty",
            "no_repeat_ngram_size": "no_repeat_ngram_size",
            "encoder_no_repeat_ngram_size": "encoder_no_repeat_ngram_size",
            "bad_words_ids": "bad_words_ids",
            "num_return_sequences": "num_return_sequences",
            "output_scores": "output_scores",
            "return_dict_in_generate": "return_dict_in_generate",
            "forced_bos_token_id": "forced_bos_token_id",
            "forced_eos_token_id": "forced_eos_token_id",
            "remove_invalid_values": "remove_invalid_values",
            "architectures": "architectures",
            "finetuning_task ": "finetuning_task ",
            "id2label": "id2label",
            "label2id": "label2id",
            "num_labels": "num_labels",
            "task_specific_params": "task_specific_params",
            "problem_type": "problem_type",
            "tokenizer_class": "tokenizer_class",
            "prefix": "prefix",
            "bos_token_id": "bos_token_id",
            "pad_token_id": "pad_token_id",
            "eos_token_id": "eos_token_id",
            "decoder_start_token_id": "decoder_start_token_id",
            "sep_token_id": "sep_token_id",
            "tie_word_embeddings": "tie_word_embeddings",
            "dtype": "torch_dtype"
        },
        "min_input_args": 0
    },
    "paddlenlp.generation.LogitsProcessor": {
        "torch_api": "transformers.generation.LogitsProcessor",
        "paddle_torch_args_map": {
            "input_ids": "input_ids",
            "logits": "scores"
        },
        "min_input_args": 0
    },
    "paddlenlp.transformers.model_outputs.BaseModelOutputWithPast": {
        "torch_api": "transformers.modeling_outputs.BaseModelOutputWithPast",
        "paddle_torch_args_map": {
            "last_hidden_state": "last_hidden_state",
            "past_key_values": "past_key_values",
            "hidden_states": "hidden_states",
            "attentions": "attentions"
        },
        "min_input_args": 0
    },
    "paddlenlp.transformers.model_outputs.CausalLMOutputWithPast": {
        "torch_api": "transformers.modeling_outputs.CausalLMOutputWithPast",
        "paddle_torch_args_map": {
            "loss": "loss",
            "logits": "logits",
            "past_key_values": "past_key_values",
            "hidden_states": "hidden_states",
            "attentions": "attentions"
        },
        "min_input_args": 0
    },
    "paddle.take_along_axis": {
        "torch_api": "torch.take_along_dim",
        "paddle_torch_args_map": {
            "arr": "input",
            "indices": "indices",
            "axis": "dim"
        },
        "min_input_args": 3
    }
}<|MERGE_RESOLUTION|>--- conflicted
+++ resolved
@@ -1016,7 +1016,6 @@
             "approximate": "'tanh' if {approximate} else 'none'"
         }
     },
-<<<<<<< HEAD
     "paddle.nn.functional.group_norm": {
         "Rule": "GroupNormRule"
     },
@@ -1043,7 +1042,7 @@
     },
     "paddle.nn.functional.interpolate": {
         "Rule": "InterpolateRule"
-=======
+    },
     "paddle.nn.functional.pixel_shuffle": {
         "Rule": "DataFormatRule",
         "torch_api": "torch.nn.functional.pixel_shuffle",
@@ -1087,7 +1086,6 @@
         "paddle_torch_args_map": {
             "x": "input"
         }
->>>>>>> 091a45a9
     },
     "paddle.nonzero": {
         "torch_api": "torch.argwhere",
