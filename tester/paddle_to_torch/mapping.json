{
    "a": "API started with 'a' should be placed here",
    "paddle.Tensor.abs": {
        "torch_api": "torch.Tensor.abs",
        "description": "_tmp_tensor_ = args[0], result = _tmp_tensor_.abs()"
    },
    "paddle.Tensor.add": {
        "torch_api": "torch.Tensor.add",
        "paddle_torch_args_map": {
            "y": "other"
        },
        "description": "_tmp_tensor_ = args[0], result = _tmp_tensor_.add(other=y)"
    },
    "paddle.add": {
        "torch_api": "torch.add",
        "paddle_torch_args_map": {
            "x": "input",
            "y": "other"
        },
        "torch_args": [],
        "torch_kwargs": {
            "alpha": 1
        },
        "description": "result = torch.add(input=x, other=y, alpha=1)"
    },
    "paddle.Tensor.all": {
        "torch_api": "torch.Tensor.all",
        "paddle_torch_args_map": {
            "axis": "dim",
            "keepdim": "keepdim"
        },
        "description": "_tmp_tensor_ = args[0], result = _tmp_tensor_.all(dim=dim, keepdim=keepdim)"
    },
    "paddle.Tensor.any": {
        "torch_api": "torch.Tensor.any",
        "paddle_torch_args_map": {
            "axis": "dim",
            "keepdim": "keepdim"
        },
        "description": "_tmp_tensor_ = args[0], result = _tmp_tensor_.any(dim=dim, keepdim=keepdim)"
    },
    "paddle.add_n": {
        "Rule": "AddNRule"
    },
    "paddle.allclose":{
        "Rule": "AllcloseRule",
        "torch_api": "torch.allclose",
        "set_defaults": {
            "rtol": 1e-05,
            "atol": 1e-08,
            "equal_nan": "False"
        },
        "paddle_torch_args_map": {
            "x": "input",
            "y": "other",
            "rtol": "rtol",
            "atol": "atol",
            "equal_nan": "equal_nan"
        }
    },
    "paddle.atleast_1d": {
        "torch_api": "torch.atleast_1d",
        "torch_args": [
            "*{inputs}"
        ]
    },
    "paddle.atleast_2d": {
        "torch_api": "torch.atleast_2d",
        "torch_args": [
            "*{inputs}"
        ]
    },
    "paddle.atleast_3d": {
        "torch_api": "torch.atleast_3d",
        "torch_args": [
            "*{inputs}"
        ]
    },
    "paddle.as_strided": {
        "torch_api": "torch.as_strided",
        "paddle_torch_args_map": {
            "x": "input",
            "shape": "size",
            "stride": "stride",
            "offset": "storage_offset"
        },
        "description": "result = torch.as_strided(input=x, size=shape, stride=stride, storage_offset=offset)"
    },
    "paddle.Tensor.atanh": {
        "torch_api": "torch.Tensor.atanh",
        "description": "_tmp_tensor_ = args[0], result = _tmp_tensor_.atanh()"
    },
    "b": "API started with 'b' should be placed here",
    "paddle.bincount": {
        "torch_api": "torch.bincount",
        "set_defaults": {
            "weights": "None",
            "minlength": 0
        },
        "paddle_torch_args_map": {
            "x": "input",
            "weights": "weights"
        },
        "torch_kwargs": {
            "minlength": "{minlength}.item() if torch.is_tensor({minlength}) else {minlength}"
        }
    },
    "paddle.broadcast_shape": {
        "Rule": "BroadcastShapeRule"
    },
    "paddle.broadcast_tensors": {
        "Rule": "BroadcastTensorsRule"
    },
    "paddle.bitwise_invert": {
        "torch_api": "torch.bitwise_not",
        "paddle_torch_args_map": {
            "x": "input",
            "out": "out"
        }
    },
    "c": "API started with 'c' should be placed here",
    "paddle.Tensor.coalesce":{
        "torch_api": "torch.Tensor.coalesce"
    },
    "paddle.crop": {
        "Rule": "CropRule"
    },
    "paddle.cummax": {
        "Rule": "CumRule"
    },
    "paddle.cummin": {
        "Rule": "CumRule"
    },
    "paddle.cumprod": {
        "Rule": "CumprodRule"
    },
    "paddle.Tensor.ceil":{
        "torch_api": "torch.Tensor.ceil"
    },
    "paddle.Tensor.conj":{
        "torch_api": "torch.Tensor.conj"
    },
    "paddle.Tensor.cos":{
        "torch_api": "torch.Tensor.cos"
    },
    "paddle.Tensor.cumprod": {
        "torch_api": "torch.Tensor.cumprod",
        "paddle_torch_args_map": {
            "dim": "dim",
            "dtype": "dtype"
        }
    },
    "d": "API started with 'd' should be placed here",
    "paddle.divide": {
        "torch_api": "torch.divide",
        "paddle_torch_args_map": {
            "x": "input",
            "y": "other"
        }
    },   
    "paddle.Tensor.detach":{
        "torch_api": "torch.Tensor.detach"
    },
    "paddle.Tensor.digamma":{
        "torch_api": "torch.Tensor.digamma"
    },
    "paddle.Tensor.dim":{
        "torch_api": "torch.Tensor.dim"
    },
    "paddle.Tensor.divide": {
        "torch_api": "torch.Tensor.true_divide",
        "paddle_torch_args_map": {
            "y": "other"
        }
    },  
    "paddle.nn.functional.dropout": {
        "Rule": "DropoutRule"
    },
    "paddle.nn.functional.dropout2d": {
        "Rule": "Dropout2dRule"
    },
    "paddle.nn.functional.dropout3d": {
        "Rule": "Dropout3dRule"
    },
    "e": "API started with 'e' should be placed here",
    "paddle.equal_all": {
        "torch_api": "torch.equal",
        "paddle_torch_args_map": {
            "x": "input",
            "y": "other"
        }
    },
    "paddle.empty": {
        "Rule": "EmptyRule"
    },
    "paddle.empty_like": {
        "torch_api": "torch.empty_like",
        "paddle_torch_args_map": {
            "x": "input",
            "dtype": "dtype"
        }
    },
    "paddle.expand": {
        "Rule": "ExpandRule"
    },
    "paddle.expand_as": {
        "Rule": "ExpandasRule"
    },
    "paddle.Tensor.equal_all": {
        "torch_api": "torch.Tensor.equal",
        "paddle_torch_args_map": {
            "y": "other"
        }
    },
    "paddle.Tensor.erfinv": {
        "torch_api": "torch.Tensor.erfinv"
    },
    "paddle.Tensor.exp": {
        "torch_api": "torch.Tensor.exp"
    },
    "paddle.Tensor.exponential_": {
        "torch_api": "torch.Tensor.exponential_",
        "paddle_torch_args_map": {
            "lam": "lambd"
        },
        "torch_kwargs": {
            "generator": "None"
        }
    },
    "f": "API started with 'f' should be placed here",
    "paddle.floor_divide": {
        "torch_api": "torch.floor_divide",
        "paddle_torch_args_map": {
            "x": "input",
            "y": "other"
        }
    },
    "paddle.floor_mod": {
        "torch_api": "torch.fmod",
        "paddle_torch_args_map": {
            "x": "input",
            "y": "other"
        }
    },
    "paddle.frexp": {
        "torch_api": "torch.frexp",
        "paddle_torch_args_map": {
            "x": "input"
        }
    },   
    "paddle.Tensor.floor": {
        "torch_api": "torch.Tensor.floor"
    },    
    "paddle.Tensor.frexp": {
        "torch_api": "torch.Tensor.frexp"
    }, 
    "g": "API started with 'g' should be placed here",
    "paddle.gammaln": {
        "torch_api": "torch.special.gammaln",
        "paddle_torch_args_map": {
            "x": "input"
        }
    },
    "paddle.gather_nd": {
        "Rule": "Gather_ndRule"
    },
    "paddle.gather": {
        "Rule": "GatherRule"
    },
    "paddle.Tensor.gather":{
        "Rule": "GatherRule"
    },
    "paddle.Tensor.gather_nd":{
        "Rule": "Gather_ndRule"
    },
    "paddle.Tensor.geometric_": {
        "torch_api": "torch.Tensor.geometric_",
        "paddle_torch_args_map": {
            "probs": "p"
        },
        "torch_kwargs": {
            "generator": "None"
        }
    },
    "paddle.nn.functional.gather_tree":{
        "Rule": "Gather_treeRule"
    },
    "paddle.vision.ops.generate_proposals":{
        "Rule": "GenerateProposalsRule"
    },
    "paddle.geometric.sample_neighbors":{
        "Rule": "SampleNeighborsRule"
    },
    "paddle.geometric.segment_max": {
        "Rule":"SegmentMaxRule"
    },
    "paddle.greater_equal": {
        "torch_api": "torch.ge",
        "paddle_torch_args_map": {
            "x": "input",
            "y": "other"
        }, 
        "description": "result = torch.ge(input=x, other=y)"
    },
    "paddle.greater_than": {
        "torch_api": "torch.gt",
        "paddle_torch_args_map": {
            "x": "input",
            "y": "other"
        },
        "description": "result = torch.gt(input=x, other=y)"
    },
    "paddle.audio.functional.get_window": {
        "Rule": "GetWindowRule"
    },
    "h": "API started with 'h' should be placed here",
    "paddle.histogram":{
        "torch_api": "torch.histc",
        "paddle_torch_args_map": {
            "input": "input",
            "bins": "bins",
            "min": "min",
            "max": "max"
        }
    },
    "i": "API started with 'i' should be placed here",
    "paddle.is_empty": {
        "Rule": "IsEmptyRule"
    },
    "paddle.Tensor.isinf": {
        "torch_api": "torch.Tensor.isinf"
    },
    "paddle.Tensor.isnan": {
        "torch_api": "torch.Tensor.isnan"
    },
    "paddle.Tensor.item": {
        "Rule": "ItemRule"
    },
    "paddle.Tensor.imag": {
        "torch_api": "torch.Tensor.imag",
        "is_attribute": true
    },
    "paddle.Tensor.inverse": {
        "torch_api": "torch.Tensor.inverse"
    },
    "paddle.Tensor.is_coalesced":{
        "torch_api": "torch.Tensor.is_coalesced"
    },
    "paddle.Tensor.is_complex": {
        "torch_api": "torch.Tensor.is_complex"
    },
    "paddle.increment": {
        "Rule": "IncrementRule"
    },
    "paddle.index_fill": {
        "torch_api": "torch.index_fill",
        "paddle_torch_args_map": {
            "x": "input",
            "axis": "dim",
            "value": "value"
        },
        "torch_kwargs": {
            "index": "{index}.to(torch.int64) if {index}.dtype != torch.int64 else {index}"
        }
    },
    "j": "API started with 'j' should be placed here",
    "k": "API started with 'k' should be placed here",
    "paddle.kthvalue":{
        "torch_api": "torch.kthvalue",
        "paddle_torch_args_map": {
        "x": "input",
        "k": "k",
        "axis":"dim",
        "keepdim":"keepdim"
        }
    },
    "l": "API started with 'l' should be placed here",
    "paddle.lcm": {
        "Rule": "LcmRule"
    },
    "paddle.ldexp": {
        "torch_api": "torch.ldexp",
        "paddle_torch_args_map": {
            "x": "input",
            "y": "other"
        }
    },  
    "paddle.less": {
        "torch_api": "torch.lt",
        "paddle_torch_args_map": {
            "x": "input",
            "y": "other"
        },
        "description": "result = torch.lt(input=x, other=y)"
    },
    "paddle.less_equal": {
        "torch_api": "torch.le", 
        "paddle_torch_args_map": {
            "x": "input",
            "y": "other"
        },
        "description": "result = torch.le(input=x, other=y)"
    },
    "paddle.less_than": {
        "torch_api": "torch.lt",
        "paddle_torch_args_map": {
            "x": "input",
            "y": "other"
        },
        "description": "result = torch.lt(input=x, other=y)"
    },
    "paddle.Tensor.less": {
        "torch_api": "torch.Tensor.less",
        "paddle_torch_args_map": {
            "y": "other"
        }
    },
    "paddle.Tensor.lgamma": {
        "torch_api": "torch.Tensor.lgamma"
    },
    "paddle.linalg.corrcoef":{
        "Rule": "CorrcoefRule"
    },
    "paddle.linalg.eig":{
        "torch_api": "torch.linalg.eig",
        "paddle_torch_args_map": {
            "x": "input"
        }
    },
    "paddle.linalg.lu":{
        "torch_api": "torch.lu",
        "paddle_torch_args_map": {
            "x": "A",
            "pivot": "pivot",
            "get_infos": "get_infos"
        }
    },
    "paddle.linalg.matrix_transpose":{
        "Rule": "Matrix_transposeRule"
    },
    "paddle.linalg.qr":{
        "Rule": "QrRule"
    },
    "paddle.linalg.slogdet":{
        "Rule": "SlogdetRule"
    },
    "paddle.linalg.svd":{
        "torch_api":"torch.linalg.svd",
        "paddle_torch_args_map":{
            "x": "A",
            "full_matrices": "full_matrices"
        }
    },
    "paddle.linalg.triangular_solve":{
        "Rule": "TriangularSolveRule"
    },
    "paddle.linalg.eigh":{
        "torch_api":"torch.linalg.eigh",
        "paddle_torch_args_map":{
            "x": "input",
            "UPLO": "UPLO"
        }
    },
    "paddle.linalg.svdvals": {
        "torch_api":"torch.linalg.svdvals",
        "paddle_torch_args_map":{
            "x": "A"
        }
    },
    "paddle.linalg.lu_unpack":{
        "torch_api": "torch.lu_unpack",
        "paddle_torch_args_map": {
            "x": "LU_data",
            "y": "LU_pivots",
            "unpack_data": "unpack_ludata",
            "unpack_pivots": "unpack_pivots"
        }
    },
    "paddle.logaddexp":{
        "Rule": "LogaddexpRule",
        "torch_api": "torch.logaddexp",
        "paddle_torch_args_map": {
            "x": "input",
            "y": "other"
        }
    },
    "paddle.Tensor.log": {
        "torch_api": "torch.Tensor.log"
    },
    "paddle.Tensor.log10": {
        "torch_api": "torch.Tensor.log10"
    },
    "paddle.Tensor.log1p": {
        "torch_api": "torch.Tensor.log1p"
    },
    "paddle.Tensor.logical_not": {
        "torch_api": "torch.Tensor.logical_not"
    },
    "paddle.Tensor.log_normal_": {
        "torch_api": "torch.Tensor.log_normal_",
        "paddle_torch_args_map": {
            "mean": "mean",
            "std": "std"
        }
    },
    "m": "API started with 'm' should be placed here",
    "paddle.matrix_transpose":{
        "Rule": "Matrix_transposeRule"
    },
    "paddle.median": {
        "Rule": "MedianRule"
    },
    "paddle.mod": {
        "torch_api": "torch.fmod",
        "paddle_torch_args_map": {
            "x": "input",
            "y": "other"
        }
    },
    "paddle.Tensor.mod": {
        "torch_api": "torch.Tensor.fmod",
        "paddle_torch_args_map": {
            "y": "other"
        }
    },
    "paddle.mode": {
        "torch_api": "torch.mode",
        "paddle_torch_args_map": {
            "x": "input",
            "axis": "dim",
            "keepdim": "keepdim"
        }
    },
    "paddle.Tensor.max": {
        "torch_api": "torch.Tensor.max",
        "paddle_torch_args_map": {
            "axis": "dim",
            "keepdim": "keepdim"
        }
    },
    "paddle.Tensor.min": {
        "torch_api": "torch.Tensor.min",
        "paddle_torch_args_map": {
            "axis": "dim",
            "keepdim": "keepdim"
        }
    },
    "paddle.Tensor.multiply": {
        "torch_api": "torch.Tensor.mul",
        "paddle_torch_args_map": {
            "y": "other"
        }
    },
    "paddle.multiplex": {
        "Rule": "MultiplexRule"
    },
    "paddle.multiply": {
        "torch_api": "torch.mul",
        "paddle_torch_args_map": {
            "x": "input",
            "y": "other"
        }
    },
    "paddle.max": {
        "torch_api": "torch.max",
        "set_defaults": {
            "axis": "None"
        },
        "paddle_torch_args_map": {
            "x": "input",
            "keepdim": "keepdim"
        },
        "torch_kwargs": {
            "dim": "tuple(axis) if isinstance(axis, list) else axis"
        }
    },
    "paddle.min": {
        "torch_api": "torch.min",
        "set_defaults": {
            "axis": "None"
        },
        "paddle_torch_args_map": {
            "x": "input",
            "keepdim": "keepdim"
        },
        "torch_kwargs": {
            "dim": "tuple(axis) if isinstance(axis, list) else axis"
        }
    },
    "paddle.meshgrid": {
        "torch_api": "torch.meshgrid",
        "torch_args": ["*args"]
    },
    "n": "API started with 'n' should be placed here",
    "paddle.nanmedian": {
        "Rule": "NanmedianRule"
    },
    "paddle.negative": {
        "torch_api": "torch.negative",
        "paddle_torch_args_map": {
            "x": "input"
        }
    },
    "paddle.Tensor.neg": {
        "torch_api": "torch.Tensor.neg"
    },
    "paddle.nn.functional.adaptive_log_softmax_with_loss": {
        "Rule": "Adaptive_log_softmax_with_lossRule"
    },
    "paddle.Tensor.nonzero": {
        "torch_api": "torch.Tensor.nonzero",
        "paddle_torch_args_map": {
            "as_tuple": "as_tuple"
        }
    },
    "paddle.normal": {
        "Rule": "NormalRule"
    },
    "paddle.Tensor.norm": {
        "torch_api": "torch.Tensor.norm",
        "paddle_torch_args_map": {
            "p": "p",
            "axis": "dim",
            "keepdim": "keepdim"
        }
    },
    "paddle.Tensor.normal_": {
        "torch_api": "torch.Tensor.normal_",
        "paddle_torch_args_map": {
            "mean": "mean",
            "std": "std"
        },
        "torch_kwargs": {
            "generator": "None"
        }
    },
    "paddle.Tensor.not_equal": {
        "torch_api": "torch.Tensor.not_equal",
        "paddle_torch_args_map": {
            "y": "other"
        }
    },
    "paddle.nn.functional.avg_pool1d": {
        "Rule": "PoolRule",
        "torch_api": "torch.nn.functional.avg_pool1d",
        "set_defaults": {
            "padding": 0,
            "stride": "None",
            "exclusive": false
        },
        "paddle_torch_args_map": {
            "x": "input",
            "kernel_size": "kernel_size",
            "stride": "stride",
            "padding": "padding",
            "ceil_mode": "ceil_mode"
        },
        "torch_kwargs": {
            "count_include_pad": "not {exclusive}"
        }
    },
    "paddle.nn.functional.avg_pool2d": {
        "Rule": "PoolRule",
        "torch_api": "torch.nn.functional.avg_pool2d",
        "set_defaults": {
            "padding": 0,
            "stride": "None",
            "exclusive": false,
            "data_format": "'NCHW'"
        },
        "paddle_torch_args_map": {
            "x": "input",
            "kernel_size": "kernel_size",
            "stride": "stride",
            "padding": "padding",
            "ceil_mode": "ceil_mode",
            "divisor_override": "divisor_override"
        },
        "torch_kwargs": {
            "count_include_pad": "not {exclusive}"
        }
    },
    "paddle.nn.functional.avg_pool3d": {
        "Rule": "PoolRule",
        "torch_api": "torch.nn.functional.avg_pool3d",
        "set_defaults": {
            "padding": 0,
            "stride": "None",
            "exclusive": false,
            "data_format": "'NCDHW'"
        },
        "paddle_torch_args_map": {
            "x": "input",
            "kernel_size": "kernel_size",
            "stride": "stride",
            "padding": "padding",
            "ceil_mode": "ceil_mode",
            "divisor_override": "divisor_override"
        },
        "torch_kwargs": {
            "count_include_pad": "not {exclusive}"
        }
    },
    "paddle.nn.functional.batch_norm": {
        "Rule": "BatchNormRule",
        "torch_api": "torch.nn.functional.batch_norm",
        "set_defaults": {
            "momentum": 0.9
        },
        "paddle_torch_args_map": {
            "x": "input",
            "running_mean": "running_mean",
            "running_var": "running_var",
            "weight": "weight",
            "bias": "bias",
            "epsilon": "eps",
            "training": "training"
        },
        "torch_kwargs": {
            "momentum": "1 - {momentum}"
        }
    },
    "paddle.nn.functional.bilinear": {
        "torch_api": "torch.nn.functional.bilinear",
        "paddle_torch_args_map": {
            "x1": "input1",
            "x2": "input2",
            "weight": "weight"
        },
        "torch_kwargs": {
            "bias": "{bias}.squeeze(0) if '{bias}' in locals() else None"
        }
    },
    "paddle.nn.functional.channel_shuffle": {
        "Rule": "DataFormatRule",
        "torch_api": "torch.nn.functional.channel_shuffle",
        "paddle_torch_args_map": {
            "x": "input",
            "groups": "groups"
        }
    },
    "paddle.nn.functional.fractional_max_pool2d": {
        "Rule": "FractionalMaxPoolRule",
        "torch_api": "torch.nn.functional.fractional_max_pool2d",
        "paddle_torch_args_map": {
            "x": "input",
            "kernel_size": "kernel_size",
            "output_size": "output_size",
            "return_mask": "return_indices",
            "_random_samples": "random_u"
        }
    },
    "paddle.nn.functional.fractional_max_pool3d": {
        "Rule": "FractionalMaxPoolRule",
        "torch_api": "torch.nn.functional.fractional_max_pool3d",
        "paddle_torch_args_map": {
            "x": "input",
            "kernel_size": "kernel_size",
            "output_size": "output_size",
            "return_mask": "return_indices",
            "_random_samples": "random_u"
        }
    },
    "paddle.nn.functional.margin_ranking_loss": {
        "torch_api": "torch.nn.functional.margin_ranking_loss",
        "paddle_torch_args_map": {
            "input": "input1",
            "other": "input2",
            "margin": "margin",
            "reduction": "reduction"
        },
        "torch_kwargs": {
            "target": "torch.broadcast_to({label}, {input}.shape)"
        }
    },
    "paddle.nn.functional.class_center_sample": {
        "Rule": "ClassCenterSampleRule"
    },
    "paddle.nn.functional.gelu": {
        "torch_api": "torch.nn.functional.gelu",
        "set_defaults": {
            "approximate": false
        },
        "paddle_torch_args_map": {
              "x": "input"
        },
        "torch_kwargs": {
            "approximate": "'tanh' if {approximate} else 'none'"
        }
    },
    "paddle.nonzero": {
        "torch_api": "torch.argwhere",
        "paddle_torch_args_map": {
            "x": "input"
        }
    },  
    "paddle.not_equal": {
        "torch_api": "torch.ne",
        "paddle_torch_args_map": {
            "x": "input",
            "y": "other"
        }
    },  
    "paddle.numel": {
        "Rule": "NumelRule"
    },
    "paddle.nn.functional.conv1d_transpose": {
        "Rule": "Conv1dTransposeRule",
        "torch_api": "torch.nn.functional.conv_transpose1d",
        "set_defaults": {
            "bias": "None",
            "stride": 1,
            "padding": 0,
            "output_padding": 0,
            "groups": 1,
            "dialation": 1,
            "output_size": "None",
            "data_format": "'NCL'"
        },
        "paddle_torch_args_map": {
            "x": "input",
            "weight": "weight",
            "bias": "bias",
            "stride": "stride",
            "padding": "padding",
            "output_padding": "output_padding",
            "groups": "groups",
            "dilation": "dilation"
        }
    },
    "paddle.nn.functional.conv2d_transpose": {
        "Rule": "Conv2dTransposeRule",
        "torch_api": "torch.nn.functional.conv_transpose2d",
        "set_defaults": {
            "bias": "None",
            "stride": 1,
            "padding": 0,
            "output_padding": 0,
            "groups": 1,
            "dilation": 1,
            "output_size": "None",
            "data_format": "'NCHW'"
        },
        "paddle_torch_args_map": {
            "x": "input",
            "weight": "weight",
            "bias": "bias",
            "stride": "stride",
            "padding": "padding",
            "output_padding": "output_padding",
            "groups": "groups",
            "dilation": "dilation"
        }
    },
    "paddle.nn.functional.conv3d_transpose": {
        "Rule": "Conv3dTransposeRule",
        "torch_api": "torch.nn.functional.conv_transpose3d",
        "set_defaults": {
            "bias": "None",
            "stride": 1,
            "padding": 0,
            "output_padding": 0,
            "groups": 1,
            "dialation": 1,
            "output_size": "None",
            "data_format": "'NCDHW'"
        },
        "paddle_torch_args_map": {
            "x": "input",
            "weight": "weight",
            "bias": "bias",
            "stride": "stride",
            "padding": "padding",
            "output_padding": "output_padding",
            "groups": "groups",
            "dilation": "dilation"
        }
    },
    "paddle.nn.functional.conv1d": {
        "Rule": "Conv1dRule",
        "torch_api": "torch.nn.functional.conv1d",
        "set_defaults": {
            "bias": "None",
            "stride": 1,
            "padding": 0,
            "dilation": 1,
            "groups": 1,
            "data_format": "'NCL'"
        },
        "paddle_torch_args_map": {
            "x": "input",
            "weight": "weight",
            "bias": "bias",
            "stride": "stride",
            "padding": "padding",
            "dilation": "dilation",
            "groups": "groups"
        }
    },
    "paddle.nn.functional.conv2d": {
        "Rule": "Conv2dRule",
        "torch_api": "torch.nn.functional.conv2d",
        "set_defaults": {
            "bias": "None",
            "stride": 1,
            "padding": 0,
            "dilation": 1,
            "groups": 1,
            "data_format": "'NCHW'"
        },
        "paddle_torch_args_map": {
            "x": "input",
            "weight": "weight",
            "bias": "bias",
            "stride": "stride",
            "padding": "padding",
            "dilation": "dilation",
            "groups": "groups"
        }
    },
    "paddle.nn.functional.conv3d": {
        "Rule": "Conv3dRule",
        "torch_api": "torch.nn.functional.conv3d",
        "set_defaults": {
            "bias": "None",
            "stride": 1,
            "padding": 0,
            "dilation": 1,
            "groups": 1,
            "data_format": "'NCDHW'"
        },
        "paddle_torch_args_map": {
            "x": "input",
            "weight": "weight",
            "bias": "bias",
            "stride": "stride",
            "padding": "padding",
            "dilation": "dilation",
            "groups": "groups"
        }
    },
    "paddle.nn.functional.max_pool1d": {
        "Rule": "PoolRule",
        "torch_api": "torch.nn.functional.max_pool1d",
        "set_defaults": {
            "stride":"None",
            "padding": 0
        },
        "paddle_torch_args_map": {
            "x": "input",
            "kernel_size": "kernel_size",
            "stride": "stride",
            "padding": "padding",
            "ceil_mode": "ceil_mode",
            "return_mask": "return_indices"
        }
    },
    "paddle.nn.functional.max_pool2d": {
        "Rule": "PoolRule",
        "torch_api": "torch.nn.functional.max_pool2d",
        "set_defaults": {
            "stride":"None",
            "padding": 0,
            "data_format": "'NCHW'"
        },
        "paddle_torch_args_map": {
            "x": "input",
            "kernel_size": "kernel_size",
            "stride": "stride",
            "padding": "padding",
            "ceil_mode": "ceil_mode",
            "return_mask": "return_indices"
        }
    },
    "paddle.nn.functional.max_pool3d": {
        "Rule": "PoolRule",
        "torch_api": "torch.nn.functional.max_pool3d",
        "set_defaults": {
            "stride":"None",
            "padding": 0,
            "data_format": "'NCDHW'"
        },
        "paddle_torch_args_map": {
            "x": "input",
            "kernel_size": "kernel_size",
            "stride": "stride",
            "padding": "padding",
            "ceil_mode": "ceil_mode",
            "return_mask": "return_indices"
        }
    },
    "paddle.nn.functional.lp_pool1d": {
        "torch_api": "torch.nn.functional.lp_pool1d",
        "Rule": "PoolRule",        
        "set_defaults": {
            "stride": "None",
            "padding": 0,
            "data_format": "'NCL'"
        },
        "paddle_torch_args_map": {
            "x": "input",
            "norm_type": "norm_type",
            "kernel_size": "kernel_size",
            "stride": "stride",
            "ceil_mode": "ceil_mode"
        }
    },
    "paddle.nn.functional.lp_pool2d": {
        "torch_api": "torch.nn.functional.lp_pool2d",
        "Rule": "PoolRule",
        "set_defaults": {
            "stride": "None",
            "padding": 0,
            "data_format": "'NCHW'"
        },
        "paddle_torch_args_map": {
            "x": "input",
            "norm_type": "norm_type",
            "kernel_size": "kernel_size",
            "stride": "stride",
            "ceil_mode": "ceil_mode"
        }
    },
    "paddle.nn.functional.max_unpool1d": {
        "torch_api": "torch.nn.functional.max_unpool1d",
        "Rule": "UnpoolRule",
        "set_defaults": {
            "stride": "None",
            "padding": 0,
            "data_format": "'NCL'",
            "output_size": "None"
        },
        "paddle_torch_args_map": {
            "x": "input",
            "indices": "indices",
            "kernel_size": "kernel_size",
            "stride": "stride",
            "padding": "padding",
            "output_size": "output_size"
        }
    },
    "paddle.nn.functional.max_unpool2d": {
        "torch_api": "torch.nn.functional.max_unpool2d",
        "Rule": "UnpoolRule",
        "set_defaults": {
            "stride": "None",
            "padding": 0,
            "data_format": "'NCHW'",
            "output_size": "None"
        },
        "paddle_torch_args_map": {
            "x": "input",
            "indices": "indices",
            "kernel_size": "kernel_size",
            "stride": "stride",
            "padding": "padding",
            "output_size": "output_size"
        }
    },
    "paddle.nn.functional.max_unpool3d": {
        "torch_api": "torch.nn.functional.max_unpool3d",
        "Rule": "UnpoolRule",
        "set_defaults": {
            "stride": "None",
            "padding": 0,
            "data_format": "'NCDHW'",
            "output_size": "None"
        },
        "paddle_torch_args_map": {
            "x": "input",
            "indices": "indices",
            "kernel_size": "kernel_size",
            "stride": "stride",
            "padding": "padding",
            "output_size": "output_size"
        }
    },
    "o": "API started with 'o' should be placed here",
    "paddle.ones":{
        "Rule": "OnesRule"
    },
    "p": "API started with 'p' should be placed here",
    "paddle.poisson": {
        "torch_api": "torch.poisson",
        "paddle_torch_args_map": {
            "x": "input"
        },
    },
    "paddle.polar":{
        "Rule": "PolarRule"
    },
    "paddle.positive":{
        "Rule":"PositiveRule"
    },
    "paddle.Tensor.pow":{
        "torch_api":"torch.Tensor.pow",
        "paddle_torch_args_map": {
            "y": "exponent"
        }
    },
    "paddle.prod": {
        "Rule": "ProdRule"
    },
    "paddle.Tensor.prod": {
        "torch_api": "torch.Tensor.prod",
        "paddle_torch_args_map": {
            "axis": "dim",
            "keepdim": "keepdim",
            "dtype": "dtype"
        }
    },
    "paddle.vision.ops.psroi_pool":{
        "torch_api":"torchvision.ops.ps_roi_pool",
        "Rule": "Roi_poolRule"
    },
    "paddle.Tensor.put_along_axis": {
        "Rule": "Put_along_axisRule"
    },
    "paddle.put_along_axis": {
        "Rule": "Put_along_axisRule"
    },
    "q": "API started with 'q' should be placed here",
    "r": "API started with 'r' should be placed here",
    "paddle.rank":{
        "Rule": "RankRule"
    },
    "paddle.reduce_as":{
        "Rule": "Reduce_asRule"
    },
    "paddle.remainder":{
        "torch_api": "torch.remainder",
        "paddle_torch_args_map":{
            "x": "input",
            "y": "other"
        }
    },
    "paddle.Tensor.reshape": {
        "Rule": "ReshapeRule"
    },   
    "paddle.reverse":{
        "Rule":"ReverseRule"
    },
    "paddle.vision.ops.roi_align":{
        "Rule": "Roi_aignRule"
    },
    "paddle.Tensor.rad2deg":{
        "torch_api":"torch.Tensor.rad2deg"
    },
    "paddle.Tensor.rank":{
        "Rule": "RankRule"
    },
    "paddle.Tensor.real":{
        "torch_api":"torch.Tensor.real",
        "is_attribute": true
    },
    "paddle.Tensor.reciprocal":{
        "torch_api":"torch.Tensor.reciprocal"
    },
    "paddle.Tensor.round":{
        "torch_api":"torch.Tensor.round",
        "torch_kwargs": {
            "decimals": 0
        }
    },
    "paddle.Tensor.rsqrt":{
        "torch_api":"torch.Tensor.rsqrt"
    },
    "paddle.vision.ops.roi_pool": {
        "torch_api":"torchvision.ops.roi_pool",
        "Rule": "Roi_poolRule"
    },
    "s": "API started with 's' should be placed here",
    "paddle.scatter": {
        "Rule": "ScatterRule"
    },
    "paddle.scatter_nd": {
        "Rule": "ScatterndRule"
    },
    "paddle.scatter_nd_add": {
        "Rule": "ScatterndaddRule"
    },
    "paddle.Tensor.set_": {
        "torch_api": "torch.Tensor.set_",
        "paddle_torch_args_map": {
            "stride": "stride"
        },
        "torch_kwargs": {
            "source": "{source} if locals().get('{source}') is not None else torch.empty([])",
            "size": "locals().get('{shape}') or ({source}.size() if locals().get('{source}') is not None else [])",
            "storage_offset": "(locals().get('{offset}') or 0) // _tmp_tensor.itemsize"
        }
    },
    "paddle.shard_index":{
        "Rule": "ShardIndex"
    },
    "paddle.Tensor.sigmoid":{
        "torch_api":"torch.Tensor.sigmoid"
    },
    "paddle.Tensor.sign":{
        "torch_api":"torch.Tensor.sign"
    },
    "paddle.Tensor.sin":{
        "torch_api":"torch.Tensor.sin"
    },
<<<<<<< HEAD
    "paddle.slice":{
        "Rule": "SliceRule"
    },
    "paddle.split":{
       "Rule": "SplitRule"
=======
    "paddle.scale": {
        "Rule": "ScaleRule",
        "set_defaults": {
            "scale": 1.0,
            "bias": 0.0,
            "bias_after_scale": true,
            "act": "None"
        }
    },
    "paddle.Tensor.scale": {
        "Rule": "ScaleRule",
        "set_defaults": {
            "scale": 1.0,
            "bias": 0.0,
            "bias_after_scale": true,
            "act": "None"
        }
    },
    "paddle.searchsorted": {
        "torch_api": "torch.searchsorted",
        "paddle_torch_args_map": {
            "sorted_sequence": "sorted_sequence",
            "values": "input",
            "out_int32": "out_int32",
            "right": "right"
        }
    },
    "paddle.shape": {
        "Rule": "ShapeRule"
>>>>>>> b18c38ed
    },
    "t": "API started with 't' should be placed here",
    "paddle.tanh":{
        "torch_api": "torch.tanh",
        "paddle_torch_args_map": {
            "x": "input"
        }
    },
    "paddle.topk":{
        "torch_api": "torch.topk",
        "paddle_torch_args_map": {
            "x": "input",
            "k": "k",
            "axis": "dim",
            "largest": "largest",
            "sorted": "sorted"
        }
    },
    "paddle.Tensor.tile":{
        "torch_api":"torch.Tensor.tile",
        "paddle_torch_args_map": {
            "repeat_times": "dims"
        }
    },
    "u": "API started with 'u' should be placed here",
    "v": "API started with 'v' should be placed here",
    "paddle.view":{
        "Rule": "ViewRule"
    },
    "paddle.vision.ops.distribute_fpn_proposals":{
        "Rule": "Distribute_fpn_proposalsRule"
    },
    "w": "API started with 'w' should be placed here",
    "paddle.where":{
        "Rule":"WhereRule"
    },
    "x": "API started with 'x' should be placed here",
    "y": "API started with 'y' should be placed here",
    "z": "API started with 'z' should be placed here",
    "paddle.zeros":{
        "Rule": "ZerosRule"
    },
    "paddle.Tensor.zero_":{
        "torch_api": "torch.Tensor.zero_"
    },
    "_": "API started with '_' should be placed here",
    "paddle.Tensor.__eq__": {
        "torch_api": "torch.Tensor.__eq__",
        "paddle_torch_args_map": {
            "y": "other"
        },
        "description": "_tmp_tensor = arg[0], result = _tmp_tensor.__eq__(other=y)"
    },
    "paddle.Tensor.__ge__": {
        "torch_api": "torch.Tensor.__ge__",
        "paddle_torch_args_map": {
            "y": "other"
        },
        "description": "_tmp_tensor = arg[0], result = _tmp_tensor.__ge__(other=y)"
    },
    "paddle.Tensor.__gt__": {
        "torch_api": "torch.Tensor.__gt__",
        "paddle_torch_args_map": {
            "y": "other"
        },
        "description": "_tmp_tensor = arg[0], result = _tmp_tensor.__gt__(other=y)"
    },
    "paddle.Tensor.__le__": {
        "torch_api": "torch.Tensor.__le__",
        "paddle_torch_args_map": {
            "y": "other"
        },
        "description": "_tmp_tensor = arg[0], result = _tmp_tensor.__le__(other=y)"
    },
    "paddle.Tensor.__lt__": {
        "torch_api": "torch.Tensor.__lt__",
        "paddle_torch_args_map": {
            "y": "other"
        },
        "description": "_tmp_tensor = arg[0], result = _tmp_tensor.__lt__(other=y)"
    },
    "paddle.Tensor.__add__": {
        "torch_api": "torch.Tensor.__add__",
        "paddle_torch_args_map": {
            "y": "other"
        },
        "description": "_tmp_tensor = arg[0], result = _tmp_tensor.__add__(other=y)"
    },
    "paddle.Tensor.__div__": {
        "torch_api": "torch.Tensor.__div__",
        "paddle_torch_args_map": {
            "y": "other"
        },
        "description": "_tmp_tensor = arg[0], result = _tmp_tensor.__div__(other=y)"
    },
    "paddle.Tensor.__floordiv__": {
        "torch_api": "torch.Tensor.__floordiv__",
        "paddle_torch_args_map": {
            "y": "other"
        },
        "description": "_tmp_tensor = arg[0], result = _tmp_tensor.__floordiv__(other=y)"
    },
    "paddle.Tensor.__matmul__": {
        "torch_api": "torch.Tensor.__matmul__",
        "paddle_torch_args_map": {
            "y": "other"
        },
        "description": "_tmp_tensor = arg[0], result = _tmp_tensor.__matmul__(other=y)"
    },
    "paddle.Tensor.__mod__": {
        "torch_api": "torch.Tensor.__mod__",
        "paddle_torch_args_map": {
            "y": "other"
        },
        "description": "_tmp_tensor = arg[0], result = _tmp_tensor.__mod__(other=y)"
    },
    "paddle.Tensor.__ne__": {
        "torch_api": "torch.Tensor.__ne__",
        "paddle_torch_args_map": {
            "y": "other"
        },
        "description": "_tmp_tensor = arg[0], result = _tmp_tensor.__ne__(other=y)"
    },
    "paddle.Tensor.__pow__": {
        "Rule": "__Pow__Rule",
        "description": "use rule since torch.Tensor.__pow__(other=y) throws unimplemented error"
    },
    "paddle.Tensor.__radd__": {
        "torch_api": "torch.Tensor.__radd__",
        "paddle_torch_args_map": {
            "y": "other"
        },
        "description": "_tmp_tensor = arg[0], result = _tmp_tensor.__radd__(other=y)"
    },
    "paddle.Tensor.__rmatmul__": {
        "torch_api": "torch.Tensor.__rmatmul__",
        "paddle_torch_args_map": {
            "y": "other"
        },
        "description": "_tmp_tensor = arg[0], result = _tmp_tensor.__rmatmul__(other=y)"
    },
    "paddle.Tensor.__rmod__": {
        "torch_api": "torch.Tensor.__rmod__",
        "paddle_torch_args_map": {
            "y": "other"
        },
        "description": "_tmp_tensor = arg[0], result = _tmp_tensor.__rmod__(other=y)"
    },
    "paddle.Tensor.__rmul__": {
        "torch_api": "torch.Tensor.__rmul__",
        "paddle_torch_args_map": {
            "y": "other"
        },
        "description": "_tmp_tensor = arg[0], result = _tmp_tensor.__rmul__(other=y)"
    },
    "paddle.Tensor.__rpow__": {
        "torch_api": "torch.Tensor.__rpow__",
        "paddle_torch_args_map": {
            "y": "other"
        },
        "description": "_tmp_tensor = arg[0], result = _tmp_tensor.__rpow__(other=y)"
    },
    "paddle.Tensor.__rsub__": {
        "torch_api": "torch.Tensor.__rsub__",
        "paddle_torch_args_map": {
            "y": "other"
        },
        "description": "_tmp_tensor = arg[0], result = _tmp_tensor.__rsub__(other=y)"
    },
    "paddle.Tensor.__rshift__": {
        "Rule": "__rshift__Rule"
    },
    "paddle.Tensor.__rtruediv__": {
        "torch_api": "torch.Tensor.__rtruediv__",
        "paddle_torch_args_map": {
            "y": "other"
        },
        "description": "_tmp_tensor = arg[0], result = _tmp_tensor.__rtruediv__(other=y)"
    },
    "paddle.Tensor.__truediv__": {
        "torch_api": "torch.Tensor.__truediv__",
        "paddle_torch_args_map": {
            "y": "other"
        },
        "description": "_tmp_tensor = arg[0], result = _tmp_tensor.__truediv__(other=y)"
    },
    "paddle.Tensor.__mul__": {
        "torch_api": "torch.Tensor.__mul__",
        "paddle_torch_args_map": {
            "y": "other"
        },
        "description": "_tmp_tensor = arg[0], result = _tmp_tensor.__mul__(other=y)"
    },
    "paddle.Tensor.__sub__": {
        "torch_api": "torch.Tensor.__sub__",
        "paddle_torch_args_map": {
            "y": "other"
        },
        "description": "_tmp_tensor = arg[0], result = _tmp_tensor.__sub__(other=y)"
    },
    "paddle.Tensor.__getitem__": {
        "torch_api": "torch.Tensor.__getitem__"
    },
    "paddle.Tensor.__setitem__": {
        "torch_api": "torch.Tensor.__setitem__"
    },
    "paddle.Tensor.__abs__": {
        "torch_api": "torch.Tensor.__abs__"
    },
    "paddle.Tensor.__and__": {
        "torch_api": "torch.Tensor.__and__",
        "paddle_torch_args_map": {
            "y": "other"
        }
    },
    "paddle.Tensor.__dir__": {
        "torch_api": "torch.Tensor.__dir__"
    },
    "migrated": "APIs migrated are placed here",
    "paddle.Tensor.addmm": {
        "torch_api": "torch.Tensor.addmm",
        "paddle_torch_args_map": {
            "x": "mat1",
            "y": "mat2",
            "beta": "beta",
            "alpha": "alpha"
        },
        "min_input_args": 2
    },
    "paddle.Tensor.addmm_": {
        "torch_api": "torch.Tensor.addmm_",
        "paddle_torch_args_map": {
            "x": "mat1",
            "y": "mat2",
            "alpha": "alpha",
            "beta": "beta"
        },
        "min_input_args": 2
    },
    "paddle.Tensor.amax": {
        "torch_api": "torch.Tensor.amax",
        "paddle_torch_args_map": {
            "axis": "dim",
            "keepdim": "keepdim"
        },
        "min_input_args": 0
    },
    "paddle.Tensor.amin": {
        "torch_api": "torch.Tensor.amin",
        "paddle_torch_args_map": {
            "axis": "dim",
            "keepdim": "keepdim"
        },
        "min_input_args": 0
    },
    "paddle.Tensor.atan2": {
        "torch_api": "torch.Tensor.arctan2",
        "paddle_torch_args_map": {
            "y": "other"
        },
        "min_input_args": 1
    },
    "paddle.Tensor.argmax": {
        "torch_api": "torch.Tensor.argmax",
        "paddle_torch_args_map": {
            "axis": "dim",
            "keepdim": "keepdim"
        },
        "min_input_args": 0
    },
    "paddle.Tensor.argmin": {
        "torch_api": "torch.Tensor.argmin",
        "paddle_torch_args_map": {
            "axis": "dim",
            "keepdim": "keepdim"
        },
        "min_input_args": 0
    },
    "paddle.Tensor.argsort": {
        "torch_api": "torch.Tensor.argsort",
        "paddle_torch_args_map": {
            "axis": "dim",
            "descending": "descending",
            "stable": "stable"
        },
        "min_input_args": 0
    },
    "paddle.Tensor.backward": {
        "torch_api": "torch.Tensor.backward",
        "paddle_torch_args_map": {
            "grad_tensor": "gradient",
            "retain_graph": "retain_graph"
        },
        "min_input_args": 0
    },
    "paddle.Tensor.bincount": {
        "torch_api": "torch.Tensor.bincount",
        "paddle_torch_args_map": {
            "weights": "weights",
            "minlength": "minlength"
        },
        "min_input_args": 0
    },
    "paddle.Tensor.bitwise_and": {
        "torch_api": "torch.Tensor.bitwise_and",
        "paddle_torch_args_map": {
            "y": "other"
        },
        "min_input_args": 1
    },
    "paddle.Tensor.bitwise_and_": {
        "torch_api": "torch.Tensor.bitwise_and_",
        "paddle_torch_args_map": {
            "y": "other"
        },
        "min_input_args": 1
    },
    "paddle.Tensor.bitwise_left_shift": {
        "torch_api": "torch.Tensor.bitwise_left_shift",
        "paddle_torch_args_map": {
            "y": "other"
        },
        "min_input_args": 1
    },
    "paddle.Tensor.bitwise_left_shift_": {
        "torch_api": "torch.Tensor.bitwise_left_shift_",
        "paddle_torch_args_map": {
            "y": "other"
        },
        "min_input_args": 1
    },
    "paddle.Tensor.bitwise_or": {
        "torch_api": "torch.Tensor.bitwise_or",
        "paddle_torch_args_map": {
            "y": "other"
        },
        "min_input_args": 1
    },
    "paddle.Tensor.bitwise_or_": {
        "torch_api": "torch.Tensor.bitwise_or_",
        "paddle_torch_args_map": {
            "y": "other"
        },
        "min_input_args": 1
    },
    "paddle.Tensor.bitwise_right_shift": {
        "torch_api": "torch.Tensor.bitwise_right_shift",
        "paddle_torch_args_map": {
            "y": "other"
        },
        "min_input_args": 1
    },
    "paddle.Tensor.bitwise_right_shift_": {
        "torch_api": "torch.Tensor.bitwise_right_shift_",
        "paddle_torch_args_map": {
            "y": "other"
        },
        "min_input_args": 1
    },
    "paddle.Tensor.bitwise_xor": {
        "torch_api": "torch.Tensor.bitwise_xor",
        "paddle_torch_args_map": {
            "y": "other"
        },
        "min_input_args": 1
    },
    "paddle.Tensor.bitwise_xor_": {
        "torch_api": "torch.Tensor.bitwise_xor_",
        "paddle_torch_args_map": {
            "y": "other"
        },
        "min_input_args": 1
    },
    "paddle.Tensor.bmm": {
        "torch_api": "torch.Tensor.bmm",
        "paddle_torch_args_map": {
            "y": "mat2"
        },
        "min_input_args": 1
    },
    "paddle.Tensor.broadcast_to": {
        "torch_api": "torch.Tensor.broadcast_to",
        "paddle_torch_args_map": {
            "shape": "size"
        },
        "min_input_args": 1
    },
    "paddle.Tensor.cauchy_": {
        "torch_api": "torch.Tensor.cauchy_",
        "paddle_torch_args_map": {
            "loc": "median",
            "scale": "sigma"
        },
        "min_input_args": 0
    },
    "paddle.Tensor.cholesky": {
        "torch_api": "torch.Tensor.cholesky",
        "paddle_torch_args_map": {
            "upper": "upper"
        },
        "min_input_args": 0
    },
    "paddle.Tensor.cholesky_solve": {
        "torch_api": "torch.Tensor.cholesky_solve",
        "paddle_torch_args_map": {
            "y": "input2",
            "upper": "upper"
        },
        "min_input_args": 1
    },
    "paddle.Tensor.chunk": {
        "torch_api": "torch.Tensor.chunk",
        "paddle_torch_args_map": {
            "chunks": "chunks",
            "axis": "dim"
        },
        "min_input_args": 1
    },
    "paddle.Tensor.clip": {
        "torch_api": "torch.Tensor.clamp",
        "paddle_torch_args_map": {
            "min": "min",
            "max": "max"
        },
        "min_input_args": 1
    },
    "paddle.Tensor.clip_": {
        "torch_api": "torch.Tensor.clip_",
        "paddle_torch_args_map": {
            "min": "min",
            "max": "max"
        },
        "min_input_args": 1
    },
    "paddle.Tensor.clone": {
        "torch_api": "torch.Tensor.clone",
        "paddle_torch_args_map": {
            "memory_format": "memory_format"
        },
        "min_input_args": 0
    },
    "paddle.Tensor.contiguous": {
        "torch_api": "torch.Tensor.contiguous",
        "paddle_torch_args_map": {
            "memory_format": "memory_format"
        },
        "min_input_args": 0
    },
    "paddle.Tensor.count_nonzero": {
        "torch_api": "torch.Tensor.count_nonzero",
        "paddle_torch_args_map": {
            "axis": "dim"
        },
        "min_input_args": 0
    },
    "paddle.Tensor.cov": {
        "torch_api": "torch.Tensor.cov",
        "paddle_torch_args_map": {
            "ddof": "correction",
            "fweights": "fweights",
            "aweights": "aweights"
        },
        "min_input_args": 0
    },
    "paddle.Tensor.cpu": {
        "torch_api": "torch.Tensor.cpu",
        "paddle_torch_args_map": {
            "memory_format": "memory_format"
        },
        "min_input_args": 0
    },
    "paddle.Tensor.cross": {
        "torch_api": "torch.Tensor.cross",
        "paddle_torch_args_map": {
            "y": "other",
            "axis": "dim"
        },
        "min_input_args": 1
    },
    "paddle.Tensor.cumprod_": {
        "torch_api": "torch.Tensor.cumprod_",
        "paddle_torch_args_map": {
            "dim": "dim",
            "dtype": "dtype"
        },
        "min_input_args": 1
    },
    "paddle.Tensor.cumsum": {
        "torch_api": "torch.Tensor.cumsum",
        "paddle_torch_args_map": {
            "axis": "dim",
            "dtype": "dtype"
        },
        "min_input_args": 1
    },
    "paddle.Tensor.cumsum_": {
        "torch_api": "torch.Tensor.cumsum_",
        "paddle_torch_args_map": {
            "axis": "dim",
            "dtype": "dtype"
        },
        "min_input_args": 1
    },
    "paddle.Tensor.diag": {
        "torch_api": "torch.Tensor.diag",
        "paddle_torch_args_map": {
            "offset": "diagonal"
        },
        "min_input_args": 0
    },
    "paddle.Tensor.diag_embed": {
        "torch_api": "torch.Tensor.diag_embed",
        "paddle_torch_args_map": {
            "offset": "offset",
            "dim1": "dim1",
            "dim2": "dim2"
        },
        "min_input_args": 0
    },
    "paddle.Tensor.diagflat": {
        "torch_api": "torch.Tensor.diagflat",
        "paddle_torch_args_map": {
            "offset": "offset"
        },
        "min_input_args": 0
    },
    "paddle.Tensor.diagonal": {
        "torch_api": "torch.Tensor.diagonal",
        "paddle_torch_args_map": {
            "offset": "offset",
            "axis1": "dim1",
            "axis2": "dim2"
        },
        "min_input_args": 0
    },
    "paddle.Tensor.diagonal_scatter": {
        "torch_api": "torch.Tensor.diagonal_scatter",
        "paddle_torch_args_map": {
            "y": "src",
            "offset": "offset",
            "axis1": "dim1",
            "axis2": "dim2"
        },
        "min_input_args": 1
    },
    "paddle.Tensor.diff": {
        "torch_api": "torch.Tensor.diff",
        "paddle_torch_args_map": {
            "n": "n",
            "axis": "dim",
            "prepend": "prepend",
            "append": "append"
        },
        "min_input_args": 0
    },
    "paddle.Tensor.dist": {
        "torch_api": "torch.Tensor.dist",
        "paddle_torch_args_map": {
            "y": "other",
            "p": "p"
        },
        "min_input_args": 1
    },
    "paddle.Tensor.dot": {
        "torch_api": "torch.Tensor.dot",
        "paddle_torch_args_map": {
            "y": "tensor"
        },
        "min_input_args": 1
    },
    "paddle.Tensor.dsplit": {
        "torch_api": "torch.Tensor.dsplit",
        "paddle_torch_args_map": {
            "num_or_indices": "indices"
        },
        "min_input_args": 1
    },
    "paddle.Tensor.equal": {
        "torch_api": "torch.Tensor.eq",
        "paddle_torch_args_map": {
            "y": "other"
        },
        "min_input_args": 1
    },
    "paddle.Tensor.expand": {
        "torch_api": "torch.Tensor.expand",
        "torch_args": [
            "*{shape}"
        ]
    },
    "paddle.Tensor.expand_as": {
        "torch_api": "torch.Tensor.expand_as",
        "paddle_torch_args_map": {
            "y": "other"
        },
        "min_input_args": 1
    },
    "paddle.Tensor.fill_": {
        "torch_api": "torch.Tensor.fill_",
        "paddle_torch_args_map": {
            "value": "value"
        },
        "min_input_args": 1
    },
    "paddle.Tensor.fill_diagonal_": {
        "torch_api": "torch.Tensor.fill_diagonal_",
        "paddle_torch_args_map": {
            "value": "fill_value",
            "wrap": "wrap"
        },
        "min_input_args": 1
    },
    "paddle.Tensor.flatten": {
        "torch_api": "torch.Tensor.flatten",
        "paddle_torch_args_map": {
            "start_axis": "start_dim",
            "stop_axis": "end_dim"
        },
        "min_input_args": 0
    },
    "paddle.Tensor.flip": {
        "torch_api": "torch.Tensor.flip",
        "paddle_torch_args_map": {
            "axis": "dims"
        },
        "min_input_args": 1
    },
    "paddle.Tensor.fmax": {
        "torch_api": "torch.Tensor.fmax",
        "paddle_torch_args_map": {
            "y": "other"
        },
        "min_input_args": 1
    },
    "paddle.Tensor.fmin": {
        "torch_api": "torch.Tensor.fmin",
        "paddle_torch_args_map": {
            "y": "other"
        },
        "min_input_args": 1
    },
    "paddle.Tensor.gcd": {
        "torch_api": "torch.Tensor.gcd",
        "paddle_torch_args_map": {
            "y": "other"
        },
        "min_input_args": 1
    },
    "paddle.Tensor.gcd_": {
        "torch_api": "torch.Tensor.gcd_",
        "paddle_torch_args_map": {
            "y": "other"
        },
        "min_input_args": 1
    },
    "paddle.Tensor.heaviside": {
        "torch_api": "torch.Tensor.heaviside",
        "paddle_torch_args_map": {
            "y": "values"
        },
        "min_input_args": 1
    },
    "paddle.Tensor.hsplit": {
        "torch_api": "torch.Tensor.hsplit",
        "paddle_torch_args_map": {
            "num_or_indices": "indices"
        },
        "min_input_args": 1
    },
    "paddle.Tensor.hypot": {
        "torch_api": "torch.Tensor.hypot",
        "paddle_torch_args_map": {
            "y": "other"
        },
        "min_input_args": 1
    },
    "paddle.Tensor.hypot_": {
        "torch_api": "torch.Tensor.hypot_",
        "paddle_torch_args_map": {
            "y": "other"
        },
        "min_input_args": 1
    },
    "paddle.Tensor.gammainc": {
        "torch_api": "torch.Tensor.igamma",
        "paddle_torch_args_map": {
            "y": "other"
        },
        "min_input_args": 1
    },
    "paddle.Tensor.gammainc_": {
        "torch_api": "torch.Tensor.igamma_",
        "paddle_torch_args_map": {
            "y": "other"
        },
        "min_input_args": 1
    },
    "paddle.Tensor.gammaincc": {
        "torch_api": "torch.Tensor.igammac",
        "paddle_torch_args_map": {
            "y": "other"
        },
        "min_input_args": 1
    },
    "paddle.Tensor.gammaincc_": {
        "torch_api": "torch.Tensor.igammac_",
        "paddle_torch_args_map": {
            "y": "other"
        },
        "min_input_args": 1
    },
    "paddle.Tensor.index_fill": {
        "torch_api": "torch.Tensor.index_fill",
        "paddle_torch_args_map": {
            "axis": "dim",
            "index": "index",
            "value": "value"
        },
        "min_input_args": 3
    },
    "paddle.Tensor.index_fill_": {
        "torch_api": "torch.Tensor.index_fill_",
        "paddle_torch_args_map": {
            "axis": "dim",
            "index": "index",
            "value": "value"
        },
        "min_input_args": 3
    },
    "paddle.Tensor.index_put": {
        "torch_api": "torch.Tensor.index_put",
        "paddle_torch_args_map": {
            "indices": "indices",
            "value": "values",
            "accumulate": "accumulate"
        },
        "min_input_args": 2
    },
    "paddle.Tensor.index_put_": {
        "torch_api": "torch.Tensor.index_put_",
        "paddle_torch_args_map": {
            "indices": "indices",
            "value": "values",
            "accumulate": "accumulate"
        },
        "min_input_args": 2
    },
    "paddle.Tensor.index_select": {
        "Rule": "IndexSelectRule"
    },
    "paddle.Tensor.inner": {
        "torch_api": "torch.Tensor.inner",
        "paddle_torch_args_map": {
            "y": "other"
        },
        "min_input_args": 1
    },
    "paddle.Tensor.isclose": {
        "torch_api": "torch.Tensor.isclose",
        "paddle_torch_args_map": {
            "y": "other",
            "rtol": "rtol",
            "atol": "atol",
            "equal_nan": "equal_nan"
        },
        "min_input_args": 1
    },
    "paddle.Tensor.istft": {
        "torch_api": "torch.Tensor.istft",
        "paddle_torch_args_map": {
            "n_fft": "n_fft",
            "hop_length": "hop_length",
            "win_length": "win_length",
            "window": "window",
            "center": "center",
            "normalized": "normalized",
            "onesided": "onesided",
            "length": "length",
            "return_complex": "return_complex"
        },
        "min_input_args": 1
    },
    "paddle.Tensor.kthvalue": {
        "torch_api": "torch.Tensor.kthvalue",
        "paddle_torch_args_map": {
            "k": "k",
            "axis": "dim",
            "keepdim": "keepdim"
        },
        "min_input_args": 1
    },
    "paddle.Tensor.lcm": {
        "torch_api": "torch.Tensor.lcm",
        "paddle_torch_args_map": {
            "y": "other"
        },
        "min_input_args": 1
    },
    "paddle.Tensor.lcm_": {
        "torch_api": "torch.Tensor.lcm_",
        "paddle_torch_args_map": {
            "y": "other"
        },
        "min_input_args": 1
    },
    "paddle.Tensor.ldexp_": {
        "torch_api": "torch.Tensor.ldexp_",
        "paddle_torch_args_map": {
            "y": "other"
        },
        "min_input_args": 1
    },
    "paddle.Tensor.lerp": {
        "torch_api": "torch.Tensor.lerp",
        "paddle_torch_args_map": {
            "y": "end",
            "weight": "weight"
        },
        "min_input_args": 2
    },
    "paddle.Tensor.lerp_": {
        "torch_api": "torch.Tensor.lerp_",
        "paddle_torch_args_map": {
            "y": "end",
            "weight": "weight"
        },
        "min_input_args": 2
    },
    "paddle.Tensor.logcumsumexp": {
        "torch_api": "torch.Tensor.logcumsumexp",
        "paddle_torch_args_map": {
            "axis": "dim"
        },
        "min_input_args": 1
    },
    "paddle.Tensor.logical_and": {
        "torch_api": "torch.Tensor.logical_and",
        "paddle_torch_args_map": {
            "y": "other"
        },
        "min_input_args": 1
    },
    "paddle.Tensor.logical_or": {
        "torch_api": "torch.Tensor.logical_or",
        "paddle_torch_args_map": {
            "y": "other"
        },
        "min_input_args": 1
    },
    "paddle.Tensor.logical_xor": {
        "torch_api": "torch.Tensor.logical_xor",
        "paddle_torch_args_map": {
            "y": "other"
        },
        "min_input_args": 1
    },
    "paddle.Tensor.logit": {
        "torch_api": "torch.Tensor.logit",
        "paddle_torch_args_map": {
            "eps": "eps"
        },
        "min_input_args": 0
    },
    "paddle.Tensor.logit_": {
        "torch_api": "torch.Tensor.logit_",
        "paddle_torch_args_map": {
            "eps": "eps"
        },
        "min_input_args": 0
    },
    "paddle.Tensor.logsumexp": {
        "torch_api": "torch.Tensor.logsumexp",
        "paddle_torch_args_map": {
            "axis": "dim",
            "keepdim": "keepdim"
        },
        "min_input_args": 1
    },
    "paddle.Tensor.lu": {
        "torch_api": "torch.Tensor.lu",
        "paddle_torch_args_map": {
            "pivot": "pivot",
            "get_infos": "get_infos"
        },
        "min_input_args": 0
    },
    "paddle.Tensor.masked_fill": {
        "torch_api": "torch.Tensor.masked_fill",
        "paddle_torch_args_map": {
            "mask": "mask",
            "value": "value"
        },
        "min_input_args": 2
    },
    "paddle.Tensor.masked_fill_": {
        "torch_api": "torch.Tensor.masked_fill_",
        "paddle_torch_args_map": {
            "mask": "mask",
            "value": "value"
        },
        "min_input_args": 2
    },
    "paddle.Tensor.masked_select": {
        "torch_api": "torch.Tensor.masked_select",
        "paddle_torch_args_map": {
            "mask": "mask"
        },
        "min_input_args": 1
    },
    "paddle.Tensor.matmul": {
        "torch_api": "torch.Tensor.matmul",
        "paddle_torch_args_map": {
            "y": "other"
        },
        "min_input_args": 1
    },
    "paddle.Tensor.matrix_power": {
        "torch_api": "torch.Tensor.matrix_power",
        "paddle_torch_args_map": {
            "n": "n"
        },
        "min_input_args": 1
    },
    "paddle.Tensor.maximum": {
        "torch_api": "torch.Tensor.maximum",
        "paddle_torch_args_map": {
            "y": "other"
        },
        "min_input_args": 1
    },
    "paddle.Tensor.mean": {
        "torch_api": "torch.Tensor.mean",
        "paddle_torch_args_map": {
            "axis": "dim",
            "keepdim": "keepdim",
            "dtype": "dtype"
        },
        "min_input_args": 0
    },
    "paddle.Tensor.median": {
        "torch_api": "torch.Tensor.median",
        "paddle_torch_args_map": {
            "keepdim": "keepdim"
        },
        "min_input_args": 0
    },
    "paddle.Tensor.minimum": {
        "torch_api": "torch.Tensor.minimum",
        "paddle_torch_args_map": {
            "y": "other"
        },
        "min_input_args": 1
    },
    "paddle.Tensor.mm": {
        "torch_api": "torch.Tensor.mm",
        "paddle_torch_args_map": {
            "mat2": "mat2"
        },
        "min_input_args": 1
    },
    "paddle.Tensor.mode": {
        "torch_api": "torch.Tensor.mode",
        "paddle_torch_args_map": {
            "axis": "dim",
            "keepdim": "keepdim"
        },
        "min_input_args": 0
    },
    "paddle.Tensor.moveaxis": {
        "torch_api": "torch.Tensor.moveaxis",
        "paddle_torch_args_map": {
            "source": "source",
            "destination": "destination"
        },
        "min_input_args": 2
    },
    "paddle.Tensor.multinomial": {
        "torch_api": "torch.Tensor.multinomial",
        "paddle_torch_args_map": {
            "num_samples": "num_samples",
            "replacement": "replacement",
            "generator": "generator"
        },
        "min_input_args": 1
    },
    "paddle.Tensor.mv": {
        "torch_api": "torch.Tensor.mv",
        "paddle_torch_args_map": {
            "vec": "vec"
        },
        "min_input_args": 1
    },
    "paddle.Tensor.multigammaln": {
        "torch_api": "torch.Tensor.mvlgamma",
        "paddle_torch_args_map": {
            "p": "p"
        },
        "min_input_args": 1
    },
    "paddle.Tensor.multigammaln_": {
        "torch_api": "torch.Tensor.mvlgamma_",
        "paddle_torch_args_map": {
            "p": "p"
        },
        "min_input_args": 1
    },
    "paddle.Tensor.nan_to_num": {
        "torch_api": "torch.Tensor.nan_to_num",
        "paddle_torch_args_map": {
            "nan": "nan",
            "posinf": "posinf",
            "neginf": "neginf"
        },
        "min_input_args": 0
    },
    "paddle.Tensor.nan_to_num_": {
        "torch_api": "torch.Tensor.nan_to_num_",
        "paddle_torch_args_map": {
            "nan": "nan",
            "posinf": "posinf",
            "neginf": "neginf"
        },
        "min_input_args": 0
    },
    "paddle.Tensor.nanmean": {
        "torch_api": "torch.Tensor.nanmean",
        "paddle_torch_args_map": {
            "axis": "dim",
            "keepdim": "keepdim",
            "dtype": "dtype"
        },
        "min_input_args": 0
    },
    "paddle.Tensor.nanmedian": {
        "torch_api": "torch.Tensor.nanmedian",
        "paddle_torch_args_map": {
            "keepdim": "keepdim"
        },
        "min_input_args": 0
    },
    "paddle.Tensor.nanquantile": {
        "torch_api": "torch.Tensor.nanquantile",
        "paddle_torch_args_map": {
            "q": "q",
            "axis": "dim",
            "keepdim": "keepdim",
            "interpolation": "interpolation"
        },
        "min_input_args": 1
    },
    "paddle.Tensor.nansum": {
        "torch_api": "torch.Tensor.nansum",
        "paddle_torch_args_map": {
            "axis": "dim",
            "keepdim": "keepdim",
            "dtype": "dtype"
        },
        "min_input_args": 0
    },
    "paddle.Tensor.nextafter": {
        "torch_api": "torch.Tensor.nextafter",
        "paddle_torch_args_map": {
            "y": "other"
        },
        "min_input_args": 1
    },
    "paddle.Tensor.numpy": {
        "torch_api": "torch.Tensor.numpy",
        "paddle_torch_args_map": {},
        "min_input_args": 0
    },
    "paddle.Tensor.householder_product": {
        "torch_api": "torch.Tensor.orgqr",
        "paddle_torch_args_map": {
            "tau": "input2"
        },
        "min_input_args": 1
    },
    "paddle.Tensor.outer": {
        "torch_api": "torch.Tensor.outer",
        "paddle_torch_args_map": {
            "y": "vec2"
        },
        "min_input_args": 1
    },
    "paddle.Tensor.polygamma": {
        "torch_api": "torch.Tensor.polygamma",
        "paddle_torch_args_map": {
            "n": "n"
        },
        "min_input_args": 1
    },
    "paddle.Tensor.polygamma_": {
        "torch_api": "torch.Tensor.polygamma_",
        "paddle_torch_args_map": {
            "n": "n"
        },
        "min_input_args": 1
    },
    "paddle.Tensor.pow_": {
        "torch_api": "torch.Tensor.pow_",
        "paddle_torch_args_map": {
            "y": "exponent"
        },
        "min_input_args": 1
    },
    "paddle.Tensor.quantile": {
        "torch_api": "torch.Tensor.quantile",
        "paddle_torch_args_map": {
            "q": "q",
            "axis": "dim",
            "keepdim": "keepdim",
            "interpolation": "interpolation"
        },
        "min_input_args": 1
    },
    "paddle.Tensor.register_hook": {
        "torch_api": "torch.Tensor.register_hook",
        "paddle_torch_args_map": {
            "hook": "hook"
        },
        "min_input_args": 1
    },
    "paddle.Tensor.remainder": {
        "torch_api": "torch.Tensor.remainder",
        "paddle_torch_args_map": {
            "y": "other"
        },
        "min_input_args": 1
    },
    "paddle.Tensor.remainder_": {
        "torch_api": "torch.Tensor.remainder_",
        "paddle_torch_args_map": {
            "y": "other"
        },
        "min_input_args": 1
    },
    "paddle.Tensor.renorm": {
        "torch_api": "torch.Tensor.renorm",
        "paddle_torch_args_map": {
            "p": "p",
            "axis": "dim",
            "max_norm": "maxnorm"
        },
        "min_input_args": 3
    },
    "paddle.Tensor.renorm_": {
        "torch_api": "torch.Tensor.renorm_",
        "paddle_torch_args_map": {
            "p": "p",
            "axis": "dim",
            "max_norm": "maxnorm"
        },
        "min_input_args": 3
    },
    "paddle.Tensor.repeat_interleave": {
        "torch_api": "torch.Tensor.repeat_interleave",
        "paddle_torch_args_map": {
            "repeats": "repeats",
            "axis": "dim"
        },
        "min_input_args": 1
    },
    "paddle.Tensor.roll": {
        "torch_api": "torch.Tensor.roll",
        "paddle_torch_args_map": {
            "shifts": "shifts",
            "axis": "dims"
        },
        "min_input_args": 1
    },
    "paddle.Tensor.rot90": {
        "torch_api": "torch.Tensor.rot90",
        "paddle_torch_args_map": {
            "k": "k",
            "axes": "dims"
        },
        "min_input_args": 0
    },
    "paddle.Tensor.select_scatter": {
        "torch_api": "torch.Tensor.select_scatter",
        "paddle_torch_args_map": {
            "values": "src",
            "axis": "dim",
            "index": "index"
        },
        "min_input_args": 3
    },
    "paddle.Tensor.signbit": {
        "torch_api": "torch.Tensor.signbit",
        "paddle_torch_args_map": {},
        "min_input_args": 0
    },
    "paddle.Tensor.squeeze": {
        "torch_api": "torch.Tensor.squeeze",
        "paddle_torch_args_map": {
            "axis": "dim"
        },
        "min_input_args": 0
    },
    "paddle.Tensor.squeeze_": {
        "torch_api": "torch.Tensor.squeeze_",
        "paddle_torch_args_map": {
            "axis": "dim"
        },
        "min_input_args": 0
    },
    "paddle.Tensor.std": {
        "torch_api": "torch.Tensor.std",
        "paddle_torch_args_map": {
            "axis": "dim",
            "unbiased": "correction",
            "keepdim": "keepdim"
        },
        "min_input_args": 0
    },
    "paddle.Tensor.sum": {
        "torch_api": "torch.Tensor.sum",
        "paddle_torch_args_map": {
            "axis": "dim",
            "keepdim": "keepdim",
            "dtype": "dtype"
        },
        "min_input_args": 0
    },
    "paddle.Tensor.take_along_axis": {
        "torch_api": "torch.Tensor.take_along_dim",
        "paddle_torch_args_map": {
            "indices": "indices",
            "axis": "dim"
        },
        "min_input_args": 2
    },
    "paddle.Tensor.tensor_split": {
        "torch_api": "torch.Tensor.tensor_split",
        "paddle_torch_args_map": {
            "num_or_indices": "indices",
            "axis": "dim"
        },
        "min_input_args": 1
    },
    "paddle.Tensor.to_sparse_coo": {
        "torch_api": "torch.Tensor.to_sparse",
        "paddle_torch_args_map": {
            "sparse_dim": "sparse_dim"
        },
        "min_input_args": 1
    },
    "paddle.Tensor.topk": {
        "torch_api": "torch.Tensor.topk",
        "paddle_torch_args_map": {
            "k": "k",
            "axis": "dim",
            "largest": "largest",
            "sorted": "sorted"
        },
        "min_input_args": 1
    },
    "paddle.Tensor.tril": {
        "torch_api": "torch.Tensor.tril",
        "paddle_torch_args_map": {
            "diagonal": "diagonal"
        },
        "min_input_args": 0
    },
    "paddle.Tensor.tril_": {
        "torch_api": "torch.Tensor.tril_",
        "paddle_torch_args_map": {
            "diagonal": "diagonal"
        },
        "min_input_args": 0
    },
    "paddle.Tensor.triu": {
        "torch_api": "torch.Tensor.triu",
        "paddle_torch_args_map": {
            "diagonal": "diagonal"
        },
        "min_input_args": 0
    },
    "paddle.Tensor.triu_": {
        "torch_api": "torch.Tensor.triu_",
        "paddle_torch_args_map": {
            "diagonal": "diagonal"
        },
        "min_input_args": 0
    },
    "paddle.Tensor.unbind": {
        "torch_api": "torch.Tensor.unbind",
        "paddle_torch_args_map": {
            "axis": "dim"
        },
        "min_input_args": 0
    },
    "paddle.Tensor.unflatten": {
        "torch_api": "torch.Tensor.unflatten",
        "paddle_torch_args_map": {
            "axis": "dim",
            "shape": "sizes"
        },
        "min_input_args": 2
    },
    "paddle.Tensor.unfold": {
        "torch_api": "torch.Tensor.unfold",
        "paddle_torch_args_map": {
            "axis": "dimension",
            "size": "size",
            "step": "step"
        },
        "min_input_args": 3
    },
    "paddle.Tensor.uniform_": {
        "torch_api": "torch.Tensor.uniform_",
        "paddle_torch_args_map": {
            "min": "from",
            "max": "to"
        },
        "min_input_args": 0
    },
    "paddle.Tensor.unique": {
        "torch_api": "torch.Tensor.unique",
        "paddle_torch_args_map": {
            "return_inverse": "return_inverse",
            "return_counts": "return_counts",
            "axis": "dim"
        },
        "min_input_args": 0
    },
    "paddle.Tensor.unique_consecutive": {
        "torch_api": "torch.Tensor.unique_consecutive",
        "paddle_torch_args_map": {
            "return_inverse": "return_inverse",
            "return_counts": "return_counts",
            "axis": "dim"
        },
        "min_input_args": 0
    },
    "paddle.Tensor.unsqueeze": {
        "torch_api": "torch.Tensor.unsqueeze",
        "paddle_torch_args_map": {
            "axis": "dim"
        },
        "min_input_args": 1
    },
    "paddle.Tensor.unsqueeze_": {
        "torch_api": "torch.Tensor.unsqueeze_",
        "paddle_torch_args_map": {
            "axis": "dim"
        },
        "min_input_args": 1
    },
    "paddle.Tensor.var": {
        "torch_api": "torch.Tensor.var",
        "paddle_torch_args_map": {
            "axis": "dim",
            "unbiased": "correction",
            "keepdim": "keepdim"
        },
        "min_input_args": 0
    },
    "paddle.Tensor.view_as": {
        "torch_api": "torch.Tensor.view_as",
        "paddle_torch_args_map": {
            "other": "other"
        },
        "min_input_args": 1
    },
    "paddle.Tensor.where": {
        "torch_api": "torch.Tensor.where",
        "paddle_torch_args_map": {
            "condition": "condition",
            "y": "y"
        },
        "min_input_args": 2
    },
    "paddle.__version__.split": {
        "torch_api": "torch.__version__.split",
        "paddle_torch_args_map": {
            "sep": "sep",
            "maxsplit": "maxsplit"
        },
        "min_input_args": 0
    },
    "paddle.abs": {
        "torch_api": "torch.abs",
        "paddle_torch_args_map": {
            "x": "input"
        },
        "min_input_args": 1
    },
    "paddle.abs_": {
        "torch_api": "torch.abs_",
        "paddle_torch_args_map": {
            "x": "input"
        },
        "min_input_args": 1
    },
    "paddle.addmm": {
        "torch_api": "torch.addmm",
        "paddle_torch_args_map": {
            "input": "input",
            "x": "mat1",
            "y": "mat2",
            "beta": "beta",
            "alpha": "alpha"
        },
        "min_input_args": 3
    },
    "paddle.all": {
        "torch_api": "torch.all",
        "paddle_torch_args_map": {
            "x": "input",
            "axis": "dim",
            "keepdim": "keepdim"
        },
        "min_input_args": 1
    },
    "paddle.amax": {
        "torch_api": "torch.amax",
        "paddle_torch_args_map": {
            "x": "input",
            "axis": "dim",
            "keepdim": "keepdim"
        },
        "min_input_args": 1
    },
    "paddle.amin": {
        "torch_api": "torch.amin",
        "paddle_torch_args_map": {
            "x": "input",
            "axis": "dim",
            "keepdim": "keepdim"
        },
        "min_input_args": 1
    },
    "paddle.amp.auto_cast": {
        "torch_api": "torch.amp.autocast",
        "paddle_torch_args_map": {
            "dtype": "dtype",
            "enable": "enabled"
        },
        "min_input_args": 0
    },
    "paddle.angle": {
        "torch_api": "torch.angle",
        "paddle_torch_args_map": {
            "x": "input"
        },
        "min_input_args": 1
    },
    "paddle.any": {
        "torch_api": "torch.any",
        "paddle_torch_args_map": {
            "x": "input",
            "axis": "dim",
            "keepdim": "keepdim"
        },
        "min_input_args": 1
    },
    "paddle.acos": {
        "torch_api": "torch.arccos",
        "paddle_torch_args_map": {
            "x": "input"
        },
        "min_input_args": 1
    },
    "paddle.acosh": {
        "torch_api": "torch.arccosh",
        "paddle_torch_args_map": {
            "x": "input"
        },
        "min_input_args": 1
    },
    "paddle.asin": {
        "torch_api": "torch.arcsin",
        "paddle_torch_args_map": {
            "x": "input"
        },
        "min_input_args": 1
    },
    "paddle.asinh": {
        "torch_api": "torch.arcsinh",
        "paddle_torch_args_map": {
            "x": "input"
        },
        "min_input_args": 1
    },
    "paddle.atan": {
        "torch_api": "torch.arctan",
        "paddle_torch_args_map": {
            "x": "input"
        },
        "min_input_args": 1
    },
    "paddle.atan2": {
        "torch_api": "torch.arctan2",
        "paddle_torch_args_map": {
            "x": "input",
            "y": "other"
        },
        "min_input_args": 2
    },
    "paddle.atanh": {
        "torch_api": "torch.arctanh",
        "paddle_torch_args_map": {
            "x": "input"
        },
        "min_input_args": 1
    },
    "paddle.argmax": {
        "torch_api": "torch.argmax",
        "paddle_torch_args_map": {
            "x": "input",
            "axis": "dim",
            "keepdim": "keepdim"
        },
        "min_input_args": 1
    },
    "paddle.argmin": {
        "torch_api": "torch.argmin",
        "paddle_torch_args_map": {
            "x": "input",
            "axis": "dim",
            "keepdim": "keepdim"
        },
        "min_input_args": 1
    },
    "paddle.argsort": {
        "torch_api": "torch.argsort",
        "paddle_torch_args_map": {
            "x": "input",
            "axis": "dim",
            "descending": "descending",
            "stable": "stable"
        },
        "min_input_args": 1
    },
    "paddle.to_tensor": {
        "torch_api": "torch.as_tensor",
        "paddle_torch_args_map": {
            "data": "data",
            "dtype": "dtype",
            "place": "device"
        },
        "min_input_args": 1
    },
    "paddle.autograd.backward": {
        "torch_api": "torch.autograd.backward",
        "paddle_torch_args_map": {
            "tensors": "tensors",
            "grad_tensors": "grad_tensors",
            "retain_graph": "retain_graph"
        },
        "min_input_args": 1
    },
    "paddle.incubate.autograd.jvp": {
        "torch_api": "torch.autograd.functional.jvp",
        "paddle_torch_args_map": {
            "func": "func",
            "xs": "inputs",
            "v": "v"
        },
        "min_input_args": 2
    },
    "paddle.incubate.autograd.vjp": {
        "torch_api": "torch.autograd.functional.vjp",
        "paddle_torch_args_map": {
            "func": "func",
            "xs": "inputs",
            "v": "v"
        },
        "min_input_args": 2
    },
    "paddle.grad": {
        "torch_api": "torch.autograd.grad",
        "paddle_torch_args_map": {
            "outputs": "outputs",
            "inputs": "inputs",
            "grad_outputs": "grad_outputs",
            "retain_graph": "retain_graph",
            "create_graph": "create_graph",
            "allow_unused": "allow_unused"
        },
        "min_input_args": 2
    },
    "paddle.autograd.saved_tensors_hooks": {
        "torch_api": "torch.autograd.graph.saved_tensors_hooks",
        "paddle_torch_args_map": {
            "pack_hook": "pack_hook",
            "unpack_hook": "unpack_hook"
        },
        "min_input_args": 2
    },
    "paddle.profiler.export_chrome_tracing": {
        "torch_api": "torch.autograd.profiler.profile.export_chrome_trace",
        "paddle_torch_args_map": {
            "dir_name": "path"
        },
        "min_input_args": 1
    },
    "paddle.bernoulli": {
        "torch_api": "torch.bernoulli",
        "paddle_torch_args_map": {
            "x": "input",
            "p": "p",
            "generator": "generator"
        },
        "min_input_args": 0
    },
    "paddle.bitwise_and": {
        "torch_api": "torch.bitwise_and",
        "paddle_torch_args_map": {
            "x": "input",
            "y": "other"
        },
        "min_input_args": 2
    },
    "paddle.bitwise_left_shift": {
        "torch_api": "torch.bitwise_left_shift",
        "paddle_torch_args_map": {
            "x": "input",
            "y": "other"
        },
        "min_input_args": 2
    },
    "paddle.bitwise_not": {
        "torch_api": "torch.bitwise_not",
        "paddle_torch_args_map": {
            "x": "input"
        },
        "min_input_args": 1
    },
    "paddle.bitwise_or": {
        "torch_api": "torch.bitwise_or",
        "paddle_torch_args_map": {
            "x": "input",
            "y": "other"
        },
        "min_input_args": 2
    },
    "paddle.bitwise_right_shift": {
        "torch_api": "torch.bitwise_right_shift",
        "paddle_torch_args_map": {
            "x": "input",
            "y": "other"
        },
        "min_input_args": 2
    },
    "paddle.bitwise_xor": {
        "torch_api": "torch.bitwise_xor",
        "paddle_torch_args_map": {
            "x": "input",
            "y": "other"
        },
        "min_input_args": 2
    },
    "paddle.bmm": {
        "torch_api": "torch.bmm",
        "paddle_torch_args_map": {
            "x": "input",
            "y": "mat2"
        },
        "min_input_args": 2
    },
    "paddle.broadcast_to": {
        "torch_api": "torch.broadcast_to",
        "paddle_torch_args_map": {
            "x": "input",
            "shape": "size"
        },
        "min_input_args": 2
    },
    "paddle.bucketize": {
        "torch_api": "torch.bucketize",
        "paddle_torch_args_map": {
            "x": "input",
            "sorted_sequence": "boundaries",
            "out_int32": "out_int32",
            "right": "right"
        },
        "min_input_args": 2
    },
    "paddle.cdist": {
        "torch_api": "torch.cdist",
        "paddle_torch_args_map": {
            "x": "x1",
            "y": "x2",
            "p": "p",
            "compute_mode": "compute_mode"
        },
        "min_input_args": 2
    },
    "paddle.ceil": {
        "torch_api": "torch.ceil",
        "paddle_torch_args_map": {
            "x": "input"
        },
        "min_input_args": 1
    },
    "paddle.linalg.cholesky_solve": {
        "torch_api": "torch.cholesky_solve",
        "paddle_torch_args_map": {
            "x": "input",
            "y": "input2",
            "upper": "upper"
        },
        "min_input_args": 2
    },
    "paddle.chunk": {
        "torch_api": "torch.chunk",
        "paddle_torch_args_map": {
            "x": "input",
            "chunks": "chunks",
            "axis": "dim"
        },
        "min_input_args": 2
    },
    "paddle.clip": {
        "torch_api": "torch.clamp",
        "paddle_torch_args_map": {
            "x": "input",
            "min": "min",
            "max": "max"
        },
        "min_input_args": 1
    },
    "paddle.clone": {
        "torch_api": "torch.clone",
        "paddle_torch_args_map": {
            "x": "input",
            "memory_format": "memory_format"
        },
        "min_input_args": 1
    },
    "paddle.column_stack": {
        "torch_api": "torch.column_stack",
        "paddle_torch_args_map": {
            "x": "tensors"
        },
        "min_input_args": 1
    },
    "paddle.combinations": {
        "torch_api": "torch.combinations",
        "paddle_torch_args_map": {
            "x": "input",
            "r": "r",
            "with_replacement": "with_replacement"
        },
        "min_input_args": 1
    },
    "paddle.complex": {
        "torch_api": "torch.complex",
        "paddle_torch_args_map": {
            "real": "real",
            "imag": "imag"
        },
        "min_input_args": 2
    },
    "paddle.concat": {
        "torch_api": "torch.concat",
        "paddle_torch_args_map": {
            "x": "tensors",
            "axis": "dim"
        },
        "min_input_args": 1
    },
    "paddle.conj": {
        "torch_api": "torch.conj",
        "paddle_torch_args_map": {
            "x": "input"
        },
        "min_input_args": 1
    },
    "paddle.copysign": {
        "torch_api": "torch.copysign",
        "paddle_torch_args_map": {
            "x": "input",
            "y": "other"
        },
        "min_input_args": 2
    },
    "paddle.cos": {
        "torch_api": "torch.cos",
        "paddle_torch_args_map": {
            "x": "input"
        },
        "min_input_args": 1
    },
    "paddle.cosh": {
        "torch_api": "torch.cosh",
        "paddle_torch_args_map": {
            "x": "input"
        },
        "min_input_args": 1
    },
    "paddle.count_nonzero": {
        "torch_api": "torch.count_nonzero",
        "paddle_torch_args_map": {
            "x": "input",
            "axis": "dim"
        },
        "min_input_args": 1
    },
    "paddle.linalg.cov": {
        "torch_api": "torch.cov",
        "paddle_torch_args_map": {
            "x": "input",
            "ddof": "correction",
            "fweights": "fweights",
            "aweights": "aweights"
        },
        "min_input_args": 1
    },
    "paddle.cross": {
        "torch_api": "torch.cross",
        "paddle_torch_args_map": {
            "x": "input",
            "y": "other",
            "axis": "dim"
        },
        "min_input_args": 2
    },
    "paddle.device.cuda.Event": {
        "torch_api": "torch.cuda.Event",
        "paddle_torch_args_map": {
            "enable_timing": "enable_timing",
            "blocking": "blocking",
            "interprocess": "interprocess"
        },
        "min_input_args": 0
    },
    "paddle.device.cuda.current_stream": {
        "torch_api": "torch.cuda.current_stream",
        "paddle_torch_args_map": {
            "device": "device"
        },
        "min_input_args": 0
    },
    "paddle.device.cuda.get_device_capability": {
        "torch_api": "torch.cuda.get_device_capability",
        "paddle_torch_args_map": {
            "device": "device"
        },
        "min_input_args": 0
    },
    "paddle.device.cuda.get_device_name": {
        "torch_api": "torch.cuda.get_device_name",
        "paddle_torch_args_map": {
            "device": "device"
        },
        "min_input_args": 0
    },
    "paddle.device.cuda.max_memory_allocated": {
        "torch_api": "torch.cuda.max_memory_allocated",
        "paddle_torch_args_map": {
            "device": "device"
        },
        "min_input_args": 0
    },
    "paddle.device.cuda.max_memory_reserved": {
        "torch_api": "torch.cuda.max_memory_reserved",
        "paddle_torch_args_map": {
            "device": "device"
        },
        "min_input_args": 0
    },
    "paddle.device.cuda.memory_allocated": {
        "torch_api": "torch.cuda.memory_allocated",
        "paddle_torch_args_map": {
            "device": "device"
        },
        "min_input_args": 0
    },
    "paddle.device.cuda.memory_reserved": {
        "torch_api": "torch.cuda.memory_reserved",
        "paddle_torch_args_map": {
            "device": "device"
        },
        "min_input_args": 0
    },
    "paddle.device.stream_guard": {
        "torch_api": "torch.cuda.stream",
        "paddle_torch_args_map": {
            "stream": "stream"
        },
        "min_input_args": 1
    },
    "paddle.device.cuda.synchronize": {
        "torch_api": "torch.cuda.synchronize",
        "paddle_torch_args_map": {
            "device": "device"
        },
        "min_input_args": 0
    },
    "paddle.cumsum": {
        "torch_api": "torch.cumsum",
        "paddle_torch_args_map": {
            "x": "input",
            "axis": "dim",
            "dtype": "dtype"
        },
        "min_input_args": 2
    },
    "paddle.cumulative_trapezoid": {
        "torch_api": "torch.cumulative_trapezoid",
        "paddle_torch_args_map": {
            "y": "y",
            "x": "x",
            "dx": "dx",
            "axis": "dim"
        },
        "min_input_args": 1
    },
    "paddle.deg2rad": {
        "torch_api": "torch.deg2rad",
        "paddle_torch_args_map": {
            "x": "input"
        },
        "min_input_args": 1
    },
    "paddle.diag": {
        "torch_api": "torch.diag",
        "paddle_torch_args_map": {
            "x": "input",
            "offset": "diagonal"
        },
        "min_input_args": 1
    },
    "paddle.diag_embed": {
        "torch_api": "torch.diag_embed",
        "paddle_torch_args_map": {
            "input": "input",
            "offset": "offset",
            "dim1": "dim1",
            "dim2": "dim2"
        },
        "min_input_args": 1
    },
    "paddle.diagflat": {
        "torch_api": "torch.diagflat",
        "paddle_torch_args_map": {
            "x": "input",
            "offset": "offset"
        },
        "min_input_args": 1
    },
    "paddle.diagonal": {
        "torch_api": "torch.diagonal",
        "paddle_torch_args_map": {
            "x": "input",
            "offset": "offset",
            "axis1": "dim1",
            "axis2": "dim2"
        },
        "min_input_args": 1
    },
    "paddle.diagonal_scatter": {
        "torch_api": "torch.diagonal_scatter",
        "paddle_torch_args_map": {
            "x": "input",
            "y": "src",
            "offset": "offset",
            "axis1": "dim1",
            "axis2": "dim2"
        },
        "min_input_args": 2
    },
    "paddle.diff": {
        "torch_api": "torch.diff",
        "paddle_torch_args_map": {
            "x": "input",
            "n": "n",
            "axis": "dim",
            "prepend": "prepend",
            "append": "append"
        },
        "min_input_args": 1
    },
    "paddle.dist": {
        "torch_api": "torch.dist",
        "paddle_torch_args_map": {
            "x": "input",
            "y": "other",
            "p": "p"
        },
        "min_input_args": 2
    },
    "paddle.distributed.alltoall": {
        "torch_api": "torch.distributed.all_to_all",
        "paddle_torch_args_map": {
            "out_tensor_list": "output_tensor_list",
            "in_tensor_list": "input_tensor_list",
            "group": "group"
        },
        "min_input_args": 2
    },
    "paddle.distributed.barrier": {
        "torch_api": "torch.distributed.barrier",
        "paddle_torch_args_map": {
            "group": "group"
        },
        "min_input_args": 0
    },
    "paddle.distributed.broadcast": {
        "torch_api": "torch.distributed.broadcast",
        "paddle_torch_args_map": {
            "tensor": "tensor",
            "src": "src",
            "group": "group"
        },
        "min_input_args": 2
    },
    "paddle.distributed.broadcast_object_list": {
        "torch_api": "torch.distributed.broadcast_object_list",
        "paddle_torch_args_map": {
            "object_list": "object_list",
            "src": "src",
            "group": "group"
        },
        "min_input_args": 1
    },
    "paddle.distributed.get_backend": {
        "torch_api": "torch.distributed.get_backend",
        "paddle_torch_args_map": {
            "group": "group"
        },
        "min_input_args": 0
    },
    "paddle.distributed.get_rank": {
        "torch_api": "torch.distributed.get_rank",
        "paddle_torch_args_map": {
            "group": "group"
        },
        "min_input_args": 0
    },
    "paddle.distributed.get_world_size": {
        "torch_api": "torch.distributed.get_world_size",
        "paddle_torch_args_map": {
            "group": "group"
        },
        "min_input_args": 0
    },
    "paddle.distributed.init_parallel_env": {
        "torch_api": "torch.distributed.init_process_group",
        "paddle_torch_args_map": {},
        "min_input_args": 0
    },
    "paddle.distributed.irecv": {
        "torch_api": "torch.distributed.irecv",
        "paddle_torch_args_map": {
            "tensor": "tensor",
            "src": "src",
            "group": "group"
        },
        "min_input_args": 1
    },
    "paddle.distributed.isend": {
        "torch_api": "torch.distributed.isend",
        "paddle_torch_args_map": {
            "tensor": "tensor",
            "dst": "dst",
            "group": "group"
        },
        "min_input_args": 2
    },
    "paddle.distributed.new_group": {
        "torch_api": "torch.distributed.new_group",
        "paddle_torch_args_map": {
            "ranks": "ranks",
            "backend": "backend"
        },
        "min_input_args": 0
    },
    "paddle.distributed.fleet.distributed_optimizer": {
        "torch_api": "torch.distributed.optim.DistributedOptimizer",
        "paddle_torch_args_map": {
            "optimizer_class": "optimizer_class",
            "*args": "*args",
            "**kwargs": "**kwargs"
        },
        "min_input_args": 1
    },
    "paddle.distributed.recv": {
        "torch_api": "torch.distributed.recv",
        "paddle_torch_args_map": {
            "tensor": "tensor",
            "src": "src",
            "group": "group"
        },
        "min_input_args": 1
    },
    "paddle.distributed.rpc.get_worker_info": {
        "torch_api": "torch.distributed.rpc.get_worker_info",
        "paddle_torch_args_map": {
            "name": "worker_name"
        },
        "min_input_args": 0
    },
    "paddle.distributed.rpc.init_rpc": {
        "torch_api": "torch.distributed.rpc.init_rpc",
        "paddle_torch_args_map": {
            "name": "name",
            "backend": "backend",
            "rank": "rank",
            "world_size": "world_size"
        },
        "min_input_args": 1
    },
    "paddle.distributed.rpc.rpc_async": {
        "torch_api": "torch.distributed.rpc.rpc_async",
        "paddle_torch_args_map": {
            "to": "to",
            "fn": "func",
            "kwargs": "kwargs",
            "timeout": "timeout"
        },
        "min_input_args": 2
    },
    "paddle.distributed.rpc.rpc_sync": {
        "torch_api": "torch.distributed.rpc.rpc_sync",
        "paddle_torch_args_map": {
            "to": "to",
            "fn": "func",
            "kwargs": "kwargs",
            "timeout": "timeout"
        },
        "min_input_args": 2
    },
    "paddle.distributed.rpc.shutdown": {
        "torch_api": "torch.distributed.rpc.shutdown",
        "paddle_torch_args_map": {},
        "min_input_args": 0
    },
    "paddle.distributed.scatter_object_list": {
        "torch_api": "torch.distributed.scatter_object_list",
        "paddle_torch_args_map": {
            "out_object_list": "scatter_object_output_list",
            "in_object_list": "scatter_object_input_list",
            "src": "src",
            "group": "group"
        },
        "min_input_args": 2
    },
    "paddle.distributed.send": {
        "torch_api": "torch.distributed.send",
        "paddle_torch_args_map": {
            "tensor": "tensor",
            "dst": "dst",
            "group": "group"
        },
        "min_input_args": 2
    },
    "paddle.distribution.AbsTransform": {
        "torch_api": "torch.distributions.AbsTransform",
        "paddle_torch_args_map": {},
        "min_input_args": 0
    },
    "paddle.distribution.AffineTransform": {
        "torch_api": "torch.distributions.AffineTransform",
        "paddle_torch_args_map": {
            "loc": "loc",
            "scale": "scale"
        },
        "min_input_args": 2
    },
    "paddle.distribution.Bernoulli": {
        "torch_api": "torch.distributions.Bernoulli",
        "paddle_torch_args_map": {
            "probs": "probs"
        },
        "min_input_args": 1
    },
    "paddle.distribution.Beta": {
        "torch_api": "torch.distributions.Beta",
        "paddle_torch_args_map": {
            "alpha": "concentration1",
            "beta": "concentration0"
        },
        "min_input_args": 2
    },
    "paddle.distribution.Categorical": {
        "torch_api": "torch.distributions.Categorical",
        "paddle_torch_args_map": {
            "logits": "logits"
        },
        "min_input_args": 1
    },
    "paddle.distribution.Cauchy": {
        "torch_api": "torch.distributions.Cauchy",
        "paddle_torch_args_map": {
            "loc": "loc",
            "scale": "scale"
        },
        "min_input_args": 2
    },
    "paddle.distribution.ChainTransform": {
        "torch_api": "torch.distributions.ComposeTransform",
        "paddle_torch_args_map": {
            "transforms": "parts"
        },
        "min_input_args": 1
    },
    "paddle.distribution.ContinuousBernoulli": {
        "torch_api": "torch.distributions.ContinuousBernoulli",
        "paddle_torch_args_map": {
            "probs": "probs",
            "lims": "lims"
        },
        "min_input_args": 0
    },
    "paddle.distribution.Dirichlet": {
        "torch_api": "torch.distributions.Dirichlet",
        "paddle_torch_args_map": {
            "concentration": "concentration"
        },
        "min_input_args": 1
    },
    "paddle.distribution.Distribution": {
        "torch_api": "torch.distributions.Distribution",
        "paddle_torch_args_map": {
            "batch_shape": "batch_shape",
            "event_shape": "event_shape"
        },
        "min_input_args": 0
    },
    "paddle.distribution.Distribution.rsample": {
        "torch_api": "torch.distributions.Distribution.rsample",
        "paddle_torch_args_map": {
            "shape": "sample_shape"
        },
        "min_input_args": 0
    },
    "paddle.distribution.Distribution.sample": {
        "torch_api": "torch.distributions.Distribution.sample",
        "paddle_torch_args_map": {
            "shape": "sample_shape"
        },
        "min_input_args": 0
    },
    "paddle.distribution.ExpTransform": {
        "torch_api": "torch.distributions.ExpTransform",
        "paddle_torch_args_map": {},
        "min_input_args": 0
    },
    "paddle.distribution.Exponential": {
        "torch_api": "torch.distributions.Exponential",
        "paddle_torch_args_map": {
            "rate": "rate"
        },
        "min_input_args": 0
    },
    "paddle.distribution.ExponentialFamily": {
        "torch_api": "torch.distributions.ExponentialFamily",
        "paddle_torch_args_map": {
            "batch_shape": "batch_shape",
            "event_shape": "event_shape"
        },
        "min_input_args": 0
    },
    "paddle.distribution.Geometric": {
        "torch_api": "torch.distributions.Geometric",
        "paddle_torch_args_map": {
            "probs": "probs"
        },
        "min_input_args": 1
    },
    "paddle.distribution.Gumbel": {
        "torch_api": "torch.distributions.Gumbel",
        "paddle_torch_args_map": {
            "loc": "loc",
            "scale": "scale"
        },
        "min_input_args": 2
    },
    "paddle.distribution.Independent": {
        "torch_api": "torch.distributions.Independent",
        "paddle_torch_args_map": {
            "base": "base_distribution",
            "reinterpreted_batch_rank": "reinterpreted_batch_ndims"
        },
        "min_input_args": 2
    },
    "paddle.distribution.IndependentTransform": {
        "torch_api": "torch.distributions.IndependentTransform",
        "paddle_torch_args_map": {
            "base": "base_transform",
            "reinterpreted_batch_rank": "reinterpreted_batch_ndims"
        },
        "min_input_args": 2
    },
    "paddle.distribution.Laplace": {
        "torch_api": "torch.distributions.Laplace",
        "paddle_torch_args_map": {
            "loc": "loc",
            "scale": "scale"
        },
        "min_input_args": 2
    },
    "paddle.distribution.LogNormal": {
        "torch_api": "torch.distributions.LogNormal",
        "paddle_torch_args_map": {
            "loc": "loc",
            "scale": "scale"
        },
        "min_input_args": 2
    },
    "paddle.distribution.Multinomial": {
        "torch_api": "torch.distributions.Multinomial",
        "paddle_torch_args_map": {
            "total_count": "total_count",
            "probs": "probs"
        },
        "min_input_args": 2
    },
    "paddle.distribution.MultivariateNormal": {
        "torch_api": "torch.distributions.MultivariateNormal",
        "paddle_torch_args_map": {
            "loc": "loc",
            "covariance_matrix": "covariance_matrix",
            "precision_matrix": "precision_matrix",
            "scale_tril": "scale_tril"
        },
        "min_input_args": 0
    },
    "paddle.distribution.Normal": {
        "torch_api": "torch.distributions.Normal",
        "paddle_torch_args_map": {
            "loc": "loc",
            "scale": "scale"
        },
        "min_input_args": 2
    },
    "paddle.distribution.PowerTransform": {
        "torch_api": "torch.distributions.PowerTransform",
        "paddle_torch_args_map": {
            "power": "exponent"
        },
        "min_input_args": 1
    },
    "paddle.distribution.ReshapeTransform": {
        "torch_api": "torch.distributions.ReshapeTransform",
        "paddle_torch_args_map": {
            "in_event_shape": "in_shape",
            "out_event_shape": "out_shape"
        },
        "min_input_args": 2
    },
    "paddle.distribution.SigmoidTransform": {
        "torch_api": "torch.distributions.SigmoidTransform",
        "paddle_torch_args_map": {},
        "min_input_args": 0
    },
    "paddle.distribution.SoftmaxTransform": {
        "torch_api": "torch.distributions.SoftmaxTransform",
        "paddle_torch_args_map": {},
        "min_input_args": 0
    },
    "paddle.distribution.StackTransform": {
        "torch_api": "torch.distributions.StackTransform",
        "paddle_torch_args_map": {
            "transforms": "tseq",
            "axis": "dim"
        },
        "min_input_args": 1
    },
    "paddle.distribution.StickBreakingTransform": {
        "torch_api": "torch.distributions.StickBreakingTransform",
        "paddle_torch_args_map": {},
        "min_input_args": 0
    },
    "paddle.distribution.TanhTransform": {
        "torch_api": "torch.distributions.TanhTransform",
        "paddle_torch_args_map": {},
        "min_input_args": 0
    },
    "paddle.distribution.Transform": {
        "torch_api": "torch.distributions.Transform",
        "paddle_torch_args_map": {},
        "min_input_args": 0
    },
    "paddle.distribution.TransformedDistribution": {
        "torch_api": "torch.distributions.TransformedDistribution",
        "paddle_torch_args_map": {
            "base": "base_distribution",
            "transforms": "transforms"
        },
        "min_input_args": 2
    },
    "paddle.distribution.Uniform": {
        "torch_api": "torch.distributions.Uniform",
        "paddle_torch_args_map": {
            "low": "low",
            "high": "high"
        },
        "min_input_args": 2
    },
    "paddle.distribution.Chi2": {
        "torch_api": "torch.distributions.chi2.Chi2",
        "paddle_torch_args_map": {
            "df": "df"
        },
        "min_input_args": 1
    },
    "paddle.distribution.Gamma": {
        "torch_api": "torch.distributions.gamma.Gamma",
        "paddle_torch_args_map": {
            "concentration": "concentration",
            "rate": "rate"
        },
        "min_input_args": 2
    },
    "paddle.distribution.kl_divergence": {
        "torch_api": "torch.distributions.kl.kl_divergence",
        "paddle_torch_args_map": {
            "p": "p",
            "q": "q"
        },
        "min_input_args": 2
    },
    "paddle.distribution.register_kl": {
        "torch_api": "torch.distributions.kl.register_kl",
        "paddle_torch_args_map": {
            "cls_p": "type_p",
            "cls_q": "type_q"
        },
        "min_input_args": 2
    },
    "paddle.distribution.LKJCholesky": {
        "torch_api": "torch.distributions.lkj_cholesky.LKJCholesky",
        "paddle_torch_args_map": {
            "dim": "dim",
            "concentration": "concentration"
        },
        "min_input_args": 1
    },
    "paddle.distribution.Poisson": {
        "torch_api": "torch.distributions.poisson.Poisson",
        "paddle_torch_args_map": {
            "rate": "rate"
        },
        "min_input_args": 1
    },
    "paddle.dot": {
        "torch_api": "torch.dot",
        "paddle_torch_args_map": {
            "x": "input",
            "y": "tensor"
        },
        "min_input_args": 2
    },
    "paddle.dsplit": {
        "torch_api": "torch.dsplit",
        "paddle_torch_args_map": {
            "x": "input",
            "num_or_indices": "indices"
        },
        "min_input_args": 0
    },
    "paddle.dstack": {
        "torch_api": "torch.dstack",
        "paddle_torch_args_map": {
            "x": "tensors"
        },
        "min_input_args": 1
    },
    "paddle.equal": {
        "torch_api": "torch.eq",
        "paddle_torch_args_map": {
            "x": "input",
            "y": "other"
        },
        "min_input_args": 2
    },
    "paddle.exp": {
        "torch_api": "torch.exp",
        "paddle_torch_args_map": {
            "x": "input"
        },
        "min_input_args": 1
    },
    "paddle.eye": {
        "torch_api": "torch.eye",
        "paddle_torch_args_map": {
            "num_rows": "n",
            "num_columns": "m",
            "dtype": "dtype",
            "layout": "layout",
            "device": "device",
            "requires_grad": "requires_grad"
        },
        "min_input_args": 1
    },
    "paddle.fft.fft": {
        "torch_api": "torch.fft.fft",
        "paddle_torch_args_map": {
            "x": "input",
            "n": "n",
            "axis": "dim",
            "norm": "norm"
        },
        "min_input_args": 1
    },
    "paddle.fft.fft2": {
        "torch_api": "torch.fft.fft2",
        "paddle_torch_args_map": {
            "x": "input",
            "s": "s",
            "axes": "dim",
            "norm": "norm"
        },
        "min_input_args": 1
    },
    "paddle.fft.fftfreq": {
        "torch_api": "torch.fft.fftfreq",
        "paddle_torch_args_map": {
            "n": "n",
            "d": "d",
            "dtype": "dtype",
            "layout": "layout",
            "device": "device",
            "requires_grad": "requires_grad"
        },
        "min_input_args": 1
    },
    "paddle.fft.fftn": {
        "torch_api": "torch.fft.fftn",
        "paddle_torch_args_map": {
            "x": "input",
            "s": "s",
            "axes": "dim",
            "norm": "norm"
        },
        "min_input_args": 1
    },
    "paddle.fft.fftshift": {
        "torch_api": "torch.fft.fftshift",
        "paddle_torch_args_map": {
            "x": "input",
            "axes": "dim"
        },
        "min_input_args": 1
    },
    "paddle.fft.hfft": {
        "torch_api": "torch.fft.hfft",
        "paddle_torch_args_map": {
            "x": "input",
            "n": "n",
            "axis": "dim",
            "norm": "norm"
        },
        "min_input_args": 1
    },
    "paddle.fft.hfft2": {
        "torch_api": "torch.fft.hfft2",
        "paddle_torch_args_map": {
            "x": "input",
            "s": "s",
            "axes": "dim",
            "norm": "norm"
        },
        "min_input_args": 1
    },
    "paddle.fft.hfftn": {
        "torch_api": "torch.fft.hfftn",
        "paddle_torch_args_map": {
            "x": "input",
            "s": "s",
            "axes": "dim",
            "norm": "norm"
        },
        "min_input_args": 1
    },
    "paddle.fft.ifft": {
        "torch_api": "torch.fft.ifft",
        "paddle_torch_args_map": {
            "x": "input",
            "n": "n",
            "axis": "dim",
            "norm": "norm"
        },
        "min_input_args": 1
    },
    "paddle.fft.ifft2": {
        "torch_api": "torch.fft.ifft2",
        "paddle_torch_args_map": {
            "x": "input",
            "s": "s",
            "axes": "dim",
            "norm": "norm"
        },
        "min_input_args": 1
    },
    "paddle.fft.ifftn": {
        "torch_api": "torch.fft.ifftn",
        "paddle_torch_args_map": {
            "x": "input",
            "s": "s",
            "axes": "dim",
            "norm": "norm"
        },
        "min_input_args": 1
    },
    "paddle.fft.ifftshift": {
        "torch_api": "torch.fft.ifftshift",
        "paddle_torch_args_map": {
            "x": "input",
            "axes": "dim"
        },
        "min_input_args": 1
    },
    "paddle.fft.ihfft": {
        "torch_api": "torch.fft.ihfft",
        "paddle_torch_args_map": {
            "x": "input",
            "n": "n",
            "axis": "dim",
            "norm": "norm"
        },
        "min_input_args": 1
    },
    "paddle.fft.ihfft2": {
        "torch_api": "torch.fft.ihfft2",
        "paddle_torch_args_map": {
            "x": "input",
            "s": "s",
            "axes": "dim",
            "norm": "norm"
        },
        "min_input_args": 1
    },
    "paddle.fft.ihfftn": {
        "torch_api": "torch.fft.ihfftn",
        "paddle_torch_args_map": {
            "x": "input",
            "s": "s",
            "axes": "dim",
            "norm": "norm"
        },
        "min_input_args": 1
    },
    "paddle.fft.irfft": {
        "torch_api": "torch.fft.irfft",
        "paddle_torch_args_map": {
            "x": "input",
            "n": "n",
            "axis": "dim",
            "norm": "norm"
        },
        "min_input_args": 1
    },
    "paddle.fft.irfft2": {
        "torch_api": "torch.fft.irfft2",
        "paddle_torch_args_map": {
            "x": "input",
            "s": "s",
            "axes": "dim",
            "norm": "norm"
        },
        "min_input_args": 1
    },
    "paddle.fft.irfftn": {
        "torch_api": "torch.fft.irfftn",
        "paddle_torch_args_map": {
            "x": "input",
            "s": "s",
            "axes": "dim",
            "norm": "norm"
        },
        "min_input_args": 1
    },
    "paddle.fft.rfft": {
        "torch_api": "torch.fft.rfft",
        "paddle_torch_args_map": {
            "x": "input",
            "n": "n",
            "axis": "dim",
            "norm": "norm"
        },
        "min_input_args": 1
    },
    "paddle.fft.rfft2": {
        "torch_api": "torch.fft.rfft2",
        "paddle_torch_args_map": {
            "x": "input",
            "s": "s",
            "axes": "dim",
            "norm": "norm"
        },
        "min_input_args": 1
    },
    "paddle.fft.rfftfreq": {
        "torch_api": "torch.fft.rfftfreq",
        "paddle_torch_args_map": {
            "n": "n",
            "d": "d",
            "dtype": "dtype",
            "layout": "layout",
            "device": "device",
            "requires_grad": "requires_grad"
        },
        "min_input_args": 1
    },
    "paddle.fft.rfftn": {
        "torch_api": "torch.fft.rfftn",
        "paddle_torch_args_map": {
            "x": "input",
            "s": "s",
            "axes": "dim",
            "norm": "norm"
        },
        "min_input_args": 1
    },
    "paddle.flatten": {
        "torch_api": "torch.flatten",
        "paddle_torch_args_map": {
            "x": "input",
            "start_axis": "start_dim",
            "stop_axis": "end_dim"
        },
        "min_input_args": 1
    },
    "paddle.flip": {
        "torch_api": "torch.flip",
        "paddle_torch_args_map": {
            "x": "input",
            "axis": "dims"
        },
        "min_input_args": 2
    },
    "paddle.floor": {
        "torch_api": "torch.floor",
        "paddle_torch_args_map": {
            "x": "input"
        },
        "min_input_args": 1
    },
    "paddle.fmax": {
        "torch_api": "torch.fmax",
        "paddle_torch_args_map": {
            "x": "input",
            "y": "other"
        },
        "min_input_args": 2
    },
    "paddle.fmin": {
        "torch_api": "torch.fmin",
        "paddle_torch_args_map": {
            "x": "input",
            "y": "other"
        },
        "min_input_args": 2
    },
    "paddle.frac": {
        "torch_api": "torch.frac",
        "paddle_torch_args_map": {
            "x": "input"
        },
        "min_input_args": 1
    },
    "paddle.full": {
        "torch_api": "torch.full",
        "paddle_torch_args_map": {
            "shape": "size",
            "fill_value": "fill_value",
            "dtype": "dtype",
            "layout": "layout",
            "device": "device",
            "requires_grad": "requires_grad"
        },
        "min_input_args": 2
    },
    "paddle.full_like": {
        "torch_api": "torch.full_like",
        "paddle_torch_args_map": {
            "x": "input",
            "fill_value": "fill_value",
            "dtype": "dtype",
            "layout": "layout",
            "device": "device",
            "requires_grad": "requires_grad",
            "memory_format": "memory_format"
        },
        "min_input_args": 2
    },
    "paddle.gcd": {
        "torch_api": "torch.gcd",
        "paddle_torch_args_map": {
            "x": "input",
            "y": "other"
        },
        "min_input_args": 2
    },
    "paddle.heaviside": {
        "torch_api": "torch.heaviside",
        "paddle_torch_args_map": {
            "x": "input",
            "y": "values"
        },
        "min_input_args": 2
    },
    "paddle.histogramdd": {
        "torch_api": "torch.histogramdd",
        "paddle_torch_args_map": {
            "x": "input",
            "bins": "bins",
            "ranges": "range",
            "weights": "weight",
            "density": "density"
        },
        "min_input_args": 2
    },
    "paddle.hsplit": {
        "torch_api": "torch.hsplit",
        "paddle_torch_args_map": {
            "x": "input",
            "num_or_indices": "indices"
        },
        "min_input_args": 0
    },
    "paddle.hstack": {
        "torch_api": "torch.hstack",
        "paddle_torch_args_map": {
            "x": "tensors"
        },
        "min_input_args": 1
    },
    "paddle.utils.download.get_weights_path_from_url": {
        "torch_api": "torch.hub.download_url_to_file",
        "paddle_torch_args_map": {
            "url": "url"
        },
        "min_input_args": 2
    },
    "paddle.hub.help": {
        "torch_api": "torch.hub.help",
        "paddle_torch_args_map": {
            "repo_dir": "github",
            "model": "model",
            "force_reload": "force_reload"
        },
        "min_input_args": 2
    },
    "paddle.hub.list": {
        "torch_api": "torch.hub.list",
        "paddle_torch_args_map": {
            "repo_dir": "github",
            "force_reload": "force_reload"
        },
        "min_input_args": 1
    },
    "paddle.hub.load": {
        "torch_api": "torch.hub.load",
        "paddle_torch_args_map": {
            "repo_dir": "repo_or_dir",
            "model": "model",
            "*args": "*args",
            "source": "source",
            "force_reload": "force_reload",
            "**kwargs": "**kwargs"
        },
        "min_input_args": 2
    },
    "paddle.hypot": {
        "torch_api": "torch.hypot",
        "paddle_torch_args_map": {
            "x": "input",
            "y": "other"
        },
        "min_input_args": 2
    },
    "paddle.imag": {
        "torch_api": "torch.imag",
        "paddle_torch_args_map": {
            "x": "input"
        },
        "min_input_args": 1
    },
    "paddle.index_select": {
        "Rule": "IndexSelectRule"
    },
    "paddle.inner": {
        "torch_api": "torch.inner",
        "paddle_torch_args_map": {
            "x": "input",
            "y": "other"
        },
        "min_input_args": 2
    },
    "paddle.is_complex": {
        "torch_api": "torch.is_complex",
        "paddle_torch_args_map": {
            "x": "input"
        },
        "min_input_args": 1
    },
    "paddle.is_floating_point": {
        "torch_api": "torch.is_floating_point",
        "paddle_torch_args_map": {
            "x": "input"
        },
        "min_input_args": 1
    },
    "paddle.is_tensor": {
        "torch_api": "torch.is_tensor",
        "paddle_torch_args_map": {
            "x": "obj"
        },
        "min_input_args": 1
    },
    "paddle.isclose": {
        "torch_api": "torch.isclose",
        "paddle_torch_args_map": {
            "x": "input",
            "y": "other",
            "rtol": "rtol",
            "atol": "atol",
            "equal_nan": "equal_nan"
        },
        "min_input_args": 2
    },
    "paddle.isfinite": {
        "torch_api": "torch.isfinite",
        "paddle_torch_args_map": {
            "x": "input"
        },
        "min_input_args": 1
    },
    "paddle.isin": {
        "torch_api": "torch.isin",
        "paddle_torch_args_map": {
            "x": "elements",
            "test_x": "test_elements",
            "assume_unique": "assume_unique",
            "invert": "invert"
        },
        "min_input_args": 2
    },
    "paddle.isinf": {
        "torch_api": "torch.isinf",
        "paddle_torch_args_map": {
            "x": "input"
        },
        "min_input_args": 1
    },
    "paddle.isnan": {
        "torch_api": "torch.isnan",
        "paddle_torch_args_map": {
            "x": "input"
        },
        "min_input_args": 1
    },
    "paddle.isneginf": {
        "torch_api": "torch.isneginf",
        "paddle_torch_args_map": {
            "x": "input"
        },
        "min_input_args": 1
    },
    "paddle.isposinf": {
        "torch_api": "torch.isposinf",
        "paddle_torch_args_map": {
            "x": "input"
        },
        "min_input_args": 1
    },
    "paddle.isreal": {
        "torch_api": "torch.isreal",
        "paddle_torch_args_map": {
            "x": "input"
        },
        "min_input_args": 1
    },
    "paddle.signal.istft": {
        "torch_api": "torch.istft",
        "paddle_torch_args_map": {
            "x": "input",
            "n_fft": "n_fft",
            "hop_length": "hop_length",
            "win_length": "win_length",
            "window": "window",
            "center": "center",
            "normalized": "normalized",
            "onesided": "onesided",
            "length": "length",
            "return_complex": "return_complex"
        },
        "min_input_args": 2
    },
    "paddle.jit.load": {
        "torch_api": "torch.jit.load",
        "paddle_torch_args_map": {
            "f": "f"
        },
        "min_input_args": 0
    },
    "paddle.kron": {
        "torch_api": "torch.kron",
        "paddle_torch_args_map": {
            "x": "input",
            "y": "other"
        },
        "min_input_args": 2
    },
    "paddle.lerp": {
        "torch_api": "torch.lerp",
        "paddle_torch_args_map": {
            "x": "input",
            "y": "end",
            "weight": "weight"
        },
        "min_input_args": 3
    },
    "paddle.lgamma": {
        "torch_api": "torch.lgamma",
        "paddle_torch_args_map": {
            "x": "input"
        },
        "min_input_args": 1
    },
    "paddle.linalg.cholesky": {
        "torch_api": "torch.linalg.cholesky",
        "paddle_torch_args_map": {
            "x": "input",
            "upper": "upper"
        },
        "min_input_args": 1
    },
    "paddle.linalg.cond": {
        "torch_api": "torch.linalg.cond",
        "paddle_torch_args_map": {
            "x": "input",
            "p": "p"
        },
        "min_input_args": 1
    },
    "paddle.linalg.det": {
        "torch_api": "torch.linalg.det",
        "paddle_torch_args_map": {
            "x": "A"
        },
        "min_input_args": 1
    },
    "paddle.linalg.eigvals": {
        "torch_api": "torch.linalg.eigvals",
        "paddle_torch_args_map": {
            "x": "input"
        },
        "min_input_args": 1
    },
    "paddle.linalg.eigvalsh": {
        "torch_api": "torch.linalg.eigvalsh",
        "paddle_torch_args_map": {
            "x": "input",
            "UPLO": "UPLO"
        },
        "min_input_args": 1
    },
    "paddle.linalg.householder_product": {
        "torch_api": "torch.linalg.householder_product",
        "paddle_torch_args_map": {
            "x": "input",
            "tau": "tau"
        },
        "min_input_args": 2
    },
    "paddle.linalg.inv": {
        "torch_api": "torch.linalg.inv",
        "paddle_torch_args_map": {
            "x": "A"
        },
        "min_input_args": 1
    },
    "paddle.linalg.lstsq": {
        "torch_api": "torch.linalg.lstsq",
        "paddle_torch_args_map": {
            "x": "input",
            "y": "b",
            "rcond": "rcond",
            "driver": "driver"
        },
        "min_input_args": 2
    },
    "paddle.matmul": {
        "torch_api": "torch.linalg.matmul",
        "paddle_torch_args_map": {
            "x": "input",
            "y": "other"
        },
        "min_input_args": 2
    },
    "paddle.linalg.matrix_norm": {
        "torch_api": "torch.linalg.matrix_norm",
        "paddle_torch_args_map": {
            "x": "input",
            "p": "ord",
            "axis": "dim",
            "keepdim": "keepdim",
            "dtype": "dtype"
        },
        "min_input_args": 1
    },
    "paddle.linalg.matrix_power": {
        "torch_api": "torch.linalg.matrix_power",
        "paddle_torch_args_map": {
            "x": "input",
            "n": "n"
        },
        "min_input_args": 2
    },
    "paddle.linalg.matrix_rank": {
        "torch_api": "torch.linalg.matrix_rank",
        "paddle_torch_args_map": {
            "x": "input",
            "tol": "tol",
            "hermitian": "hermitian",
            "atol": "atol",
            "rtol": "rtol"
        },
        "min_input_args": 1
    },
    "paddle.linalg.multi_dot": {
        "torch_api": "torch.linalg.multi_dot",
        "paddle_torch_args_map": {
            "x": "tensors"
        },
        "min_input_args": 1
    },
    "paddle.linalg.norm": {
        "torch_api": "torch.linalg.norm",
        "paddle_torch_args_map": {
            "x": "input",
            "p": "ord",
            "axis": "dim",
            "keepdim": "keepdim",
            "dtype": "dtype"
        },
        "min_input_args": 1
    },
    "paddle.linalg.pinv": {
        "torch_api": "torch.linalg.pinv",
        "paddle_torch_args_map": {
            "x": "input",
            "rcond": "rtol",
            "hermitian": "hermitian"
        },
        "min_input_args": 1
    },
    "paddle.linalg.solve": {
        "torch_api": "torch.linalg.solve",
        "paddle_torch_args_map": {
            "x": "A",
            "y": "B",
            "left": "left"
        },
        "min_input_args": 2
    },
    "paddle.linalg.vector_norm": {
        "torch_api": "torch.linalg.vector_norm",
        "paddle_torch_args_map": {
            "x": "x",
            "p": "ord",
            "axis": "dim",
            "keepdim": "keepdim",
            "dtype": "dtype"
        },
        "min_input_args": 1
    },
    "paddle.linspace": {
        "torch_api": "torch.linspace",
        "paddle_torch_args_map": {
            "start": "start",
            "stop": "end",
            "num": "steps",
            "dtype": "dtype",
            "layout": "layout",
            "device": "device",
            "requires_grad": "requires_grad"
        },
        "min_input_args": 3
    },
    "paddle.log": {
        "torch_api": "torch.log",
        "paddle_torch_args_map": {
            "x": "input"
        },
        "min_input_args": 1
    },
    "paddle.log10": {
        "torch_api": "torch.log10",
        "paddle_torch_args_map": {
            "x": "input"
        },
        "min_input_args": 1
    },
    "paddle.log1p": {
        "torch_api": "torch.log1p",
        "paddle_torch_args_map": {
            "x": "input"
        },
        "min_input_args": 1
    },
    "paddle.log2": {
        "torch_api": "torch.log2",
        "paddle_torch_args_map": {
            "x": "input"
        },
        "min_input_args": 1
    },
    "paddle.logcumsumexp": {
        "torch_api": "torch.logcumsumexp",
        "paddle_torch_args_map": {
            "x": "input",
            "axis": "dim"
        },
        "min_input_args": 2
    },
    "paddle.logical_and": {
        "torch_api": "torch.logical_and",
        "paddle_torch_args_map": {
            "x": "input",
            "y": "other"
        },
        "min_input_args": 2
    },
    "paddle.logical_not": {
        "torch_api": "torch.logical_not",
        "paddle_torch_args_map": {
            "x": "input"
        },
        "min_input_args": 1
    },
    "paddle.logical_or": {
        "torch_api": "torch.logical_or",
        "paddle_torch_args_map": {
            "x": "input",
            "y": "other"
        },
        "min_input_args": 2
    },
    "paddle.logical_xor": {
        "torch_api": "torch.logical_xor",
        "paddle_torch_args_map": {
            "x": "input",
            "y": "other"
        },
        "min_input_args": 2
    },
    "paddle.logspace": {
        "torch_api": "torch.logspace",
        "paddle_torch_args_map": {
            "start": "start",
            "stop": "end",
            "num": "steps",
            "base": "base",
            "dtype": "dtype",
            "layout": "layout",
            "device": "device",
            "requires_grad": "requires_grad"
        },
        "min_input_args": 3
    },
    "paddle.seed": {
        "torch_api": "torch.manual_seed",
        "paddle_torch_args_map": {
            "seed": "seed"
        },
        "min_input_args": 1
    },
    "paddle.masked_fill": {
        "torch_api": "torch.masked_fill",
        "paddle_torch_args_map": {
            "x": "input",
            "mask": "mask",
            "value": "value"
        },
        "min_input_args": 3
    },
    "paddle.masked_select": {
        "torch_api": "torch.masked_select",
        "paddle_torch_args_map": {
            "x": "input",
            "mask": "mask"
        },
        "min_input_args": 2
    },
    "paddle.maximum": {
        "torch_api": "torch.maximum",
        "paddle_torch_args_map": {
            "x": "input",
            "y": "other"
        },
        "min_input_args": 2
    },
    "paddle.mean": {
        "torch_api": "torch.mean",
        "paddle_torch_args_map": {
            "x": "input",
            "axis": "dim",
            "keepdim": "keepdim",
            "dtype": "dtype"
        },
        "min_input_args": 1
    },
    "paddle.minimum": {
        "torch_api": "torch.minimum",
        "paddle_torch_args_map": {
            "x": "input",
            "y": "other"
        },
        "min_input_args": 2
    },
    "paddle.mm": {
        "torch_api": "torch.mm",
        "paddle_torch_args_map": {
            "input": "input",
            "mat2": "mat2"
        },
        "min_input_args": 2
    },
    "paddle.moveaxis": {
        "torch_api": "torch.moveaxis",
        "paddle_torch_args_map": {
            "x": "input",
            "source": "source",
            "destination": "destination"
        },
        "min_input_args": 3
    },
    "paddle.multinomial": {
        "torch_api": "torch.multinomial",
        "paddle_torch_args_map": {
            "x": "input",
            "num_samples": "num_samples",
            "replacement": "replacement",
            "generator": "generator"
        },
        "min_input_args": 2
    },
    "paddle.mv": {
        "torch_api": "torch.mv",
        "paddle_torch_args_map": {
            "x": "input",
            "vec": "vec"
        },
        "min_input_args": 2
    },
    "paddle.multigammaln": {
        "torch_api": "torch.mvlgamma",
        "paddle_torch_args_map": {
            "x": "input",
            "p": "p"
        },
        "min_input_args": 2
    },
    "paddle.nan_to_num": {
        "torch_api": "torch.nan_to_num",
        "paddle_torch_args_map": {
            "x": "input",
            "nan": "nan",
            "posinf": "posinf",
            "neginf": "neginf"
        },
        "min_input_args": 1
    },
    "paddle.nanmean": {
        "torch_api": "torch.nanmean",
        "paddle_torch_args_map": {
            "x": "input",
            "axis": "dim",
            "keepdim": "keepdim",
            "dtype": "dtype"
        },
        "min_input_args": 1
    },
    "paddle.nanquantile": {
        "torch_api": "torch.nanquantile",
        "paddle_torch_args_map": {
            "x": "input",
            "q": "q",
            "axis": "dim",
            "keepdim": "keepdim",
            "interpolation": "interpolation"
        },
        "min_input_args": 2
    },
    "paddle.nansum": {
        "torch_api": "torch.nansum",
        "paddle_torch_args_map": {
            "x": "input",
            "axis": "dim",
            "keepdim": "keepdim",
            "dtype": "dtype"
        },
        "min_input_args": 1
    },
    "paddle.neg": {
        "torch_api": "torch.neg",
        "paddle_torch_args_map": {
            "x": "input"
        },
        "min_input_args": 1
    },
    "paddle.nextafter": {
        "torch_api": "torch.nextafter",
        "paddle_torch_args_map": {
            "x": "input",
            "y": "other"
        },
        "min_input_args": 2
    },
    "paddle.nn.AdaptiveAvgPool1D": {
        "torch_api": "torch.nn.AdaptiveAvgPool1d",
        "paddle_torch_args_map": {
            "output_size": "output_size"
        },
        "min_input_args": 1
    },
    "paddle.nn.AdaptiveAvgPool2D": {
        "torch_api": "torch.nn.AdaptiveAvgPool2d",
        "paddle_torch_args_map": {
            "output_size": "output_size"
        },
        "min_input_args": 1
    },
    "paddle.nn.AdaptiveAvgPool3D": {
        "torch_api": "torch.nn.AdaptiveAvgPool3d",
        "paddle_torch_args_map": {
            "output_size": "output_size"
        },
        "min_input_args": 1
    },
    "paddle.nn.AdaptiveLogSoftmaxWithLoss": {
        "torch_api": "torch.nn.AdaptiveLogSoftmaxWithLoss",
        "paddle_torch_args_map": {
            "in_features": "in_features",
            "n_classes": "n_classes",
            "cutoffs": "cutoffs",
            "div_value": "div_value",
            "head_bias": "head_bias",
            "device": "device",
            "dtype": "dtype"
        },
        "min_input_args": 3
    },
    "paddle.nn.AdaptiveMaxPool1D": {
        "torch_api": "torch.nn.AdaptiveMaxPool1d",
        "paddle_torch_args_map": {
            "output_size": "output_size",
            "return_mask": "return_indices"
        },
        "min_input_args": 1
    },
    "paddle.nn.AdaptiveMaxPool2D": {
        "torch_api": "torch.nn.AdaptiveMaxPool2d",
        "paddle_torch_args_map": {
            "output_size": "output_size",
            "return_mask": "return_indices"
        },
        "min_input_args": 1
    },
    "paddle.nn.AdaptiveMaxPool3D": {
        "torch_api": "torch.nn.AdaptiveMaxPool3d",
        "paddle_torch_args_map": {
            "output_size": "output_size",
            "return_mask": "return_indices"
        },
        "min_input_args": 1
    },
    "paddle.nn.AlphaDropout": {
        "torch_api": "torch.nn.AlphaDropout",
        "paddle_torch_args_map": {
            "p": "p",
            "inplace": "inplace"
        },
        "min_input_args": 0
    },
    "paddle.nn.Bilinear": {
        "torch_api": "torch.nn.Bilinear",
        "paddle_torch_args_map": {
            "in1_features": "in1_features",
            "in2_features": "in2_features",
            "out_features": "out_features",
            "bias_attr": "bias"
        },
        "min_input_args": 3
    },
    "paddle.nn.CELU": {
        "torch_api": "torch.nn.CELU",
        "paddle_torch_args_map": {
            "alpha": "alpha",
            "inplace": "inplace"
        },
        "min_input_args": 0
    },
    "paddle.nn.ChannelShuffle": {
        "torch_api": "torch.nn.ChannelShuffle",
        "paddle_torch_args_map": {
            "groups": "groups"
        },
        "min_input_args": 1
    },
    "paddle.nn.Conv1D": {
        "torch_api": "torch.nn.Conv1d",
        "paddle_torch_args_map": {
            "in_channels": "in_channels",
            "out_channels": "out_channels",
            "kernel_size": "kernel_size",
            "stride": "stride",
            "padding": "padding",
            "dilation": "dilation",
            "groups": "groups",
            "bias_attr": "bias",
            "padding_mode": "padding_mode"
        },
        "min_input_args": 3
    },
    "paddle.nn.Conv2D": {
        "torch_api": "torch.nn.Conv2d",
        "paddle_torch_args_map": {
            "in_channels": "in_channels",
            "out_channels": "out_channels",
            "kernel_size": "kernel_size",
            "stride": "stride",
            "padding": "padding",
            "dilation": "dilation",
            "groups": "groups",
            "bias_attr": "bias",
            "padding_mode": "padding_mode"
        },
        "min_input_args": 3
    },
    "paddle.nn.Conv3D": {
        "torch_api": "torch.nn.Conv3d",
        "paddle_torch_args_map": {
            "in_channels": "in_channels",
            "out_channels": "out_channels",
            "kernel_size": "kernel_size",
            "stride": "stride",
            "padding": "padding",
            "dilation": "dilation",
            "groups": "groups",
            "bias_attr": "bias",
            "padding_mode": "padding_mode"
        },
        "min_input_args": 3
    },
    "paddle.nn.Conv1DTranspose": {
        "torch_api": "torch.nn.ConvTranspose1d",
        "paddle_torch_args_map": {
            "in_channels": "in_channels",
            "out_channels": "out_channels",
            "kernel_size": "kernel_size",
            "stride": "stride",
            "padding": "padding",
            "output_padding": "output_padding",
            "groups": "groups",
            "bias_attr": "bias",
            "dilation": "dilation"
        },
        "min_input_args": 3
    },
    "paddle.nn.Conv2DTranspose": {
        "torch_api": "torch.nn.ConvTranspose2d",
        "paddle_torch_args_map": {
            "in_channels": "in_channels",
            "out_channels": "out_channels",
            "kernel_size": "kernel_size",
            "stride": "stride",
            "padding": "padding",
            "output_padding": "output_padding",
            "groups": "groups",
            "bias_attr": "bias",
            "dilation": "dilation"
        },
        "min_input_args": 3
    },
    "paddle.nn.Conv3DTranspose": {
        "torch_api": "torch.nn.ConvTranspose3d",
        "paddle_torch_args_map": {
            "in_channels": "in_channels",
            "out_channels": "out_channels",
            "kernel_size": "kernel_size",
            "stride": "stride",
            "padding": "padding",
            "output_padding": "output_padding",
            "groups": "groups",
            "bias_attr": "bias",
            "dilation": "dilation"
        },
        "min_input_args": 3
    },
    "paddle.nn.CosineSimilarity": {
        "torch_api": "torch.nn.CosineSimilarity",
        "paddle_torch_args_map": {
            "axis": "dim",
            "eps": "eps"
        },
        "min_input_args": 0
    },
    "paddle.DataParallel": {
        "torch_api": "torch.nn.DataParallel",
        "paddle_torch_args_map": {
            "layers": "module"
        },
        "min_input_args": 0
    },
    "paddle.nn.Dropout": {
        "torch_api": "torch.nn.Dropout",
        "paddle_torch_args_map": {
            "p": "p",
            "inplace": "inplace"
        },
        "min_input_args": 0
    },
    "paddle.nn.Dropout2D": {
        "torch_api": "torch.nn.Dropout2d",
        "paddle_torch_args_map": {
            "p": "p",
            "inplace": "inplace"
        },
        "min_input_args": 0
    },
    "paddle.nn.Dropout3D": {
        "torch_api": "torch.nn.Dropout3d",
        "paddle_torch_args_map": {
            "p": "p",
            "inplace": "inplace"
        },
        "min_input_args": 0
    },
    "paddle.nn.ELU": {
        "torch_api": "torch.nn.ELU",
        "paddle_torch_args_map": {
            "alpha": "alpha",
            "inplace": "inplace"
        },
        "min_input_args": 0
    },
    "paddle.nn.FeatureAlphaDropout": {
        "torch_api": "torch.nn.FeatureAlphaDropout",
        "paddle_torch_args_map": {
            "p": "p",
            "inplace": "inplace"
        },
        "min_input_args": 0
    },
    "paddle.nn.Flatten": {
        "torch_api": "torch.nn.Flatten",
        "paddle_torch_args_map": {
            "start_axis": "start_dim",
            "stop_axis": "end_dim"
        },
        "min_input_args": 0
    },
    "paddle.nn.Fold": {
        "torch_api": "torch.nn.Fold",
        "paddle_torch_args_map": {
            "output_sizes": "output_size",
            "kernel_sizes": "kernel_size",
            "strides": "stride",
            "paddings": "padding",
            "dilations": "dilation"
        },
        "min_input_args": 2
    },
    "paddle.nn.FractionalMaxPool2D": {
        "torch_api": "torch.nn.FractionalMaxPool2d",
        "paddle_torch_args_map": {
            "kernel_size": "kernel_size",
            "output_size": "output_size",
            "return_mask": "return_indices"
        },
        "min_input_args": 1
    },
    "paddle.nn.FractionalMaxPool3D": {
        "torch_api": "torch.nn.FractionalMaxPool3d",
        "paddle_torch_args_map": {
            "kernel_size": "kernel_size",
            "output_size": "output_size",
            "return_mask": "return_indices"
        },
        "min_input_args": 1
    },
    "paddle.nn.GLU": {
        "torch_api": "torch.nn.GLU",
        "paddle_torch_args_map": {
            "axis": "dim"
        },
        "min_input_args": 0
    },
    "paddle.nn.GaussianNLLLoss": {
        "torch_api": "torch.nn.GaussianNLLLoss",
        "paddle_torch_args_map": {
            "full": "full",
            "epsilon": "eps",
            "reduction": "reduction"
        },
        "min_input_args": 0
    },
    "paddle.nn.Hardshrink": {
        "torch_api": "torch.nn.Hardshrink",
        "paddle_torch_args_map": {
            "threshold": "lambd"
        },
        "min_input_args": 1
    },
    "paddle.nn.Hardsigmoid": {
        "torch_api": "torch.nn.Hardsigmoid",
        "paddle_torch_args_map": {
            "inplace": "inplace"
        },
        "min_input_args": 0
    },
    "paddle.nn.Hardswish": {
        "torch_api": "torch.nn.Hardswish",
        "paddle_torch_args_map": {
            "inplace": "inplace"
        },
        "min_input_args": 0
    },
    "paddle.nn.Hardtanh": {
        "torch_api": "torch.nn.Hardtanh",
        "paddle_torch_args_map": {
            "min": "min_val",
            "max": "max_val",
            "inplace": "inplace"
        },
        "min_input_args": 0
    },
    "paddle.nn.LPPool1D": {
        "torch_api": "torch.nn.LPPool1d",
        "paddle_torch_args_map": {
            "norm_type": "norm_type",
            "kernel_size": "kernel_size",
            "stride": "stride",
            "ceil_mode": "ceil_mode"
        },
        "min_input_args": 2
    },
    "paddle.nn.LPPool2D": {
        "torch_api": "torch.nn.LPPool2d",
        "paddle_torch_args_map": {
            "norm_type": "norm_type",
            "kernel_size": "kernel_size",
            "stride": "stride",
            "ceil_mode": "ceil_mode"
        },
        "min_input_args": 2
    },
    "paddle.nn.LeakyReLU": {
        "torch_api": "torch.nn.LeakyReLU",
        "paddle_torch_args_map": {
            "negative_slope": "negative_slope",
            "inplace": "inplace"
        },
        "min_input_args": 0
    },
    "paddle.nn.Linear": {
        "torch_api": "torch.nn.Linear",
        "paddle_torch_args_map": {
            "in_features": "in_features",
            "out_features": "out_features",
            "bias_attr": "bias"
        },
        "min_input_args": 2
    },
    "paddle.nn.LocalResponseNorm": {
        "torch_api": "torch.nn.LocalResponseNorm",
        "paddle_torch_args_map": {
            "size": "size",
            "alpha": "alpha",
            "beta": "beta",
            "k": "k"
        },
        "min_input_args": 1
    },
    "paddle.nn.MaxPool1D": {
        "torch_api": "torch.nn.MaxPool1d",
        "paddle_torch_args_map": {
            "kernel_size": "kernel_size",
            "stride": "stride",
            "padding": "padding",
            "return_mask": "return_indices",
            "ceil_mode": "ceil_mode"
        },
        "min_input_args": 1
    },
    "paddle.nn.MaxPool2D": {
        "torch_api": "torch.nn.MaxPool2d",
        "paddle_torch_args_map": {
            "kernel_size": "kernel_size",
            "stride": "stride",
            "padding": "padding",
            "return_mask": "return_indices",
            "ceil_mode": "ceil_mode"
        },
        "min_input_args": 1
    },
    "paddle.nn.MaxPool3D": {
        "torch_api": "torch.nn.MaxPool3d",
        "paddle_torch_args_map": {
            "kernel_size": "kernel_size",
            "stride": "stride",
            "padding": "padding",
            "return_mask": "return_indices",
            "ceil_mode": "ceil_mode"
        },
        "min_input_args": 1
    },
    "paddle.nn.MaxUnPool1D": {
        "torch_api": "torch.nn.MaxUnpool1d",
        "paddle_torch_args_map": {
            "kernel_size": "kernel_size",
            "stride": "stride",
            "padding": "padding"
        },
        "min_input_args": 1
    },
    "paddle.nn.MaxUnPool2D": {
        "torch_api": "torch.nn.MaxUnpool2d",
        "paddle_torch_args_map": {
            "kernel_size": "kernel_size",
            "stride": "stride",
            "padding": "padding"
        },
        "min_input_args": 1
    },
    "paddle.nn.MaxUnPool3D": {
        "torch_api": "torch.nn.MaxUnpool3d",
        "paddle_torch_args_map": {
            "kernel_size": "kernel_size",
            "stride": "stride",
            "padding": "padding"
        },
        "min_input_args": 1
    },
    "paddle.nn.Mish": {
        "torch_api": "torch.nn.Mish",
        "paddle_torch_args_map": {
            "inplace": "inplace"
        },
        "min_input_args": 0
    },
    "paddle.nn.Layer.add_sublayer": {
        "torch_api": "torch.nn.Module.add_module",
        "paddle_torch_args_map": {
            "name": "name",
            "sublayer": "module"
        },
        "min_input_args": 2
    },
    "paddle.nn.Layer.buffers": {
        "torch_api": "torch.nn.Module.buffers",
        "paddle_torch_args_map": {
            "include_sublayers": "recurse"
        },
        "min_input_args": 0
    },
    "paddle.nn.Layer.set_state_dict": {
        "torch_api": "torch.nn.Module.load_state_dict",
        "paddle_torch_args_map": {
            "state_dict": "state_dict"
        },
        "min_input_args": 1
    },
    "paddle.nn.Layer.named_buffers": {
        "torch_api": "torch.nn.Module.named_buffers",
        "paddle_torch_args_map": {
            "prefix": "prefix",
            "include_sublayers": "recurse",
            "remove_duplicate": "remove_duplicate"
        },
        "min_input_args": 0
    },
    "paddle.nn.Layer.named_parameters": {
        "torch_api": "torch.nn.Module.named_parameters",
        "paddle_torch_args_map": {
            "prefix": "prefix",
            "include_sublayers": "recurse",
            "remove_duplicate": "remove_duplicate"
        },
        "min_input_args": 0
    },
    "paddle.nn.Layer.parameters": {
        "torch_api": "torch.nn.Module.parameters",
        "paddle_torch_args_map": {
            "include_sublayers": "recurse"
        },
        "min_input_args": 0
    },
    "paddle.nn.Layer.register_buffer": {
        "torch_api": "torch.nn.Module.register_buffer",
        "paddle_torch_args_map": {
            "name": "name",
            "tensor": "tensor",
            "persistable": "persistent"
        },
        "min_input_args": 2
    },
    "paddle.nn.Layer.register_forward_post_hook": {
        "torch_api": "torch.nn.Module.register_forward_hook",
        "paddle_torch_args_map": {
            "hook": "hook"
        },
        "min_input_args": 1
    },
    "paddle.nn.Layer.register_forward_pre_hook": {
        "torch_api": "torch.nn.Module.register_forward_pre_hook",
        "paddle_torch_args_map": {
            "hook": "hook"
        },
        "min_input_args": 1
    },
    "paddle.nn.Layer.add_parameter": {
        "torch_api": "torch.nn.Module.register_parameter",
        "paddle_torch_args_map": {
            "name": "name",
            "parameter": "param"
        },
        "min_input_args": 2
    },
    "paddle.nn.Layer.state_dict": {
        "torch_api": "torch.nn.Module.state_dict",
        "paddle_torch_args_map": {
            "structured_name_prefix": "prefix",
            "keep_vars": "keep_vars"
        },
        "min_input_args": 0
    },
    "paddle.nn.Layer.astype": {
        "torch_api": "torch.nn.Module.type",
        "paddle_torch_args_map": {
            "dtype": "dst_type"
        },
        "min_input_args": 1
    },
    "paddle.nn.LayerDict": {
        "torch_api": "torch.nn.ModuleDict",
        "paddle_torch_args_map": {
            "sublayers": "modules"
        },
        "min_input_args": 0
    },
    "paddle.nn.LayerList": {
        "torch_api": "torch.nn.ModuleList",
        "paddle_torch_args_map": {
            "sublayers": "modules"
        },
        "min_input_args": 0
    },
    "paddle.nn.PReLU": {
        "torch_api": "torch.nn.PReLU",
        "paddle_torch_args_map": {
            "num_parameters": "num_parameters",
            "init": "init"
        },
        "min_input_args": 0
    },
    "paddle.nn.PairwiseDistance": {
        "torch_api": "torch.nn.PairwiseDistance",
        "paddle_torch_args_map": {
            "p": "p",
            "epsilon": "eps",
            "keepdim": "keepdim"
        },
        "min_input_args": 0
    },
    "paddle.nn.ParameterDict": {
        "torch_api": "torch.nn.ParameterDict",
        "paddle_torch_args_map": {
            "parameters": "values"
        },
        "min_input_args": 0
    },
    "paddle.nn.ParameterList": {
        "torch_api": "torch.nn.ParameterList",
        "paddle_torch_args_map": {
            "parameters": "values"
        },
        "min_input_args": 0
    },
    "paddle.nn.PixelShuffle": {
        "torch_api": "torch.nn.PixelShuffle",
        "paddle_torch_args_map": {
            "upscale_factor": "upscale_factor"
        },
        "min_input_args": 1
    },
    "paddle.nn.PixelUnshuffle": {
        "torch_api": "torch.nn.PixelUnshuffle",
        "paddle_torch_args_map": {
            "downscale_factor": "downscale_factor"
        },
        "min_input_args": 1
    },
    "paddle.nn.RReLU": {
        "torch_api": "torch.nn.RReLU",
        "paddle_torch_args_map": {
            "lower": "lower",
            "upper": "upper",
            "inplace": "inplace"
        },
        "min_input_args": 0
    },
    "paddle.nn.ReLU": {
        "torch_api": "torch.nn.ReLU",
        "paddle_torch_args_map": {
            "inplace": "inplace"
        },
        "min_input_args": 0
    },
    "paddle.nn.ReLU6": {
        "torch_api": "torch.nn.ReLU6",
        "paddle_torch_args_map": {
            "inplace": "inplace"
        },
        "min_input_args": 0
    },
    "paddle.nn.SELU": {
        "torch_api": "torch.nn.SELU",
        "paddle_torch_args_map": {
            "inplace": "inplace"
        },
        "min_input_args": 0
    },
    "paddle.nn.Silu": {
        "torch_api": "torch.nn.SiLU",
        "paddle_torch_args_map": {
            "inplace": "inplace"
        },
        "min_input_args": 0
    },
    "paddle.nn.Softplus": {
        "torch_api": "torch.nn.Softplus",
        "paddle_torch_args_map": {
            "beta": "beta",
            "threshold": "threshold"
        },
        "min_input_args": 0
    },
    "paddle.nn.Softshrink": {
        "torch_api": "torch.nn.Softshrink",
        "paddle_torch_args_map": {
            "threshold": "lambd"
        },
        "min_input_args": 0
    },
    "paddle.nn.SyncBatchNorm.convert_sync_batchnorm": {
        "torch_api": "torch.nn.SyncBatchNorm.convert_sync_batchnorm",
        "paddle_torch_args_map": {
            "layer": "module"
        },
        "min_input_args": 1
    },
    "paddle.nn.ThresholdedReLU": {
        "torch_api": "torch.nn.Threshold",
        "paddle_torch_args_map": {
            "threshold": "threshold",
            "value": "value"
        },
        "min_input_args": 0
    },
    "paddle.nn.Transformer": {
        "torch_api": "torch.nn.Transformer",
        "paddle_torch_args_map": {
            "d_model": "d_model",
            "nhead": "nhead",
            "num_encoder_layers": "num_encoder_layers",
            "num_decoder_layers": "num_decoder_layers",
            "dim_feedforward": "dim_feedforward",
            "dropout": "dropout",
            "activation": "activation",
            "custom_encoder": "custom_encoder",
            "custom_decoder": "custom_decoder",
            "normalize_before": "norm_first",
            "bias_attr": "bias"
        },
        "min_input_args": 0
    },
    "paddle.nn.TransformerDecoder": {
        "torch_api": "torch.nn.TransformerDecoder",
        "paddle_torch_args_map": {
            "decoder_layer": "decoder_layer",
            "num_layers": "num_layers",
            "norm": "norm"
        },
        "min_input_args": 2
    },
    "paddle.nn.TransformerEncoder": {
        "torch_api": "torch.nn.TransformerEncoder",
        "paddle_torch_args_map": {
            "encoder_layer": "encoder_layer",
            "num_layers": "num_layers",
            "norm": "norm"
        },
        "min_input_args": 2
    },
    "paddle.nn.TripletMarginWithDistanceLoss": {
        "torch_api": "torch.nn.TripletMarginWithDistanceLoss",
        "paddle_torch_args_map": {
            "distance_function": "distance_function",
            "margin": "margin",
            "swap": "swap",
            "reduction": "reduction"
        },
        "min_input_args": 0
    },
    "paddle.nn.Unflatten": {
        "torch_api": "torch.nn.Unflatten",
        "paddle_torch_args_map": {
            "axis": "dim",
            "shape": "unflattened_size"
        },
        "min_input_args": 2
    },
    "paddle.nn.Unfold": {
        "torch_api": "torch.nn.Unfold",
        "paddle_torch_args_map": {
            "kernel_sizes": "kernel_size",
            "dilations": "dilation",
            "paddings": "padding",
            "strides": "stride"
        },
        "min_input_args": 1
    },
    "paddle.nn.Upsample": {
        "torch_api": "torch.nn.Upsample",
        "paddle_torch_args_map": {
            "size": "size",
            "scale_factor": "scale_factor",
            "mode": "mode",
            "align_corners": "align_corners"
        },
        "min_input_args": 0
    },
    "paddle.nn.UpsamplingBilinear2D": {
        "torch_api": "torch.nn.UpsamplingBilinear2d",
        "paddle_torch_args_map": {
            "size": "size",
            "scale_factor": "scale_factor"
        },
        "min_input_args": 1
    },
    "paddle.nn.UpsamplingNearest2D": {
        "torch_api": "torch.nn.UpsamplingNearest2d",
        "paddle_torch_args_map": {
            "size": "size",
            "scale_factor": "scale_factor"
        },
        "min_input_args": 0
    },
    "paddle.nn.ZeroPad2D": {
        "torch_api": "torch.nn.ZeroPad2d",
        "paddle_torch_args_map": {
            "padding": "padding"
        },
        "min_input_args": 1
    },
    "paddle.nn.functional.adaptive_avg_pool1d": {
        "torch_api": "torch.nn.functional.adaptive_avg_pool1d",
        "paddle_torch_args_map": {
            "x": "input",
            "output_size": "output_size"
        },
        "min_input_args": 2
    },
    "paddle.nn.functional.adaptive_avg_pool2d": {
        "torch_api": "torch.nn.functional.adaptive_avg_pool2d",
        "paddle_torch_args_map": {
            "x": "input",
            "output_size": "output_size"
        },
        "min_input_args": 2
    },
    "paddle.nn.functional.adaptive_avg_pool3d": {
        "torch_api": "torch.nn.functional.adaptive_avg_pool3d",
        "paddle_torch_args_map": {
            "x": "input",
            "output_size": "output_size"
        },
        "min_input_args": 2
    },
    "paddle.nn.functional.adaptive_max_pool1d": {
        "torch_api": "torch.nn.functional.adaptive_max_pool1d",
        "paddle_torch_args_map": {
            "x": "input",
            "output_size": "output_size",
            "return_mask": "return_indices"
        },
        "min_input_args": 2
    },
    "paddle.nn.functional.adaptive_max_pool2d": {
        "torch_api": "torch.nn.functional.adaptive_max_pool2d",
        "paddle_torch_args_map": {
            "x": "input",
            "output_size": "output_size",
            "return_mask": "return_indices"
        },
        "min_input_args": 2
    },
    "paddle.nn.functional.adaptive_max_pool3d": {
        "torch_api": "torch.nn.functional.adaptive_max_pool3d",
        "paddle_torch_args_map": {
            "x": "input",
            "output_size": "output_size",
            "return_mask": "return_indices"
        },
        "min_input_args": 2
    },
    "paddle.nn.functional.affine_grid": {
        "torch_api": "torch.nn.functional.affine_grid",
        "paddle_torch_args_map": {
            "theta": "theta",
            "out_shape": "size",
            "align_corners": "align_corners"
        },
        "min_input_args": 2
    },
    "paddle.nn.functional.alpha_dropout": {
        "torch_api": "torch.nn.functional.alpha_dropout",
        "paddle_torch_args_map": {
            "x": "input",
            "p": "p",
            "training": "training",
            "inplace": "inplace"
        },
        "min_input_args": 1
    },
    "paddle.nn.functional.celu": {
        "torch_api": "torch.nn.functional.celu",
        "paddle_torch_args_map": {
            "x": "input",
            "alpha": "alpha",
            "inplace": "inplace"
        },
        "min_input_args": 1
    },
    "paddle.nn.functional.cosine_similarity": {
        "torch_api": "torch.nn.functional.cosine_similarity",
        "paddle_torch_args_map": {
            "x1": "x1",
            "x2": "x2",
            "axis": "dim",
            "eps": "eps"
        },
        "min_input_args": 2
    },
    "paddle.nn.functional.elu": {
        "torch_api": "torch.nn.functional.elu",
        "paddle_torch_args_map": {
            "x": "input",
            "alpha": "alpha",
            "inplace": "inplace"
        },
        "min_input_args": 1
    },
    "paddle.nn.functional.elu_": {
        "torch_api": "torch.nn.functional.elu_",
        "paddle_torch_args_map": {
            "x": "input",
            "alpha": "alpha"
        },
        "min_input_args": 1
    },
    "paddle.nn.functional.embedding": {
        "torch_api": "torch.nn.functional.embedding",
        "paddle_torch_args_map": {
            "x": "input",
            "weight": "weight",
            "padding_idx": "padding_idx",
            "max_norm": "max_norm",
            "norm_type": "norm_type",
            "scale_grad_by_freq": "scale_grad_by_freq",
            "sparse": "sparse"
        },
        "min_input_args": 2
    },
    "paddle.nn.functional.fold": {
        "torch_api": "torch.nn.functional.fold",
        "paddle_torch_args_map": {
            "x": "input",
            "output_sizes": "output_size",
            "kernel_sizes": "kernel_size",
            "strides": "stride",
            "paddings": "padding",
            "dilations": "dilation"
        },
        "min_input_args": 3
    },
    "paddle.nn.functional.gaussian_nll_loss": {
        "torch_api": "torch.nn.functional.gaussian_nll_loss",
        "paddle_torch_args_map": {
            "input": "input",
            "label": "target",
            "variance": "var",
            "full": "full",
            "epsilon": "eps",
            "reduction": "reduction"
        },
        "min_input_args": 3
    },
    "paddle.nn.functional.glu": {
        "torch_api": "torch.nn.functional.glu",
        "paddle_torch_args_map": {
            "x": "input",
            "axis": "dim"
        },
        "min_input_args": 1
    },
    "paddle.nn.functional.grid_sample": {
        "torch_api": "torch.nn.functional.grid_sample",
        "paddle_torch_args_map": {
            "x": "input",
            "grid": "grid",
            "mode": "mode",
            "padding_mode": "padding_mode",
            "align_corners": "align_corners"
        },
        "min_input_args": 2
    },
    "paddle.nn.functional.group_norm": {
        "torch_api": "torch.nn.functional.group_norm",
        "paddle_torch_args_map": {
            "x": "input",
            "num_groups": "num_groups",
            "weight": "weight",
            "bias": "bias",
            "epsilon": "eps"
        },
        "min_input_args": 2
    },
    "paddle.nn.functional.gumbel_softmax": {
        "torch_api": "torch.nn.functional.gumbel_softmax",
        "paddle_torch_args_map": {
            "x": "logits",
            "temperature": "tau",
            "hard": "hard",
            "axis": "dim"
        },
        "min_input_args": 1
    },
    "paddle.nn.functional.hardshrink": {
        "torch_api": "torch.nn.functional.hardshrink",
        "paddle_torch_args_map": {
            "x": "input",
            "threshold": "lambd"
        },
        "min_input_args": 1
    },
    "paddle.nn.functional.hardsigmoid": {
        "torch_api": "torch.nn.functional.hardsigmoid",
        "paddle_torch_args_map": {
            "x": "input",
            "inplace": "inplace"
        },
        "min_input_args": 1
    },
    "paddle.nn.functional.hardswish": {
        "torch_api": "torch.nn.functional.hardswish",
        "paddle_torch_args_map": {
            "x": "input",
            "inplace": "inplace"
        },
        "min_input_args": 1
    },
    "paddle.nn.functional.hardtanh": {
        "torch_api": "torch.nn.functional.hardtanh",
        "paddle_torch_args_map": {
            "x": "input",
            "min": "min_val",
            "max": "max_val",
            "inplace": "inplace"
        },
        "min_input_args": 1
    },
    "paddle.nn.functional.hardtanh_": {
        "torch_api": "torch.nn.functional.hardtanh_",
        "paddle_torch_args_map": {
            "x": "input",
            "min": "min_val",
            "max": "max_val"
        },
        "min_input_args": 1
    },
    "paddle.nn.functional.interpolate": {
        "torch_api": "torch.nn.functional.interpolate",
        "paddle_torch_args_map": {
            "x": "input",
            "size": "size",
            "scale_factor": "scale_factor",
            "mode": "mode",
            "align_corners": "align_corners"
        },
        "min_input_args": 1
    },
    "paddle.nn.functional.layer_norm": {
        "torch_api": "torch.nn.functional.layer_norm",
        "paddle_torch_args_map": {
            "x": "input",
            "normalized_shape": "normalized_shape",
            "weight": "weight",
            "bias": "bias",
            "epsilon": "eps"
        },
        "min_input_args": 2
    },
    "paddle.nn.functional.leaky_relu": {
        "torch_api": "torch.nn.functional.leaky_relu",
        "paddle_torch_args_map": {
            "x": "input",
            "negative_slope": "negative_slope",
            "inplace": "inplace"
        },
        "min_input_args": 1
    },
    "paddle.nn.functional.leaky_relu_": {
        "torch_api": "torch.nn.functional.leaky_relu_",
        "paddle_torch_args_map": {
            "x": "input",
            "negative_slope": "negative_slope"
        },
        "min_input_args": 1
    },
    "paddle.nn.functional.local_response_norm": {
        "torch_api": "torch.nn.functional.local_response_norm",
        "paddle_torch_args_map": {
            "x": "input",
            "size": "size",
            "alpha": "alpha",
            "beta": "beta",
            "k": "k"
        },
        "min_input_args": 2
    },
    "paddle.nn.functional.log_sigmoid": {
        "torch_api": "torch.nn.functional.logsigmoid",
        "paddle_torch_args_map": {
            "x": "input"
        },
        "min_input_args": 1
    },
    "paddle.nn.functional.mish": {
        "torch_api": "torch.nn.functional.mish",
        "paddle_torch_args_map": {
            "x": "input",
            "inplace": "inplace"
        },
        "min_input_args": 1
    },
    "paddle.nn.functional.normalize": {
        "torch_api": "torch.nn.functional.normalize",
        "paddle_torch_args_map": {
            "x": "input",
            "p": "p",
            "axis": "dim",
            "epsilon": "eps"
        },
        "min_input_args": 1
    },
    "paddle.nn.functional.pairwise_distance": {
        "torch_api": "torch.nn.functional.pairwise_distance",
        "paddle_torch_args_map": {
            "x": "x1",
            "y": "x2",
            "p": "p",
            "epsilon": "eps",
            "keepdim": "keepdim"
        },
        "min_input_args": 2
    },
    "paddle.pdist": {
        "torch_api": "torch.nn.functional.pdist",
        "paddle_torch_args_map": {
            "x": "input",
            "p": "p"
        },
        "min_input_args": 1
    },
    "paddle.nn.functional.pixel_shuffle": {
        "torch_api": "torch.nn.functional.pixel_shuffle",
        "paddle_torch_args_map": {
            "x": "input",
            "upscale_factor": "upscale_factor"
        },
        "min_input_args": 2
    },
    "paddle.nn.functional.pixel_unshuffle": {
        "torch_api": "torch.nn.functional.pixel_unshuffle",
        "paddle_torch_args_map": {
            "x": "input",
            "downscale_factor": "downscale_factor"
        },
        "min_input_args": 2
    },
    "paddle.nn.functional.prelu": {
        "torch_api": "torch.nn.functional.prelu",
        "paddle_torch_args_map": {
            "x": "input",
            "weight": "weight"
        },
        "min_input_args": 2
    },
    "paddle.nn.functional.relu": {
        "torch_api": "torch.nn.functional.relu",
        "paddle_torch_args_map": {
            "x": "input",
            "inplace": "inplace"
        },
        "min_input_args": 1
    },
    "paddle.nn.functional.relu6": {
        "torch_api": "torch.nn.functional.relu6",
        "paddle_torch_args_map": {
            "x": "input",
            "inplace": "inplace"
        },
        "min_input_args": 1
    },
    "paddle.nn.functional.relu_": {
        "torch_api": "torch.nn.functional.relu_",
        "paddle_torch_args_map": {
            "x": "input"
        },
        "min_input_args": 1
    },
    "paddle.nn.functional.rrelu": {
        "torch_api": "torch.nn.functional.rrelu",
        "paddle_torch_args_map": {
            "x": "input",
            "lower": "lower",
            "upper": "upper",
            "training": "training",
            "inplace": "inplace"
        },
        "min_input_args": 1
    },
    "paddle.nn.functional.selu": {
        "torch_api": "torch.nn.functional.selu",
        "paddle_torch_args_map": {
            "x": "input",
            "inplace": "inplace"
        },
        "min_input_args": 1
    },
    "paddle.nn.functional.sigmoid": {
        "torch_api": "torch.nn.functional.sigmoid",
        "paddle_torch_args_map": {
            "x": "input"
        },
        "min_input_args": 1
    },
    "paddle.nn.functional.silu": {
        "torch_api": "torch.nn.functional.silu",
        "paddle_torch_args_map": {
            "x": "input",
            "inplace": "inplace"
        },
        "min_input_args": 1
    },
    "paddle.nn.functional.softplus": {
        "torch_api": "torch.nn.functional.softplus",
        "paddle_torch_args_map": {
            "x": "input",
            "beta": "beta",
            "threshold": "threshold"
        },
        "min_input_args": 1
    },
    "paddle.nn.functional.softshrink": {
        "torch_api": "torch.nn.functional.softshrink",
        "paddle_torch_args_map": {
            "x": "input",
            "threshold": "lambd"
        },
        "min_input_args": 1
    },
    "paddle.nn.functional.softsign": {
        "torch_api": "torch.nn.functional.softsign",
        "paddle_torch_args_map": {
            "x": "input"
        },
        "min_input_args": 1
    },
    "paddle.nn.functional.tanh": {
        "torch_api": "torch.nn.functional.tanh",
        "paddle_torch_args_map": {
            "x": "input"
        },
        "min_input_args": 1
    },
    "paddle.nn.functional.tanhshrink": {
        "torch_api": "torch.nn.functional.tanhshrink",
        "paddle_torch_args_map": {
            "x": "input"
        },
        "min_input_args": 1
    },
    "paddle.nn.functional.thresholded_relu": {
        "torch_api": "torch.nn.functional.threshold",
        "paddle_torch_args_map": {
            "x": "input",
            "threshold": "threshold",
            "value": "value",
            "inplace": "inplace"
        },
        "min_input_args": 3
    },
    "paddle.nn.functional.thresholded_relu_": {
        "torch_api": "torch.nn.functional.threshold_",
        "paddle_torch_args_map": {
            "x": "input",
            "threshold": "threshold",
            "value": "value"
        },
        "min_input_args": 3
    },
    "paddle.nn.functional.triplet_margin_with_distance_loss": {
        "torch_api": "torch.nn.functional.triplet_margin_with_distance_loss",
        "paddle_torch_args_map": {
            "input": "anchor",
            "positive": "positive",
            "negative": "negative",
            "distance_function": "distance_function",
            "margin": "margin",
            "swap": "swap",
            "reduction": "reduction"
        },
        "min_input_args": 3
    },
    "paddle.nn.functional.unfold": {
        "torch_api": "torch.nn.functional.unfold",
        "paddle_torch_args_map": {
            "x": "input",
            "kernel_sizes": "kernel_size",
            "dilations": "dilation",
            "paddings": "padding",
            "strides": "stride"
        },
        "min_input_args": 2
    },
    "paddle.nn.initializer.calculate_gain": {
        "torch_api": "torch.nn.init.calculate_gain",
        "paddle_torch_args_map": {
            "nonlinearity": "nonlinearity",
            "param": "param"
        },
        "min_input_args": 1
    },
    "paddle.nn.utils.clip_grad_norm_": {
        "torch_api": "torch.nn.utils.clip_grad_norm_",
        "paddle_torch_args_map": {
            "parameters": "parameters",
            "max_norm": "max_norm",
            "norm_type": "norm_type",
            "error_if_nonfinite": "error_if_nonfinite"
        },
        "min_input_args": 2
    },
    "paddle.nn.utils.clip_grad_value_": {
        "torch_api": "torch.nn.utils.clip_grad_value_",
        "paddle_torch_args_map": {
            "parameters": "parameters",
            "clip_value": "clip_value"
        },
        "min_input_args": 2
    },
    "paddle.nn.utils.parameters_to_vector": {
        "torch_api": "torch.nn.utils.parameters_to_vector",
        "paddle_torch_args_map": {
            "parameters": "parameters"
        },
        "min_input_args": 1
    },
    "paddle.nn.utils.remove_weight_norm": {
        "torch_api": "torch.nn.utils.remove_weight_norm",
        "paddle_torch_args_map": {
            "layer": "module",
            "name": "name"
        },
        "min_input_args": 1
    },
    "paddle.nn.utils.spectral_norm": {
        "torch_api": "torch.nn.utils.spectral_norm",
        "paddle_torch_args_map": {
            "layer": "module",
            "name": "name",
            "n_power_iterations": "n_power_iterations",
            "eps": "eps",
            "dim": "dim"
        },
        "min_input_args": 1
    },
    "paddle.nn.utils.vector_to_parameters": {
        "torch_api": "torch.nn.utils.vector_to_parameters",
        "paddle_torch_args_map": {
            "vec": "vec",
            "parameters": "parameters"
        },
        "min_input_args": 2
    },
    "paddle.nn.utils.weight_norm": {
        "torch_api": "torch.nn.utils.weight_norm",
        "paddle_torch_args_map": {
            "layer": "module",
            "name": "name",
            "dim": "dim"
        },
        "min_input_args": 1
    },
    "paddle.no_grad": {
        "torch_api": "torch.no_grad",
        "paddle_torch_args_map": {
            "func": "orig_func"
        },
        "min_input_args": 0
    },
    "paddle.ones_like": {
        "torch_api": "torch.ones_like",
        "paddle_torch_args_map": {
            "x": "input",
            "dtype": "dtype",
            "layout": "layout",
            "device": "device",
            "requires_grad": "requires_grad",
            "memory_format": "memory_format"
        },
        "min_input_args": 1
    },
    "paddle.optimizer.ASGD": {
        "torch_api": "torch.optim.ASGD",
        "paddle_torch_args_map": {
            "parameters": "params",
            "learning_rate": "lr",
            "weight_decay": "weight_decay"
        },
        "min_input_args": 1
    },
    "paddle.optimizer.LBFGS": {
        "torch_api": "torch.optim.LBFGS",
        "paddle_torch_args_map": {
            "parameters": "params",
            "learning_rate": "lr",
            "max_iter": "max_iter",
            "max_eval": "max_eval",
            "tolerance_grad": "tolerance_grad",
            "tolerance_change": "tolerance_change",
            "history_size": "history_size",
            "line_search_fn": "line_search_fn"
        },
        "min_input_args": 1
    },
    "paddle.optimizer.Optimizer.load_state_dict": {
        "torch_api": "torch.optim.Optimizer.load_state_dict",
        "paddle_torch_args_map": {
            "state_dict": "state_dict"
        },
        "min_input_args": 1
    },
    "paddle.optimizer.Rprop": {
        "torch_api": "torch.optim.Rprop",
        "paddle_torch_args_map": {
            "parameters": "params",
            "learning_rate": "lr",
            "etas": "etas",
            "learning_rate_range": "step_sizes"
        },
        "min_input_args": 1
    },
    "paddle.linalg.ormqr": {
        "torch_api": "torch.ormqr",
        "paddle_torch_args_map": {
            "x": "input",
            "tau": "input2",
            "y": "input3",
            "left": "left",
            "transpose": "transpose"
        },
        "min_input_args": 3
    },
    "paddle.outer": {
        "torch_api": "torch.outer",
        "paddle_torch_args_map": {
            "x": "input",
            "y": "vec2"
        },
        "min_input_args": 2
    },
    "paddle.linalg.pca_lowrank": {
        "torch_api": "torch.pca_lowrank",
        "paddle_torch_args_map": {
            "x": "A",
            "q": "q",
            "center": "center",
            "niter": "niter"
        },
        "min_input_args": 1
    },
    "paddle.transpose": {
        "torch_api": "torch.permute",
        "paddle_torch_args_map": {
            "x": "input",
            "perm": "dims"
        },
        "min_input_args": 2
    },
    "paddle.pow": {
        "torch_api": "torch.pow",
        "paddle_torch_args_map": {
            "x": "input",
            "y": "exponent"
        },
        "min_input_args": 2
    },
    "paddle.profiler.make_scheduler": {
        "torch_api": "torch.profiler.schedule",
        "paddle_torch_args_map": {
            "closed": "wait",
            "ready": "warmup",
            "record": "active",
            "repeat": "repeat",
            "skip_first": "skip_first"
        },
        "min_input_args": 0
    },
    "paddle.quantile": {
        "torch_api": "torch.quantile",
        "paddle_torch_args_map": {
            "x": "input",
            "q": "q",
            "axis": "dim",
            "keepdim": "keepdim",
            "interpolation": "interpolation"
        },
        "min_input_args": 2
    },
    "paddle.rad2deg": {
        "torch_api": "torch.rad2deg",
        "paddle_torch_args_map": {
            "x": "input"
        },
        "min_input_args": 1
    },
    "paddle.randint_like": {
        "torch_api": "torch.randint_like",
        "paddle_torch_args_map": {
            "x": "input",
            "low": "low",
            "high": "high",
            "dtype": "dtype",
            "layout": "layout",
            "device": "device",
            "requires_grad": "requires_grad",
            "memory_format": "memory_format"
        },
        "min_input_args": 3
    },
    "paddle.randperm": {
        "torch_api": "torch.randperm",
        "paddle_torch_args_map": {
            "n": "n",
            "generator": "generator",
            "dtype": "dtype",
            "layout": "layout",
            "device": "device",
            "pin_memory": "pin_memory",
            "requires_grad": "requires_grad"
        },
        "min_input_args": 1
    },
    "paddle.real": {
        "torch_api": "torch.real",
        "paddle_torch_args_map": {
            "x": "input"
        },
        "min_input_args": 1
    },
    "paddle.reciprocal": {
        "torch_api": "torch.reciprocal",
        "paddle_torch_args_map": {
            "x": "input"
        },
        "min_input_args": 1
    },
    "paddle.renorm": {
        "torch_api": "torch.renorm",
        "paddle_torch_args_map": {
            "x": "input",
            "p": "p",
            "axis": "dim",
            "max_norm": "maxnorm"
        },
        "min_input_args": 4
    },
    "paddle.repeat_interleave": {
        "torch_api": "torch.repeat_interleave",
        "paddle_torch_args_map": {
            "x": "input",
            "repeats": "repeats",
            "axis": "dim"
        },
        "min_input_args": 2
    },
    "paddle.reshape": {
        "torch_api": "torch.reshape",
        "paddle_torch_args_map": {
            "x": "input",
            "shape": "shape"
        },
        "min_input_args": 2
    },
    "paddle.roll": {
        "torch_api": "torch.roll",
        "paddle_torch_args_map": {
            "x": "input",
            "shifts": "shifts",
            "axis": "dims"
        },
        "min_input_args": 2
    },
    "paddle.round": {
        "torch_api": "torch.round",
        "paddle_torch_args_map": {
            "x": "input"
        }
    },
    "paddle.rot90": {
        "torch_api": "torch.rot90",
        "paddle_torch_args_map": {
            "x": "input",
            "k": "k",
            "axes": "dims"
        },
        "min_input_args": 1
    },
    "paddle.row_stack": {
        "torch_api": "torch.row_stack",
        "paddle_torch_args_map": {
            "x": "tensors"
        },
        "min_input_args": 1
    },
    "paddle.rsqrt": {
        "torch_api": "torch.rsqrt",
        "paddle_torch_args_map": {
            "x": "input"
        },
        "min_input_args": 1
    },
    "paddle.save": {
        "torch_api": "torch.save",
        "paddle_torch_args_map": {
            "obj": "obj",
            "path": "f",
            "protocol": "pickle_protocol"
        },
        "min_input_args": 2
    },
    "paddle.select_scatter": {
        "torch_api": "torch.select_scatter",
        "paddle_torch_args_map": {
            "x": "input",
            "values": "src",
            "axis": "dim",
            "index": "index"
        },
        "min_input_args": 4
    },
    "paddle.set_default_dtype": {
        "torch_api": "torch.set_default_dtype",
        "paddle_torch_args_map": {
            "d": "d"
        },
        "min_input_args": 1
    },
    "paddle.set_grad_enabled": {
        "torch_api": "torch.set_grad_enabled",
        "paddle_torch_args_map": {
            "mode": "mode"
        },
        "min_input_args": 1
    },
    "paddle.set_rng_state": {
        "torch_api": "torch.set_rng_state",
        "paddle_torch_args_map": {
            "state_list": "new_state"
        },
        "min_input_args": 1
    },
    "paddle.sgn": {
        "torch_api": "torch.sgn",
        "paddle_torch_args_map": {
            "x": "input"
        },
        "min_input_args": 1
    },
    "paddle.sign": {
        "torch_api": "torch.sign",
        "paddle_torch_args_map": {
            "x": "input"
        },
        "min_input_args": 1
    },
    "paddle.signbit": {
        "torch_api": "torch.signbit",
        "paddle_torch_args_map": {
            "x": "input"
        },
        "min_input_args": 1
    },
    "paddle.sin": {
        "torch_api": "torch.sin",
        "paddle_torch_args_map": {
            "x": "input"
        },
        "min_input_args": 1
    },
    "paddle.sinh": {
        "torch_api": "torch.sinh",
        "paddle_torch_args_map": {
            "x": "input"
        },
        "min_input_args": 1
    },
    "paddle.sort": {
        "Rule": "SortRule",
        "torch_api": "torch.sort",
        "set_defaults": {
            "axis": "-1",
            "stable": "False",
            "descending": "False"
        },
        "paddle_torch_args_map": {
            "x": "input",
            "axis": "dim",
            "stable": "stable",
            "descending": "descending"
        }
    },
    "paddle.Tensor.sort": {
        "Rule": "SortRule",
        "torch_api": "torch.Tensor.sort",
        "set_defaults": {
            "axis": "-1",
            "stable": "False",
            "descending": "False"
        },
        "paddle_torch_args_map": {
            "axis": "dim",
            "stable": "stable",
            "descending": "descending"
        }
    },    
    "paddle.sparse.addmm": {
        "torch_api": "torch.sparse.addmm",
        "paddle_torch_args_map": {
            "input": "input",
            "x": "mat1",
            "y": "mat2",
            "beta": "beta",
            "alpha": "alpha"
        },
        "min_input_args": 3
    },
    "paddle.sparse.matmul": {
        "torch_api": "torch.sparse.mm",
        "paddle_torch_args_map": {
            "x": "sparse",
            "y": "dense"
        },
        "min_input_args": 2
    },
    "paddle.sparse.sparse_coo_tensor": {
        "torch_api": "torch.sparse_coo_tensor",
        "paddle_torch_args_map": {
            "indices": "indices",
            "values": "values",
            "shape": "size",
            "dtype": "dtype",
            "place": "device",
            "requires_grad": "requires_grad"
        },
        "min_input_args": 2
    },
    "paddle.sparse.sparse_csr_tensor": {
        "torch_api": "torch.sparse_csr_tensor",
        "paddle_torch_args_map": {
            "crows": "crow_indices",
            "cols": "col_indices",
            "values": "values",
            "shape": "size",
            "dtype": "dtype",
            "place": "device",
            "requires_grad": "requires_grad"
        },
        "min_input_args": 3
    },
    "paddle.digamma": {
        "torch_api": "torch.special.digamma",
        "paddle_torch_args_map": {
            "x": "input"
        },
        "min_input_args": 1
    },
    "paddle.erf": {
        "torch_api": "torch.special.erf",
        "paddle_torch_args_map": {
            "x": "input"
        },
        "min_input_args": 1
    },
    "paddle.erfinv": {
        "torch_api": "torch.special.erfinv",
        "paddle_torch_args_map": {
            "x": "input"
        },
        "min_input_args": 1
    },
    "paddle.expm1": {
        "torch_api": "torch.special.expm1",
        "paddle_torch_args_map": {
            "x": "input"
        },
        "min_input_args": 1
    },
    "paddle.gammainc": {
        "torch_api": "torch.special.gammainc",
        "paddle_torch_args_map": {
            "x": "input",
            "y": "other"
        },
        "min_input_args": 0
    },
    "paddle.gammaincc": {
        "torch_api": "torch.special.gammaincc",
        "paddle_torch_args_map": {
            "x": "input",
            "y": "other"
        },
        "min_input_args": 0
    },
    "paddle.i0": {
        "torch_api": "torch.special.i0",
        "paddle_torch_args_map": {
            "x": "input"
        },
        "min_input_args": 1
    },
    "paddle.i0e": {
        "torch_api": "torch.special.i0e",
        "paddle_torch_args_map": {
            "x": "input"
        },
        "min_input_args": 1
    },
    "paddle.i1": {
        "torch_api": "torch.special.i1",
        "paddle_torch_args_map": {
            "x": "input"
        },
        "min_input_args": 1
    },
    "paddle.i1e": {
        "torch_api": "torch.special.i1e",
        "paddle_torch_args_map": {
            "x": "input"
        },
        "min_input_args": 1
    },
    "paddle.logit": {
        "torch_api": "torch.special.logit",
        "paddle_torch_args_map": {
            "x": "input",
            "eps": "eps"
        },
        "min_input_args": 1
    },
    "paddle.logsumexp": {
        "torch_api": "torch.special.logsumexp",
        "paddle_torch_args_map": {
            "x": "input",
            "axis": "dim",
            "keepdim": "keepdim"
        },
        "min_input_args": 2
    },
    "paddle.polygamma": {
        "torch_api": "torch.special.polygamma",
        "paddle_torch_args_map": {
            "n": "n",
            "x": "input"
        },
        "min_input_args": 2
    },
    "paddle.sinc": {
        "torch_api": "torch.special.sinc",
        "paddle_torch_args_map": {
            "x": "input"
        },
        "min_input_args": 1
    },
    "paddle.sqrt": {
        "torch_api": "torch.sqrt",
        "paddle_torch_args_map": {
            "x": "input"
        },
        "min_input_args": 1
    },
    "paddle.square": {
        "torch_api": "torch.square",
        "paddle_torch_args_map": {
            "x": "input"
        },
        "min_input_args": 1
    },
    "paddle.squeeze": {
        "torch_api": "torch.squeeze",
        "paddle_torch_args_map": {
            "x": "input",
            "axis": "dim"
        },
        "min_input_args": 1
    },
    "paddle.stack": {
        "torch_api": "torch.stack",
        "paddle_torch_args_map": {
            "x": "tensors",
            "axis": "dim"
        },
        "min_input_args": 1
    },
    "paddle.std": {
        "torch_api": "torch.std",
        "paddle_torch_args_map": {
            "x": "input",
            "axis": "dim",
            "unbiased": "correction",
            "keepdim": "keepdim"
        },
        "min_input_args": 1
    },
    "paddle.sum": {
        "torch_api": "torch.sum",
        "paddle_torch_args_map": {
            "x": "input",
            "axis": "dim",
            "keepdim": "keepdim",
            "dtype": "dtype"
        },
        "min_input_args": 1
    },
    "paddle.linalg.svd_lowrank": {
        "torch_api": "torch.svd_lowrank",
        "paddle_torch_args_map": {
            "x": "A",
            "q": "q",
            "niter": "niter",
            "M": "M"
        },
        "min_input_args": 1
    },
    "paddle.t": {
        "torch_api": "torch.t",
        "paddle_torch_args_map": {
            "input": "input"
        },
        "min_input_args": 1
    },
    "paddle.take": {
        "torch_api": "torch.take",
        "paddle_torch_args_map": {
            "x": "input",
            "index": "index"
        },
        "min_input_args": 2
    },
    "paddle.tan": {
        "torch_api": "torch.tan",
        "paddle_torch_args_map": {
            "x": "input"
        },
        "min_input_args": 1
    },
    "paddle.tensor_split": {
        "torch_api": "torch.tensor_split",
        "paddle_torch_args_map": {
            "x": "input",
            "num_or_indices": "indices",
            "axis": "dim"
        },
        "min_input_args": 2
    },
    "paddle.tensordot": {
        "torch_api": "torch.tensordot",
        "paddle_torch_args_map": {
            "x": "a",
            "y": "b",
            "axes": "dims"
        },
        "min_input_args": 2
    },
    "paddle.tile": {
        "torch_api": "torch.tile",
        "paddle_torch_args_map": {
            "x": "input",
            "repeat_times": "dims"
        },
        "min_input_args": 2
    },
    "paddle.trace": {
        "torch_api": "torch.trace",
        "paddle_torch_args_map": {
            "x": "input"
        },
        "min_input_args": 1
    },
    "paddle.trapezoid": {
        "torch_api": "torch.trapezoid",
        "paddle_torch_args_map": {
            "y": "y",
            "x": "x",
            "dx": "dx",
            "axis": "dim"
        },
        "min_input_args": 0
    },
    "paddle.tril": {
        "torch_api": "torch.tril",
        "paddle_torch_args_map": {
            "x": "input",
            "diagonal": "diagonal"
        },
        "min_input_args": 1
    },
    "paddle.tril_indices": {
        "torch_api": "torch.tril_indices",
        "paddle_torch_args_map": {
            "row": "row",
            "col": "col",
            "offset": "offset",
            "dtype": "dtype",
            "device": "device",
            "layout": "layout"
        },
        "min_input_args": 2
    },
    "paddle.triu": {
        "torch_api": "torch.triu",
        "paddle_torch_args_map": {
            "x": "input",
            "diagonal": "diagonal"
        },
        "min_input_args": 1
    },
    "paddle.triu_indices": {
        "torch_api": "torch.triu_indices",
        "paddle_torch_args_map": {
            "row": "row",
            "col": "col",
            "offset": "offset",
            "dtype": "dtype",
            "device": "device",
            "layout": "layout"
        },
        "min_input_args": 2
    },
    "paddle.trunc": {
        "torch_api": "torch.trunc",
        "paddle_torch_args_map": {
            "input": "input"
        },
        "min_input_args": 1
    },
    "paddle.unbind": {
        "torch_api": "torch.unbind",
        "paddle_torch_args_map": {
            "input": "input",
            "axis": "dim"
        },
        "min_input_args": 1
    },
    "paddle.unflatten": {
        "torch_api": "torch.unflatten",
        "paddle_torch_args_map": {
            "x": "input",
            "axis": "dim",
            "shape": "sizes"
        },
        "min_input_args": 3
    },
    "paddle.unique": {
        "torch_api": "torch.unique",
        "paddle_torch_args_map": {
            "x": "input",
            "return_inverse": "return_inverse",
            "return_counts": "return_counts",
            "axis": "dim"
        },
        "min_input_args": 1
    },
    "paddle.unique_consecutive": {
        "torch_api": "torch.unique_consecutive",
        "paddle_torch_args_map": {
            "x": "input",
            "return_inverse": "return_inverse",
            "return_counts": "return_counts",
            "axis": "dim"
        },
        "min_input_args": 0
    },
    "paddle.unsqueeze": {
        "torch_api": "torch.unsqueeze",
        "paddle_torch_args_map": {
            "x": "input",
            "axis": "dim"
        },
        "min_input_args": 2
    },
    "paddle.utils.cpp_extension.BuildExtension": {
        "torch_api": "torch.utils.cpp_extension.BuildExtension",
        "paddle_torch_args_map": {
            "dist": "dist"
        },
        "min_input_args": 0
    },
    "paddle.utils.cpp_extension.CUDAExtension": {
        "torch_api": "torch.utils.cpp_extension.CUDAExtension",
        "paddle_torch_args_map": {
            "sources": "sources",
            "include_dirs": "include_dirs",
            "define_macros": "define_macros",
            "undef_macros": "undef_macros",
            "library_dirs": "library_dirs",
            "libraries": "libraries",
            "runtime_library_dirs": "runtime_library_dirs",
            "extra_objects": "extra_objects",
            "extra_compile_args": "extra_compile_args",
            "extra_link_args": "extra_link_args",
            "export_symbols": "export_symbols",
            "swig_opts": "swig_opts",
            "depends": "depends",
            "language": "language",
            "optional": "optional",
            "py_limited_api": "py_limited_api"
        },
        "min_input_args": 2
    },
    "paddle.utils.cpp_extension.CppExtension": {
        "torch_api": "torch.utils.cpp_extension.CppExtension",
        "paddle_torch_args_map": {
            "sources": "sources",
            "include_dirs": "include_dirs",
            "define_macros": "define_macros",
            "undef_macros": "undef_macros",
            "library_dirs": "library_dirs",
            "libraries": "libraries",
            "runtime_library_dirs": "runtime_library_dirs",
            "extra_objects": "extra_objects",
            "extra_compile_args": "extra_compile_args",
            "extra_link_args": "extra_link_args",
            "export_symbols": "export_symbols",
            "swig_opts": "swig_opts",
            "depends": "depends",
            "language": "language",
            "optional": "optional",
            "py_limited_api": "py_limited_api"
        },
        "min_input_args": 2
    },
    "paddle.utils.cpp_extension.load": {
        "torch_api": "torch.utils.cpp_extension.load",
        "paddle_torch_args_map": {
            "name": "name",
            "sources": "sources",
            "extra_cxx_cflags": "extra_cflags",
            "extra_cuda_cflags": "extra_cuda_cflags",
            "extra_ldflags": "extra_ldflags",
            "extra_include_paths": "extra_include_paths",
            "build_directory": "build_directory",
            "verbose": "verbose"
        },
        "min_input_args": 2
    },
    "paddle.io.BatchSampler": {
        "torch_api": "torch.utils.data.BatchSampler",
        "paddle_torch_args_map": {
            "sampler": "sampler",
            "batch_size": "batch_size",
            "drop_last": "drop_last"
        },
        "min_input_args": 3
    },
    "paddle.io.ChainDataset": {
        "torch_api": "torch.utils.data.ChainDataset",
        "paddle_torch_args_map": {
            "datasets": "datasets"
        },
        "min_input_args": 1
    },
    "paddle.io.ConcatDataset": {
        "torch_api": "torch.utils.data.ConcatDataset",
        "paddle_torch_args_map": {
            "datasets": "datasets"
        },
        "min_input_args": 1
    },
    "paddle.io.DataLoader": {
        "torch_api": "torch.utils.data.DataLoader",
        "paddle_torch_args_map": {
            "dataset": "dataset",
            "batch_size": "batch_size",
            "shuffle": "shuffle",
            "batch_sampler": "batch_sampler",
            "num_workers": "num_workers",
            "collate_fn": "collate_fn",
            "drop_last": "drop_last",
            "timeout": "timeout",
            "worker_init_fn": "worker_init_fn"
        },
        "min_input_args": 1
    },
    "paddle.io.RandomSampler": {
        "torch_api": "torch.utils.data.RandomSampler",
        "paddle_torch_args_map": {
            "data_source": "data_source",
            "replacement": "replacement",
            "num_samples": "num_samples",
            "generator": "generator"
        },
        "min_input_args": 1
    },
    "paddle.io.Sampler": {
        "torch_api": "torch.utils.data.Sampler",
        "paddle_torch_args_map": {
            "data_source": "data_source"
        },
        "min_input_args": 0
    },
    "paddle.io.SequenceSampler": {
        "torch_api": "torch.utils.data.SequentialSampler",
        "paddle_torch_args_map": {
            "data_source": "data_source"
        },
        "min_input_args": 0
    },
    "paddle.io.Subset": {
        "torch_api": "torch.utils.data.Subset",
        "paddle_torch_args_map": {
            "dataset": "dataset",
            "indices": "indices"
        },
        "min_input_args": 2
    },
    "paddle.io.SubsetRandomSampler": {
        "torch_api": "torch.utils.data.SubsetRandomSampler",
        "paddle_torch_args_map": {
            "indices": "indices",
            "generator": "generator"
        },
        "min_input_args": 1
    },
    "paddle.io.WeightedRandomSampler": {
        "torch_api": "torch.utils.data.WeightedRandomSampler",
        "paddle_torch_args_map": {
            "weights": "weights",
            "num_samples": "num_samples",
            "replacement": "replacement",
            "generator": "generator"
        },
        "min_input_args": 2
    },
    "paddle.io.dataloader.collate.default_collate_fn": {
        "torch_api": "torch.utils.data.default_collate",
        "paddle_torch_args_map": {
            "batch": "batch"
        },
        "min_input_args": 1
    },
    "paddle.io.random_split": {
        "torch_api": "torch.utils.data.random_split",
        "paddle_torch_args_map": {
            "dataset": "dataset",
            "lengths": "lengths",
            "generator": "generator"
        },
        "min_input_args": 2
    },
    "paddle.utils.dlpack.from_dlpack": {
        "torch_api": "torch.utils.dlpack.from_dlpack",
        "paddle_torch_args_map": {
            "dlpack": "ext_tensor"
        },
        "min_input_args": 1
    },
    "paddle.utils.dlpack.to_dlpack": {
        "torch_api": "torch.utils.dlpack.to_dlpack",
        "paddle_torch_args_map": {
            "x": "tensor"
        },
        "min_input_args": 0
    },
    "paddle.vander": {
        "torch_api": "torch.vander",
        "paddle_torch_args_map": {
            "x": "x",
            "n": "N",
            "increasing": "increasing"
        },
        "min_input_args": 1
    },
    "paddle.var": {
        "torch_api": "torch.var",
        "paddle_torch_args_map": {
            "x": "input",
            "axis": "dim",
            "unbiased": "correction",
            "keepdim": "keepdim"
        },
        "min_input_args": 1
    },
    "paddle.as_complex": {
        "torch_api": "torch.view_as_complex",
        "paddle_torch_args_map": {
            "x": "input"
        },
        "min_input_args": 1
    },
    "paddle.as_real": {
        "torch_api": "torch.view_as_real",
        "paddle_torch_args_map": {
            "x": "input"
        },
        "min_input_args": 1
    },
    "paddle.vsplit": {
        "torch_api": "torch.vsplit",
        "paddle_torch_args_map": {
            "x": "input",
            "num_or_indices": "indices"
        },
        "min_input_args": 0
    },
    "paddle.vstack": {
        "torch_api": "torch.vstack",
        "paddle_torch_args_map": {
            "x": "tensors"
        },
        "min_input_args": 1
    },
    "paddle.zeros_like": {
        "torch_api": "torch.zeros_like",
        "paddle_torch_args_map": {
            "x": "input",
            "dtype": "dtype",
            "layout": "layout",
            "device": "device",
            "requires_grad": "requires_grad",
            "memory_format": "memory_format"
        },
        "min_input_args": 1
    },
    "paddle.vision.datasets.ImageFolder": {
        "torch_api": "torchvision.datasets.ImageFolder",
        "paddle_torch_args_map": {
            "root": "root",
            "transform": "transform",
            "loader": "loader",
            "is_valid_file": "is_valid_file"
        },
        "min_input_args": 0
    },
    "paddle.vision.ops.read_file": {
        "torch_api": "torchvision.io.read_file",
        "paddle_torch_args_map": {
            "filename": "path"
        },
        "min_input_args": 0
    },
    "paddle.vision.ops.DeformConv2D": {
        "torch_api": "torchvision.ops.DeformConv2d",
        "paddle_torch_args_map": {
            "in_channels": "in_channels",
            "out_channels": "out_channels",
            "kernel_size": "kernel_size",
            "stride": "stride",
            "padding": "padding",
            "dilation": "dilation",
            "groups": "groups",
            "bias_attr": "bias"
        },
        "min_input_args": 0
    },
    "paddle.vision.ops.RoIAlign": {
        "torch_api": "torchvision.ops.RoIAlign",
        "paddle_torch_args_map": {
            "output_size": "output_size",
            "spatial_scale": "spatial_scale"
        },
        "min_input_args": 0
    },
    "paddle.vision.ops.RoIPool": {
        "torch_api": "torchvision.ops.RoIPool",
        "paddle_torch_args_map": {
            "output_size": "output_size",
            "spatial_scale": "spatial_scale"
        },
        "min_input_args": 0
    },
    "paddle.vision.ops.deform_conv2d": {
        "torch_api": "torchvision.ops.deform_conv2d",
        "paddle_torch_args_map": {
            "x": "input",
            "offset": "offset",
            "weight": "weight",
            "bias": "bias",
            "stride": "stride",
            "padding": "padding",
            "dilation": "dilation",
            "mask": "mask"
        },
        "min_input_args": 0
    },
    "paddle.vision.ops.nms": {
        "Rule": "NmsRule"
    },
    "paddle.vision.transforms.CenterCrop": {
        "torch_api": "torchvision.transforms.CenterCrop",
        "paddle_torch_args_map": {
            "size": "size"
        },
        "min_input_args": 0
    },
    "paddle.vision.transforms.ColorJitter": {
        "torch_api": "torchvision.transforms.ColorJitter",
        "paddle_torch_args_map": {
            "brightness": "brightness",
            "contrast": "contrast",
            "saturation": "saturation",
            "hue": "hue"
        },
        "min_input_args": 0
    },
    "paddle.vision.transforms.Compose": {
        "torch_api": "torchvision.transforms.Compose",
        "paddle_torch_args_map": {
            "transforms": "transforms"
        },
        "min_input_args": 0
    },
    "paddle.vision.transforms.Grayscale": {
        "torch_api": "torchvision.transforms.Grayscale",
        "paddle_torch_args_map": {
            "num_output_channels": "num_output_channels"
        },
        "min_input_args": 0
    },
    "paddle.vision.transforms.Normalize": {
        "torch_api": "torchvision.transforms.Normalize",
        "paddle_torch_args_map": {
            "mean": "mean",
            "std": "std",
            "inplace": "inplace"
        },
        "min_input_args": 0
    },
    "paddle.vision.transforms.Pad": {
        "torch_api": "torchvision.transforms.Pad",
        "paddle_torch_args_map": {
            "padding": "padding",
            "fill": "fill",
            "padding_mode": "padding_mode"
        },
        "min_input_args": 0
    },
    "paddle.vision.transforms.RandomAffine": {
        "torch_api": "torchvision.transforms.RandomAffine",
        "paddle_torch_args_map": {
            "degrees": "degrees",
            "translate": "translate",
            "scale": "scale",
            "shear": "shear",
            "interpolation": "interpolation",
            "fill": "fill",
            "center": "center"
        },
        "min_input_args": 0
    },
    "paddle.vision.transforms.RandomCrop": {
        "torch_api": "torchvision.transforms.RandomCrop",
        "paddle_torch_args_map": {
            "size": "size",
            "padding": "padding",
            "pad_if_needed": "pad_if_needed",
            "fill": "fill",
            "padding_mode": "padding_mode"
        },
        "min_input_args": 0
    },
    "paddle.vision.transforms.RandomErasing": {
        "torch_api": "torchvision.transforms.RandomErasing",
        "paddle_torch_args_map": {
            "prob": "p",
            "scale": "scale",
            "ratio": "ratio",
            "value": "value",
            "inplace": "inplace"
        },
        "min_input_args": 0
    },
    "paddle.vision.transforms.RandomHorizontalFlip": {
        "torch_api": "torchvision.transforms.RandomHorizontalFlip",
        "paddle_torch_args_map": {
            "prob": "p"
        },
        "min_input_args": 0
    },
    "paddle.vision.transforms.RandomPerspective": {
        "torch_api": "torchvision.transforms.RandomPerspective",
        "paddle_torch_args_map": {
            "distortion_scale": "distortion_scale",
            "prob": "p",
            "interpolation": "interpolation",
            "fill": "fill"
        },
        "min_input_args": 0
    },
    "paddle.vision.transforms.RandomResizedCrop": {
        "torch_api": "torchvision.transforms.RandomResizedCrop",
        "paddle_torch_args_map": {
            "size": "size",
            "scale": "scale",
            "ratio": "ratio",
            "interpolation": "interpolation"
        },
        "min_input_args": 0
    },
    "paddle.vision.transforms.RandomRotation": {
        "torch_api": "torchvision.transforms.RandomRotation",
        "paddle_torch_args_map": {
            "degrees": "degrees",
            "interpolation": "interpolation",
            "expand": "expand",
            "center": "center",
            "fill": "fill"
        },
        "min_input_args": 0
    },
    "paddle.vision.transforms.RandomVerticalFlip": {
        "torch_api": "torchvision.transforms.RandomVerticalFlip",
        "paddle_torch_args_map": {
            "prob": "p"
        },
        "min_input_args": 0
    },
    "paddle.vision.transforms.Resize": {
        "torch_api": "torchvision.transforms.Resize",
        "paddle_torch_args_map": {
            "size": "size",
            "interpolation": "interpolation"
        },
        "min_input_args": 0
    },
    "paddle.vision.transforms.adjust_brightness": {
        "torch_api": "torchvision.transforms.functional.adjust_brightness",
        "paddle_torch_args_map": {
            "img": "img",
            "brightness_factor": "brightness_factor"
        },
        "min_input_args": 0
    },
    "paddle.vision.transforms.adjust_contrast": {
        "torch_api": "torchvision.transforms.functional.adjust_contrast",
        "paddle_torch_args_map": {
            "img": "img",
            "contrast_factor": "contrast_factor"
        },
        "min_input_args": 0
    },
    "paddle.vision.transforms.adjust_hue": {
        "torch_api": "torchvision.transforms.functional.adjust_hue",
        "paddle_torch_args_map": {
            "img": "img",
            "hue_factor": "hue_factor"
        },
        "min_input_args": 0
    },
    "paddle.vision.transforms.affine": {
        "torch_api": "torchvision.transforms.functional.affine",
        "paddle_torch_args_map": {
            "img": "img",
            "angle": "angle",
            "translate": "translate",
            "scale": "scale",
            "shear": "shear",
            "interpolation": "interpolation",
            "fill": "fill",
            "center": "center"
        },
        "min_input_args": 0
    },
    "paddle.vision.transforms.center_crop": {
        "torch_api": "torchvision.transforms.functional.center_crop",
        "paddle_torch_args_map": {
            "img": "img",
            "output_size": "output_size"
        },
        "min_input_args": 0
    },
    "paddle.vision.transforms.crop": {
        "torch_api": "torchvision.transforms.functional.crop",
        "paddle_torch_args_map": {
            "img": "img",
            "top": "top",
            "left": "left",
            "height": "height",
            "width": "width"
        },
        "min_input_args": 0
    },
    "paddle.vision.transforms.erase": {
        "torch_api": "torchvision.transforms.functional.erase",
        "paddle_torch_args_map": {
            "img": "img",
            "i": "i",
            "j": "j",
            "h": "h",
            "w": "w",
            "v": "v",
            "inplace": "inplace"
        },
        "min_input_args": 0
    },
    "paddle.vision.transforms.hflip": {
        "torch_api": "torchvision.transforms.functional.hflip",
        "paddle_torch_args_map": {
            "img": "img"
        },
        "min_input_args": 0
    },
    "paddle.vision.transforms.normalize": {
        "torch_api": "torchvision.transforms.functional.normalize",
        "paddle_torch_args_map": {
            "img": "tensor",
            "mean": "mean",
            "std": "std",
            "inplace": "inplace"
        },
        "min_input_args": 0
    },
    "paddle.vision.transforms.pad": {
        "torch_api": "torchvision.transforms.functional.pad",
        "paddle_torch_args_map": {
            "img": "img",
            "padding": "padding",
            "fill": "fill",
            "padding_mode": "padding_mode"
        },
        "min_input_args": 0
    },
    "paddle.vision.transforms.perspective": {
        "torch_api": "torchvision.transforms.functional.perspective",
        "paddle_torch_args_map": {
            "img": "img",
            "startpoints": "startpoints",
            "endpoints": "endpoints",
            "interpolation": "interpolation",
            "fill": "fill"
        },
        "min_input_args": 0
    },
    "paddle.vision.transforms.resize": {
        "torch_api": "torchvision.transforms.functional.resize",
        "paddle_torch_args_map": {
            "img": "img",
            "size": "size",
            "interpolation": "interpolation"
        },
        "min_input_args": 0
    },
    "paddle.vision.transforms.rotate": {
        "torch_api": "torchvision.transforms.functional.rotate",
        "paddle_torch_args_map": {
            "img": "img",
            "angle": "angle",
            "interpolation": "interpolation",
            "expand": "expand",
            "center": "center",
            "fill": "fill"
        },
        "min_input_args": 0
    },
    "paddle.vision.transforms.to_grayscale": {
        "torch_api": "torchvision.transforms.functional.to_grayscale",
        "paddle_torch_args_map": {
            "img": "img",
            "num_output_channels": "num_output_channels"
        },
        "min_input_args": 0
    },
    "paddle.vision.transforms.to_tensor": {
        "torch_api": "torchvision.transforms.functional.to_tensor",
        "paddle_torch_args_map": {
            "pic": "pic"
        },
        "min_input_args": 0
    },
    "paddle.vision.transforms.vflip": {
        "torch_api": "torchvision.transforms.functional.vflip",
        "paddle_torch_args_map": {
            "img": "img"
        },
        "min_input_args": 0
    },
    "paddlenlp.transformers.AddedToken": {
        "torch_api": "transformers.AddedToken",
        "paddle_torch_args_map": {
            "content": "content",
            "single_word": "single_word",
            "lstrip": "lstrip",
            "rstrip": "rstrip",
            "normalized": "normalized"
        },
        "min_input_args": 0
    },
    "paddlenlp.transformers.PreTrainedModel.generate": {
        "torch_api": "transformers.PreTrainedModel.generate",
        "paddle_torch_args_map": {
            "input_ids": "input"
        },
        "min_input_args": 1
    },
    "paddlenlp.transformers.PretrainedConfig": {
        "torch_api": "transformers.PretrainedConfig",
        "paddle_torch_args_map": {
            "name_or_path": "name_or_path",
            "output_hidden_states": "output_hidden_states",
            "output_attentions": "output_attentions",
            "return_dict": "return_dict",
            "is_encoder_decoder": "is_encoder_decoder",
            "is_decoder": "is_decoder",
            "cross_attention_hidden_size": "cross_attention_hidden_size",
            "add_cross_attention": "add_cross_attention",
            "tie_encoder_decoder": "tie_encoder_decoder",
            "prune_heads": "prune_heads",
            "chunk_size_feed_forward": "chunk_size_feed_forward",
            "max_length": "max_length",
            "min_length": "min_length",
            "do_sample": "do_sample",
            "early_stopping": "early_stopping",
            "num_beams": "num_beams",
            "num_beam_groups": "num_beam_groups",
            "diversity_penalty": "diversity_penalty",
            "temperature": "temperature",
            "top_k": "top_k",
            "top_p": "top_p",
            "repetition_penalty": "repetition_penalty",
            "length_penalty": "length_penalty",
            "no_repeat_ngram_size": "no_repeat_ngram_size",
            "encoder_no_repeat_ngram_size": "encoder_no_repeat_ngram_size",
            "bad_words_ids": "bad_words_ids",
            "num_return_sequences": "num_return_sequences",
            "output_scores": "output_scores",
            "return_dict_in_generate": "return_dict_in_generate",
            "forced_bos_token_id": "forced_bos_token_id",
            "forced_eos_token_id": "forced_eos_token_id",
            "remove_invalid_values": "remove_invalid_values",
            "architectures": "architectures",
            "finetuning_task ": "finetuning_task ",
            "id2label": "id2label",
            "label2id": "label2id",
            "num_labels": "num_labels",
            "task_specific_params": "task_specific_params",
            "problem_type": "problem_type",
            "tokenizer_class": "tokenizer_class",
            "prefix": "prefix",
            "bos_token_id": "bos_token_id",
            "pad_token_id": "pad_token_id",
            "eos_token_id": "eos_token_id",
            "decoder_start_token_id": "decoder_start_token_id",
            "sep_token_id": "sep_token_id",
            "tie_word_embeddings": "tie_word_embeddings",
            "dtype": "torch_dtype"
        },
        "min_input_args": 0
    },
    "paddlenlp.generation.LogitsProcessor": {
        "torch_api": "transformers.generation.LogitsProcessor",
        "paddle_torch_args_map": {
            "input_ids": "input_ids",
            "logits": "scores"
        },
        "min_input_args": 0
    },
    "paddlenlp.transformers.model_outputs.BaseModelOutputWithPast": {
        "torch_api": "transformers.modeling_outputs.BaseModelOutputWithPast",
        "paddle_torch_args_map": {
            "last_hidden_state": "last_hidden_state",
            "past_key_values": "past_key_values",
            "hidden_states": "hidden_states",
            "attentions": "attentions"
        },
        "min_input_args": 0
    },
    "paddlenlp.transformers.model_outputs.CausalLMOutputWithPast": {
        "torch_api": "transformers.modeling_outputs.CausalLMOutputWithPast",
        "paddle_torch_args_map": {
            "loss": "loss",
            "logits": "logits",
            "past_key_values": "past_key_values",
            "hidden_states": "hidden_states",
            "attentions": "attentions"
        },
        "min_input_args": 0
    },
    "paddle.take_along_axis": {
        "torch_api": "torch.take_along_dim",
        "paddle_torch_args_map": {
            "arr": "input",
            "indices": "indices",
            "axis": "dim"
        },
        "min_input_args": 3
    }
}<|MERGE_RESOLUTION|>--- conflicted
+++ resolved
@@ -1202,13 +1202,6 @@
     "paddle.Tensor.sin":{
         "torch_api":"torch.Tensor.sin"
     },
-<<<<<<< HEAD
-    "paddle.slice":{
-        "Rule": "SliceRule"
-    },
-    "paddle.split":{
-       "Rule": "SplitRule"
-=======
     "paddle.scale": {
         "Rule": "ScaleRule",
         "set_defaults": {
@@ -1238,7 +1231,12 @@
     },
     "paddle.shape": {
         "Rule": "ShapeRule"
->>>>>>> b18c38ed
+    },
+    "paddle.slice":{
+        "Rule": "SliceRule"
+    },
+    "paddle.split":{
+       "Rule": "SplitRule"
     },
     "t": "API started with 't' should be placed here",
     "paddle.tanh":{
