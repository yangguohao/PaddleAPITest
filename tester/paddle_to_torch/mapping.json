{
    "a": "API started with 'a' should be placed here",
    "paddle.add": {
        "torch_api": "torch.add",
        "paddle_torch_args_map": {
            "x": "input",
            "y": "other"
        },
        "torch_args": [],
        "torch_kwargs": {
            "alpha": 1
        },
        "description": "result = torch.add(input=x, other=y, alpha=1)"
    },
    "paddle.add_n": {
        "composite_steps": [
            {
                "torch_api": "torch.stack",
                "torch_args": [
                    "{inputs} if isinstance({inputs}, list) else [{inputs}]"
                ],
                "description": "_tmp_0 = torch.stack(inputs if isinstance(inputs, list) else [inputs])"
            },
            {
                "torch_api": "torch.sum",
                "torch_args": [
                    "{0}"
                ],
                "torch_kwargs": {
                    "dim": 0
                },
                "description": "_tmp_1 = torch.sum(_tmp_0, dim=0)"
            }
        ]
    },
    "paddle.atleast_1d": {
        "torch_api": "torch.atleast_1d",
        "torch_args": [
            "*{inputs}"
        ]
    },
    "paddle.atleast_2d": {
        "torch_api": "torch.atleast_2d",
        "torch_args": [
            "*{inputs}"
        ]
    },
    "paddle.atleast_3d": {
        "torch_api": "torch.atleast_3d",
        "torch_args": [
            "*{inputs}"
        ]
    },
    "paddle.as_strided": {
        "torch_api": "torch.as_strided",
        "paddle_torch_args_map": {
            "x": "input",
            "shape": "size",
            "stride": "stride",
            "offset": "storage_offset"
        },
        "description": "result = torch.as_strided(input=x, size=shape, stride=stride, storage_offset=offset)"
    },
    "b": "API started with 'b' should be placed here",
    "paddle.broadcast_shape": {
        "Rule": "BroadcastShapeRule"
    },
    "paddle.broadcast_tensors": {
        "Rule": "BroadcastTensorsRule"
    },
    "paddle.bitwise_invert": {
        "torch_api": "torch.bitwise_not",
        "paddle_torch_args_map": {
            "x": "input",
            "out": "out"
        }
    },
    "c": "API started with 'c' should be placed here",
    "paddle.crop": {
        "Rule": "CropRule"
    },
    "paddle.cummax": {
        "Rule": "CumRule"
    },
    "paddle.cummin": {
        "Rule": "CumRule"
    },
    "paddle.cumprod": {
        "Rule": "CumprodRule"
    },
    "paddle.Tensor.ceil":{
        "torch_api": "torch.Tensor.ceil"
    },
    "paddle.Tensor.conj":{
        "torch_api": "torch.Tensor.conj"
    },
    "paddle.Tensor.cos":{
        "torch_api": "torch.Tensor.cos"
    },
    "paddle.Tensor.cumprod": {
        "torch_api": "torch.Tensor.cumprod",
        "paddle_torch_args_map": {
            "dim": "dim",
            "dtype": "dtype"
        }
    },
    "d": "API started with 'd' should be placed here",
    "paddle.divide": {
        "torch_api": "torch.divide",
        "paddle_torch_args_map": {
            "x": "input",
            "y": "other"
        }
    },   
    "paddle.Tensor.detach":{
        "torch_api": "torch.Tensor.detach"
    },
    "paddle.Tensor.digamma":{
        "torch_api": "torch.Tensor.digamma"
    },
    "paddle.Tensor.dim":{
        "torch_api": "torch.Tensor.dim"
    },
    "paddle.Tensor.divide": {
        "torch_api": "torch.Tensor.true_divide",
        "paddle_torch_args_map": {
            "y": "other"
        }
    },  
    "paddle.nn.functional.dropout": {
        "Rule": "DropoutRule"
    },
    "paddle.nn.functional.dropout2d": {
        "Rule": "Dropout2dRule"
    },
    "paddle.nn.functional.dropout3d": {
        "Rule": "Dropout3dRule"
    },
    "e": "API started with 'e' should be placed here",
    "paddle.equal_all": {
        "torch_api": "torch.equal",
        "paddle_torch_args_map": {
            "x": "input",
            "y": "other"
        }
    },
    "paddle.empty": {
        "Rule": "EmptyRule"
    },
    "paddle.empty_like": {
        "torch_api": "torch.empty_like",
        "paddle_torch_args_map": {
            "x": "input",
            "dtype": "dtype"
        }
    },
    "paddle.expand": {
        "Rule": "ExpandRule"
    },
    "paddle.expand_as": {
        "Rule": "ExpandasRule"
    },
    "paddle.Tensor.equal_all": {
        "torch_api": "torch.Tensor.equal",
        "paddle_torch_args_map": {
            "y": "other"
        }
    },
    "paddle.Tensor.erfinv": {
        "torch_api": "torch.Tensor.erfinv"
    },
    "paddle.Tensor.exp": {
        "torch_api": "torch.Tensor.exp"
    },
    "paddle.Tensor.exponential_": {
        "torch_api": "torch.Tensor.exponential_",
        "paddle_torch_args_map": {
            "lam": "lambd"
        },
        "torch_kwargs": {
            "generator": "None"
        }
    },
    "f": "API started with 'f' should be placed here",
    "paddle.floor_divide": {
        "torch_api": "torch.floor_divide",
        "paddle_torch_args_map": {
            "x": "input",
            "y": "other"
        }
    },
    "paddle.floor_mod": {
        "torch_api": "torch.fmod",
        "paddle_torch_args_map": {
            "x": "input",
            "y": "other"
        }
    },
    "paddle.frexp": {
        "torch_api": "torch.frexp",
        "paddle_torch_args_map": {
            "x": "input"
        }
    },       
    "g": "API started with 'g' should be placed here",
    "paddle.gather_nd": {
        "Rule": "Gather_ndRule"
    },
    "paddle.gather": {
        "Rule": "GatherRule"
    },
    "paddle.Tensor.gather":{
        "Rule": "GatherRule"
    },
    "paddle.Tensor.gather_nd":{
        "Rule": "Gather_ndRule"
    },
    "paddle.nn.functional.gather_tree":{
        "Rule": "Gather_treeRule"
    },
    "paddle.vision.ops.generate_proposals":{
        "Rule": "GenerateProposalsRule"
    },
    "paddle.geometric.sample_neighbors":{
        "Rule": "SampleNeighborsRule"
    },
    "paddle.geometric.segment_max": {
        "Rule":"SegmentMaxRule"
    },
    "paddle.greater_equal": {
        "torch_api": "torch.ge",
        "paddle_torch_args_map": {
            "x": "input",
            "y": "other"
        }, 
        "description": "result = torch.ge(input=x, other=y)"
    },
    "paddle.greater_than": {
        "torch_api": "torch.gt",
        "paddle_torch_args_map": {
            "x": "input",
            "y": "other"
        },
        "description": "result = torch.gt(input=x, other=y)"
    },
    "paddle.audio.functional.get_window": {
        "Rule": "GetWindowRule"
    },
    "h": "API started with 'h' should be placed here",
    "i": "API started with 'i' should be placed here",
    "paddle.Tensor.isinf": {
        "torch_api": "torch.Tensor.isinf"
    },
    "paddle.Tensor.isnan": {
        "torch_api": "torch.Tensor.isnan"
    },
    "paddle.Tensor.item": {
        "Rule": "ItemRule"
    },
    "paddle.Tensor.imag": {
        "torch_api": "torch.Tensor.imag",
        "is_attribute": true
    },
    "paddle.Tensor.inverse": {
        "torch_api": "torch.Tensor.inverse"
    },
    "paddle.Tensor.is_complex": {
        "torch_api": "torch.Tensor.is_complex"
    },
    "j": "API started with 'j' should be placed here",
    "k": "API started with 'k' should be placed here",
    "paddle.kthvalue":{
        "torch_api": "torch.kthvalue",
        "paddle_torch_args_map": {
        "x": "input",
        "k": "k",
        "axis":"dim",
        "keepdim":"keepdim"
        }
    },
    "l": "API started with 'l' should be placed here",
    "paddle.lcm": {
        "Rule": "LcmRule"
    },
    "paddle.ldexp": {
        "torch_api": "torch.ldexp",
        "paddle_torch_args_map": {
            "x": "input",
            "y": "other"
        }
    },  
    "paddle.less": {
        "torch_api": "torch.lt",
        "paddle_torch_args_map": {
            "x": "input",
            "y": "other"
        },
        "description": "result = torch.lt(input=x, other=y)"
    },
    "paddle.less_equal": {
        "torch_api": "torch.le", 
        "paddle_torch_args_map": {
            "x": "input",
            "y": "other"
        },
        "description": "result = torch.le(input=x, other=y)"
    },
    "paddle.less_than": {
        "torch_api": "torch.lt",
        "paddle_torch_args_map": {
            "x": "input",
            "y": "other"
        },
        "description": "result = torch.lt(input=x, other=y)"
    },
    "paddle.Tensor.less": {
        "torch_api": "torch.Tensor.less",
        "paddle_torch_args_map": {
            "y": "other"
        }
    },
    "paddle.Tensor.lgamma": {
        "torch_api": "torch.Tensor.lgamma"
    },
    "paddle.Tensor.log": {
        "torch_api": "torch.Tensor.log"
    },
    "paddle.Tensor.log10": {
        "torch_api": "torch.Tensor.log10"
    },
    "paddle.Tensor.log1p": {
        "torch_api": "torch.Tensor.log1p"
    },
    "paddle.Tensor.logical_not": {
        "torch_api": "torch.Tensor.logical_not"
    },
    "m": "API started with 'm' should be placed here",
    "paddle.median": {
        "Rule": "MedianRule"
    },
    "paddle.mod": {
        "torch_api": "torch.fmod",
        "paddle_torch_args_map": {
            "x": "input",
            "y": "other"
        }
    },
    "paddle.Tensor.mod": {
        "torch_api": "torch.Tensor.fmod",
        "paddle_torch_args_map": {
            "y": "other"
        }
    },
    "paddle.mode": {
        "torch_api": "torch.mode",
        "paddle_torch_args_map": {
            "x": "input",
            "axis": "dim",
            "keepdim": "keepdim"
        }
    },
    "paddle.Tensor.max": {
        "torch_api": "torch.Tensor.max",
        "paddle_torch_args_map": {
            "axis": "dim",
            "keepdim": "keepdim"
        }
    },
    "paddle.Tensor.min": {
        "torch_api": "torch.Tensor.min",
        "paddle_torch_args_map": {
            "axis": "dim",
            "keepdim": "keepdim"
        }
    },
    "paddle.Tensor.multiply": {
        "torch_api": "torch.Tensor.mul",
        "paddle_torch_args_map": {
            "y": "other"
        }
    },
    "paddle.multiplex": {
        "Rule": "MultiplexRule"
    },
    "n": "API started with 'n' should be placed here",
    "paddle.nanmedian": {
        "Rule": "NanmedianRule"
    },
    "paddle.negative": {
        "torch_api": "torch.negative",
        "paddle_torch_args_map": {
            "x": "input"
        }
    },
    "paddle.Tensor.neg": {
        "torch_api": "torch.Tensor.neg"
    },
    "paddle.nn.functional.adaptive_log_softmax_with_loss": {
        "Rule": "Adaptive_log_softmax_with_lossRule"
    },
    "paddle.Tensor.nonzero": {
        "torch_api": "torch.Tensor.nonzero",
        "paddle_torch_args_map": {
            "as_tuple": "as_tuple"
        }
    },
    "paddle.Tensor.norm": {
        "torch_api": "torch.Tensor.norm",
        "paddle_torch_args_map": {
            "p": "p",
            "axis": "dim",
            "keepdim": "keepdim"
        }
    },
    "paddle.Tensor.normal_": {
        "torch_api": "torch.Tensor.normal_",
        "paddle_torch_args_map": {
            "mean": "mean",
            "std": "std"
        },
        "torch_kwargs": {
            "generator": "None"
        }
    },
    "paddle.Tensor.not_equal": {
        "torch_api": "torch.Tensor.not_equal",
        "paddle_torch_args_map": {
            "y": "other"
        }
    },
    "paddle.nn.functional.avg_pool1d": {
        "Rule": "AvgPoolRule",
        "torch_api": "torch.nn.functional.avg_pool1d",
        "set_defaults": {
            "padding": 0,
            "stride": "None",
            "exclusive": false
        },
        "paddle_torch_args_map": {
            "x": "input",
            "kernel_size": "kernel_size",
            "stride": "stride",
            "padding": "padding",
            "ceil_mode": "ceil_mode"
        },
        "torch_kwargs": {
            "count_include_pad": "not {exclusive}"
        }
    },
    "paddle.nn.functional.avg_pool2d": {
        "Rule": "AvgPoolRule",
        "torch_api": "torch.nn.functional.avg_pool2d",
        "set_defaults": {
            "padding": 0,
            "stride": "None",
            "exclusive": false,
            "data_format": "'NCHW'"
        },
        "paddle_torch_args_map": {
            "x": "input",
            "kernel_size": "kernel_size",
            "stride": "stride",
            "padding": "padding",
            "ceil_mode": "ceil_mode",
            "divisor_override": "divisor_override"
        },
        "torch_kwargs": {
            "count_include_pad": "not {exclusive}"
        }
    },
    "paddle.nn.functional.avg_pool3d": {
        "Rule": "AvgPoolRule",
        "torch_api": "torch.nn.functional.avg_pool3d",
        "set_defaults": {
            "padding": 0,
            "stride": "None",
            "exclusive": false,
            "data_format": "'NCDHW'"
        },
        "paddle_torch_args_map": {
            "x": "input",
            "kernel_size": "kernel_size",
            "stride": "stride",
            "padding": "padding",
            "ceil_mode": "ceil_mode",
            "divisor_override": "divisor_override"
        },
        "torch_kwargs": {
            "count_include_pad": "not {exclusive} "
        }
    },
    "paddle.nn.functional.batch_norm": {
        "Rule": "BatchNormRule",
        "torch_api": "torch.nn.functional.batch_norm",
        "set_defaults": {
            "momentum": 0.9
        },
        "paddle_torch_args_map": {
            "x": "input",
            "running_mean": "running_mean",
            "running_var": "running_var",
            "weight": "weight",
            "bias": "bias",
            "epsilon": "eps",
            "training": "training"
        },
        "torch_kwargs": {
            "momentum": "1 - {momentum}"
        }
    },
    "paddle.nn.functional.bilinear": {
        "torch_api": "torch.nn.functional.bilinear",
        "paddle_torch_args_map": {
            "x1": "input1",
            "x2": "input2",
            "weight": "weight"
        },
        "torch_kwargs": {
            "bias": "{bias}.squeeze(0) if '{bias}' in locals() else None"
        }
    },
    "paddle.nn.functional.channel_shuffle": {
        "Rule": "DataFormatRule",
        "torch_api": "torch.nn.functional.channel_shuffle",
        "paddle_torch_args_map": {
            "x": "input",
            "groups": "groups"
        }
    },
    "paddle.nn.functional.fractional_max_pool2d": {
        "Rule": "FractionalMaxPoolRule",
        "torch_api": "torch.nn.functional.fractional_max_pool2d",
        "paddle_torch_args_map": {
            "x": "input",
            "kernel_size": "kernel_size",
            "output_size": "output_size",
            "return_mask": "return_indices",
            "_random_samples": "random_u"
        }
    },
    "paddle.nn.functional.fractional_max_pool3d": {
        "Rule": "FractionalMaxPoolRule",
        "torch_api": "torch.nn.functional.fractional_max_pool3d",
        "paddle_torch_args_map": {
            "x": "input",
            "kernel_size": "kernel_size",
            "output_size": "output_size",
            "return_mask": "return_indices",
            "_random_samples": "random_u"
        }
    },
    "paddle.nn.functional.margin_ranking_loss": {
        "torch_api": "torch.nn.functional.margin_ranking_loss",
        "paddle_torch_args_map": {
            "input": "input1",
            "other": "input2",
            "margin": "margin",
            "reduction": "reduction"
        },
        "torch_kwargs": {
            "target": "torch.broadcast_to({label}, {input}.shape)"
        }
    },
    "paddle.nn.functional.class_center_sample": {
        "Rule": "ClassCenterSampleRule"
    },
    "paddle.nn.functional.gelu": {
        "torch_api": "torch.nn.functional.gelu",
        "set_defaults": {
            "approximate": false
        },
        "paddle_torch_args_map": {
              "x": "input"
        },
        "torch_kwargs": {
            "approximate": "'tanh' if {approximate} else 'none'"
        }
  },
    "paddle.nonzero": {
        "torch_api": "torch.argwhere",
        "paddle_torch_args_map": {
            "x": "input"
        }
    },  
    "paddle.not_equal": {
        "torch_api": "torch.ne",
        "paddle_torch_args_map": {
            "x": "input",
            "y": "other"
        }
    },  
    "paddle.numel": {
        "Rule": "NumelRule"
    },
<<<<<<< HEAD
    "paddle.nn.functional.conv1d": {
        "Rule": "Conv1dRule",
        "torch_api": "torch.nn.functional.conv1d",
=======
    "paddle.nn.functional.conv1d_transpose": {
        "Rule": "Conv1dTransposeRule",
        "torch_api": "torch.nn.functional.conv_transpose1d",
>>>>>>> c75692da
        "set_defaults": {
            "bias": "None",
            "stride": 1,
            "padding": 0,
<<<<<<< HEAD
            "dilation": 1,
            "groups": 1,
=======
            "output_padding": 0,
            "groups": 1,
            "dialation": 1,
            "output_size": "None",
>>>>>>> c75692da
            "data_format": "'NCL'"
        },
        "paddle_torch_args_map": {
            "x": "input",
            "weight": "weight",
            "bias": "bias",
            "stride": "stride",
            "padding": "padding",
<<<<<<< HEAD
            "dilation": "dilation",
            "groups": "groups"
        }
    },
    "paddle.nn.functional.conv2d": {
        "Rule": "Conv2dRule",
        "torch_api": "torch.nn.functional.conv2d",
=======
            "output_padding": "output_padding",
            "groups": "groups",
            "dilation": "dilation"
        }
    },
    "paddle.nn.functional.conv2d_transpose": {
        "Rule": "Conv2dTransposeRule",
        "torch_api": "torch.nn.functional.conv_transpose2d",
        "set_defaults": {
            "bias": "None",
            "stride": 1,
            "padding": 0,
            "output_padding": 0,
            "groups": 1,
            "dilation": 1,
            "output_size": "None",
            "data_format": "'NCHW'"
        },
>>>>>>> c75692da
        "paddle_torch_args_map": {
            "x": "input",
            "weight": "weight",
            "bias": "bias",
            "stride": "stride",
            "padding": "padding",
<<<<<<< HEAD
            "dilation": "dilation",
            "groups": "groups"
        }
    },
    "paddle.nn.functional.conv3d": {
        "Rule": "Conv3dRule",
        "torch_api": "torch.nn.functional.conv3d",
=======
            "output_padding": "output_padding",
            "groups": "groups",
            "dilation": "dilation"
        }
    },
    "paddle.nn.functional.conv3d_transpose": {
        "Rule": "Conv3dTransposeRule",
        "torch_api": "torch.nn.functional.conv_transpose3d",
        "set_defaults": {
            "bias": "None",
            "stride": 1,
            "padding": 0,
            "output_padding": 0,
            "groups": 1,
            "dialation": 1,
            "output_size": "None",
            "data_format": "'NCDHW'"
        },
>>>>>>> c75692da
        "paddle_torch_args_map": {
            "x": "input",
            "weight": "weight",
            "bias": "bias",
            "stride": "stride",
            "padding": "padding",
<<<<<<< HEAD
            "dilation": "dilation",
            "groups": "groups"
=======
            "output_padding": "output_padding",
            "groups": "groups",
            "dilation": "dilation"
>>>>>>> c75692da
        }
    },
    "o": "API started with 'o' should be placed here",
    "p": "API started with 'p' should be placed here",
    "paddle.Tensor.pow":{
        "torch_api":"torch.Tensor.pow",
        "paddle_torch_args_map": {
            "y": "exponent"
        }
    },
    "paddle.Tensor.prod": {
        "torch_api": "torch.Tensor.prod",
        "paddle_torch_args_map": {
            "axis": "dim",
            "keepdim": "keepdim",
            "dtype": "dtype"
        }
    },
    "paddle.vision.ops.psroi_pool":{
        "torch_api":"torchvision.ops.ps_roi_pool",
        "Rule": "Roi_poolRule"
    },
    "paddle.Tensor.put_along_axis": {
        "Rule": "Put_along_axisRule"
    },
    "paddle.put_along_axis": {
        "Rule": "Put_along_axisRule"
    },
    "q": "API started with 'q' should be placed here",
    "r": "API started with 'r' should be placed here",
    "paddle.vision.ops.roi_align":{
        "Rule": "Roi_aignRule"
    },
    "paddle.Tensor.rad2deg":{
        "torch_api":"torch.Tensor.rad2deg"
    },
    "paddle.Tensor.real":{
        "torch_api":"torch.Tensor.real",
        "is_attribute": true
    },
    "paddle.Tensor.rsqrt":{
        "torch_api":"torch.Tensor.rsqrt"
    },
    "paddle.vision.ops.roi_pool": {
        "torch_api":"torchvision.ops.roi_pool",
        "Rule": "Roi_poolRule"
    },
    "s": "API started with 's' should be placed here",
    "paddle.scatter": {
        "Rule": "ScatterRule"
    },
    "paddle.scatter_nd": {
        "Rule": "ScatterndRule"
    },
    "paddle.scatter_nd_add": {
        "Rule": "ScatterndaddRule"
    },
    "paddle.Tensor.set_": {
        "torch_api": "torch.Tensor.set_",
        "paddle_torch_args_map": {
            "stride": "stride"
        },
        "torch_kwargs": {
            "source": "{source} if locals().get('{source}') is not None else torch.empty([])",
            "size": "locals().get('{shape}') or ({source}.size() if locals().get('{source}') is not None else [])",
            "storage_offset": "(locals().get('{offset}') or 0) // _tmp_tensor.itemsize"
        }
    },
    "paddle.Tensor.sigmoid":{
        "torch_api":"torch.Tensor.sigmoid"
    },
    "paddle.Tensor.sign":{
        "torch_api":"torch.Tensor.sign"
    },
    "paddle.Tensor.sin":{
        "torch_api":"torch.Tensor.sin"
    },
    "t": "API started with 't' should be placed here",
    "paddle.topk":{
        "torch_api": "torch.topk",
        "paddle_torch_args_map": {
            "x": "input",
            "k": "k",
            "axis": "dim",
            "largest": "largest",
            "sorted": "sorted"
        }
    },
    "u": "API started with 'u' should be placed here",
    "v": "API started with 'v' should be placed here",
    "paddle.view":{
        "Rule": "ViewRule"
    },
    "paddle.vision.ops.distribute_fpn_proposals":{
        "Rule": "Distribute_fpn_proposalsRule"
    },
    "w": "API started with 'w' should be placed here",
    "x": "API started with 'x' should be placed here",
    "y": "API started with 'y' should be placed here",
    "z": "API started with 'z' should be placed here",
    "paddle.Tensor.zero_":{
        "torch_api": "torch.Tensor.zero_"
    },
    "_": "API started with '_' should be placed here",
    "paddle.Tensor.__eq__": {
        "torch_api": "torch.Tensor.__eq__",
        "paddle_torch_args_map": {
            "y": "other"
        },
        "description": "_tmp_tensor = arg[0], result = _tmp_tensor.__eq__(other=y)"
    },
    "paddle.Tensor.__ge__": {
        "torch_api": "torch.Tensor.__ge__",
        "paddle_torch_args_map": {
            "y": "other"
        },
        "description": "_tmp_tensor = arg[0], result = _tmp_tensor.__ge__(other=y)"
    },
    "paddle.Tensor.__gt__": {
        "torch_api": "torch.Tensor.__gt__",
        "paddle_torch_args_map": {
            "y": "other"
        },
        "description": "_tmp_tensor = arg[0], result = _tmp_tensor.__gt__(other=y)"
    },
    "paddle.Tensor.__le__": {
        "torch_api": "torch.Tensor.__le__",
        "paddle_torch_args_map": {
            "y": "other"
        },
        "description": "_tmp_tensor = arg[0], result = _tmp_tensor.__le__(other=y)"
    },
    "paddle.Tensor.__lt__": {
        "torch_api": "torch.Tensor.__lt__",
        "paddle_torch_args_map": {
            "y": "other"
        },
        "description": "_tmp_tensor = arg[0], result = _tmp_tensor.__lt__(other=y)"
    },
    "paddle.Tensor.__add__": {
        "torch_api": "torch.Tensor.__add__",
        "paddle_torch_args_map": {
            "y": "other"
        },
        "description": "_tmp_tensor = arg[0], result = _tmp_tensor.__add__(other=y)"
    },
    "paddle.Tensor.__div__": {
        "torch_api": "torch.Tensor.__div__",
        "paddle_torch_args_map": {
            "y": "other"
        },
        "description": "_tmp_tensor = arg[0], result = _tmp_tensor.__div__(other=y)"
    },
    "paddle.Tensor.__floordiv__": {
        "torch_api": "torch.Tensor.__floordiv__",
        "paddle_torch_args_map": {
            "y": "other"
        },
        "description": "_tmp_tensor = arg[0], result = _tmp_tensor.__floordiv__(other=y)"
    },
    "paddle.Tensor.__matmul__": {
        "torch_api": "torch.Tensor.__matmul__",
        "paddle_torch_args_map": {
            "y": "other"
        },
        "description": "_tmp_tensor = arg[0], result = _tmp_tensor.__matmul__(other=y)"
    },
    "paddle.Tensor.__mod__": {
        "torch_api": "torch.Tensor.__mod__",
        "paddle_torch_args_map": {
            "y": "other"
        },
        "description": "_tmp_tensor = arg[0], result = _tmp_tensor.__mod__(other=y)"
    },
    "paddle.Tensor.__ne__": {
        "torch_api": "torch.Tensor.__ne__",
        "paddle_torch_args_map": {
            "y": "other"
        },
        "description": "_tmp_tensor = arg[0], result = _tmp_tensor.__ne__(other=y)"
    },
    "paddle.Tensor.__pow__": {
        "Rule": "__Pow__Rule",
        "description": "use rule since torch.Tensor.__pow__(other=y) throws unimplemented error"
    },
    "paddle.Tensor.__radd__": {
        "torch_api": "torch.Tensor.__radd__",
        "paddle_torch_args_map": {
            "y": "other"
        },
        "description": "_tmp_tensor = arg[0], result = _tmp_tensor.__radd__(other=y)"
    },
    "paddle.Tensor.__rmatmul__": {
        "torch_api": "torch.Tensor.__rmatmul__",
        "paddle_torch_args_map": {
            "y": "other"
        },
        "description": "_tmp_tensor = arg[0], result = _tmp_tensor.__rmatmul__(other=y)"
    },
    "paddle.Tensor.__rmod__": {
        "torch_api": "torch.Tensor.__rmod__",
        "paddle_torch_args_map": {
            "y": "other"
        },
        "description": "_tmp_tensor = arg[0], result = _tmp_tensor.__rmod__(other=y)"
    },
    "paddle.Tensor.__rmul__": {
        "torch_api": "torch.Tensor.__rmul__",
        "paddle_torch_args_map": {
            "y": "other"
        },
        "description": "_tmp_tensor = arg[0], result = _tmp_tensor.__rmul__(other=y)"
    },
    "paddle.Tensor.__rpow__": {
        "torch_api": "torch.Tensor.__rpow__",
        "paddle_torch_args_map": {
            "y": "other"
        },
        "description": "_tmp_tensor = arg[0], result = _tmp_tensor.__rpow__(other=y)"
    },
    "paddle.Tensor.__rsub__": {
        "torch_api": "torch.Tensor.__rsub__",
        "paddle_torch_args_map": {
            "y": "other"
        },
        "description": "_tmp_tensor = arg[0], result = _tmp_tensor.__rsub__(other=y)"
    },
    "paddle.Tensor.__rtruediv__": {
        "torch_api": "torch.Tensor.__rtruediv__",
        "paddle_torch_args_map": {
            "y": "other"
        },
        "description": "_tmp_tensor = arg[0], result = _tmp_tensor.__rtruediv__(other=y)"
    },
    "paddle.Tensor.__truediv__": {
        "torch_api": "torch.Tensor.__truediv__",
        "paddle_torch_args_map": {
            "y": "other"
        },
        "description": "_tmp_tensor = arg[0], result = _tmp_tensor.__truediv__(other=y)"
    },
    "paddle.Tensor.__mul__": {
        "torch_api": "torch.Tensor.__mul__",
        "paddle_torch_args_map": {
            "y": "other"
        },
        "description": "_tmp_tensor = arg[0], result = _tmp_tensor.__mul__(other=y)"
    },
    "paddle.Tensor.__sub__": {
        "torch_api": "torch.Tensor.__sub__",
        "paddle_torch_args_map": {
            "y": "other"
        },
        "description": "_tmp_tensor = arg[0], result = _tmp_tensor.__sub__(other=y)"
    },
    "paddle.Tensor.__getitem__": {
        "torch_api": "torch.Tensor.__getitem__"
    },
    "paddle.Tensor.__setitem__": {
        "torch_api": "torch.Tensor.__setitem__"
    },
    "paddle.Tensor.__abs__": {
        "torch_api": "torch.Tensor.__abs__"
    },
    "paddle.Tensor.__and__": {
        "torch_api": "torch.Tensor.__and__"
    },
    "paddle.Tensor.__dir__": {
        "torch_api": "torch.Tensor.__dir__"
    },
    "migrated": "APIs migrated are placed here",
    "paddle.Tensor.addmm": {
        "torch_api": "torch.Tensor.addmm",
        "paddle_torch_args_map": {
            "x": "mat1",
            "y": "mat2",
            "beta": "beta",
            "alpha": "alpha"
        },
        "min_input_args": 2
    },
    "paddle.Tensor.addmm_": {
        "torch_api": "torch.Tensor.addmm_",
        "paddle_torch_args_map": {
            "x": "mat1",
            "y": "mat2",
            "alpha": "alpha",
            "beta": "beta"
        },
        "min_input_args": 2
    },
    "paddle.Tensor.amax": {
        "torch_api": "torch.Tensor.amax",
        "paddle_torch_args_map": {
            "axis": "dim",
            "keepdim": "keepdim"
        },
        "min_input_args": 0
    },
    "paddle.Tensor.amin": {
        "torch_api": "torch.Tensor.amin",
        "paddle_torch_args_map": {
            "axis": "dim",
            "keepdim": "keepdim"
        },
        "min_input_args": 0
    },
    "paddle.Tensor.atan2": {
        "torch_api": "torch.Tensor.arctan2",
        "paddle_torch_args_map": {
            "y": "other"
        },
        "min_input_args": 1
    },
    "paddle.Tensor.argmax": {
        "torch_api": "torch.Tensor.argmax",
        "paddle_torch_args_map": {
            "axis": "dim",
            "keepdim": "keepdim"
        },
        "min_input_args": 0
    },
    "paddle.Tensor.argmin": {
        "torch_api": "torch.Tensor.argmin",
        "paddle_torch_args_map": {
            "axis": "dim",
            "keepdim": "keepdim"
        },
        "min_input_args": 0
    },
    "paddle.Tensor.argsort": {
        "torch_api": "torch.Tensor.argsort",
        "paddle_torch_args_map": {
            "axis": "dim",
            "descending": "descending",
            "stable": "stable"
        },
        "min_input_args": 0
    },
    "paddle.Tensor.backward": {
        "torch_api": "torch.Tensor.backward",
        "paddle_torch_args_map": {
            "grad_tensor": "gradient",
            "retain_graph": "retain_graph"
        },
        "min_input_args": 0
    },
    "paddle.Tensor.bincount": {
        "torch_api": "torch.Tensor.bincount",
        "paddle_torch_args_map": {
            "weights": "weights",
            "minlength": "minlength"
        },
        "min_input_args": 0
    },
    "paddle.Tensor.bitwise_and": {
        "torch_api": "torch.Tensor.bitwise_and",
        "paddle_torch_args_map": {
            "y": "other"
        },
        "min_input_args": 1
    },
    "paddle.Tensor.bitwise_and_": {
        "torch_api": "torch.Tensor.bitwise_and_",
        "paddle_torch_args_map": {
            "y": "other"
        },
        "min_input_args": 1
    },
    "paddle.Tensor.bitwise_left_shift": {
        "torch_api": "torch.Tensor.bitwise_left_shift",
        "paddle_torch_args_map": {
            "y": "other"
        },
        "min_input_args": 1
    },
    "paddle.Tensor.bitwise_left_shift_": {
        "torch_api": "torch.Tensor.bitwise_left_shift_",
        "paddle_torch_args_map": {
            "y": "other"
        },
        "min_input_args": 1
    },
    "paddle.Tensor.bitwise_or": {
        "torch_api": "torch.Tensor.bitwise_or",
        "paddle_torch_args_map": {
            "y": "other"
        },
        "min_input_args": 1
    },
    "paddle.Tensor.bitwise_or_": {
        "torch_api": "torch.Tensor.bitwise_or_",
        "paddle_torch_args_map": {
            "y": "other"
        },
        "min_input_args": 1
    },
    "paddle.Tensor.bitwise_right_shift": {
        "torch_api": "torch.Tensor.bitwise_right_shift",
        "paddle_torch_args_map": {
            "y": "other"
        },
        "min_input_args": 1
    },
    "paddle.Tensor.bitwise_right_shift_": {
        "torch_api": "torch.Tensor.bitwise_right_shift_",
        "paddle_torch_args_map": {
            "y": "other"
        },
        "min_input_args": 1
    },
    "paddle.Tensor.bitwise_xor": {
        "torch_api": "torch.Tensor.bitwise_xor",
        "paddle_torch_args_map": {
            "y": "other"
        },
        "min_input_args": 1
    },
    "paddle.Tensor.bitwise_xor_": {
        "torch_api": "torch.Tensor.bitwise_xor_",
        "paddle_torch_args_map": {
            "y": "other"
        },
        "min_input_args": 1
    },
    "paddle.Tensor.bmm": {
        "torch_api": "torch.Tensor.bmm",
        "paddle_torch_args_map": {
            "y": "mat2"
        },
        "min_input_args": 1
    },
    "paddle.Tensor.broadcast_to": {
        "torch_api": "torch.Tensor.broadcast_to",
        "paddle_torch_args_map": {
            "shape": "size"
        },
        "min_input_args": 1
    },
    "paddle.Tensor.cauchy_": {
        "torch_api": "torch.Tensor.cauchy_",
        "paddle_torch_args_map": {
            "loc": "median",
            "scale": "sigma"
        },
        "min_input_args": 0
    },
    "paddle.Tensor.cholesky": {
        "torch_api": "torch.Tensor.cholesky",
        "paddle_torch_args_map": {
            "upper": "upper"
        },
        "min_input_args": 0
    },
    "paddle.Tensor.cholesky_solve": {
        "torch_api": "torch.Tensor.cholesky_solve",
        "paddle_torch_args_map": {
            "y": "input2",
            "upper": "upper"
        },
        "min_input_args": 1
    },
    "paddle.Tensor.chunk": {
        "torch_api": "torch.Tensor.chunk",
        "paddle_torch_args_map": {
            "chunks": "chunks",
            "axis": "dim"
        },
        "min_input_args": 1
    },
    "paddle.Tensor.clip": {
        "torch_api": "torch.Tensor.clamp",
        "paddle_torch_args_map": {
            "min": "min",
            "max": "max"
        },
        "min_input_args": 1
    },
    "paddle.Tensor.clip_": {
        "torch_api": "torch.Tensor.clip_",
        "paddle_torch_args_map": {
            "min": "min",
            "max": "max"
        },
        "min_input_args": 1
    },
    "paddle.Tensor.clone": {
        "torch_api": "torch.Tensor.clone",
        "paddle_torch_args_map": {
            "memory_format": "memory_format"
        },
        "min_input_args": 0
    },
    "paddle.Tensor.contiguous": {
        "torch_api": "torch.Tensor.contiguous",
        "paddle_torch_args_map": {
            "memory_format": "memory_format"
        },
        "min_input_args": 0
    },
    "paddle.Tensor.count_nonzero": {
        "torch_api": "torch.Tensor.count_nonzero",
        "paddle_torch_args_map": {
            "axis": "dim"
        },
        "min_input_args": 0
    },
    "paddle.Tensor.cov": {
        "torch_api": "torch.Tensor.cov",
        "paddle_torch_args_map": {
            "ddof": "correction",
            "fweights": "fweights",
            "aweights": "aweights"
        },
        "min_input_args": 0
    },
    "paddle.Tensor.cpu": {
        "torch_api": "torch.Tensor.cpu",
        "paddle_torch_args_map": {
            "memory_format": "memory_format"
        },
        "min_input_args": 0
    },
    "paddle.Tensor.cross": {
        "torch_api": "torch.Tensor.cross",
        "paddle_torch_args_map": {
            "y": "other",
            "axis": "dim"
        },
        "min_input_args": 1
    },
    "paddle.Tensor.cumprod_": {
        "torch_api": "torch.Tensor.cumprod_",
        "paddle_torch_args_map": {
            "dim": "dim",
            "dtype": "dtype"
        },
        "min_input_args": 1
    },
    "paddle.Tensor.cumsum": {
        "torch_api": "torch.Tensor.cumsum",
        "paddle_torch_args_map": {
            "axis": "dim",
            "dtype": "dtype"
        },
        "min_input_args": 1
    },
    "paddle.Tensor.cumsum_": {
        "torch_api": "torch.Tensor.cumsum_",
        "paddle_torch_args_map": {
            "axis": "dim",
            "dtype": "dtype"
        },
        "min_input_args": 1
    },
    "paddle.Tensor.diag": {
        "torch_api": "torch.Tensor.diag",
        "paddle_torch_args_map": {
            "offset": "diagonal"
        },
        "min_input_args": 0
    },
    "paddle.Tensor.diag_embed": {
        "torch_api": "torch.Tensor.diag_embed",
        "paddle_torch_args_map": {
            "offset": "offset",
            "dim1": "dim1",
            "dim2": "dim2"
        },
        "min_input_args": 0
    },
    "paddle.Tensor.diagflat": {
        "torch_api": "torch.Tensor.diagflat",
        "paddle_torch_args_map": {
            "offset": "offset"
        },
        "min_input_args": 0
    },
    "paddle.Tensor.diagonal": {
        "torch_api": "torch.Tensor.diagonal",
        "paddle_torch_args_map": {
            "offset": "offset",
            "axis1": "dim1",
            "axis2": "dim2"
        },
        "min_input_args": 0
    },
    "paddle.Tensor.diagonal_scatter": {
        "torch_api": "torch.Tensor.diagonal_scatter",
        "paddle_torch_args_map": {
            "y": "src",
            "offset": "offset",
            "axis1": "dim1",
            "axis2": "dim2"
        },
        "min_input_args": 1
    },
    "paddle.Tensor.diff": {
        "torch_api": "torch.Tensor.diff",
        "paddle_torch_args_map": {
            "n": "n",
            "axis": "dim",
            "prepend": "prepend",
            "append": "append"
        },
        "min_input_args": 0
    },
    "paddle.Tensor.dist": {
        "torch_api": "torch.Tensor.dist",
        "paddle_torch_args_map": {
            "y": "other",
            "p": "p"
        },
        "min_input_args": 1
    },
    "paddle.Tensor.dot": {
        "torch_api": "torch.Tensor.dot",
        "paddle_torch_args_map": {
            "y": "tensor"
        },
        "min_input_args": 1
    },
    "paddle.Tensor.dsplit": {
        "torch_api": "torch.Tensor.dsplit",
        "paddle_torch_args_map": {
            "num_or_indices": "indices"
        },
        "min_input_args": 1
    },
    "paddle.Tensor.equal": {
        "torch_api": "torch.Tensor.eq",
        "paddle_torch_args_map": {
            "y": "other"
        },
        "min_input_args": 1
    },
    "paddle.Tensor.expand": {
        "torch_api": "torch.Tensor.expand",
        "torch_args": [
            "*{shape}"
        ]
    },
    "paddle.Tensor.expand_as": {
        "torch_api": "torch.Tensor.expand_as",
        "paddle_torch_args_map": {
            "y": "other"
        },
        "min_input_args": 1
    },
    "paddle.Tensor.fill_": {
        "torch_api": "torch.Tensor.fill_",
        "paddle_torch_args_map": {
            "value": "value"
        },
        "min_input_args": 1
    },
    "paddle.Tensor.fill_diagonal_": {
        "torch_api": "torch.Tensor.fill_diagonal_",
        "paddle_torch_args_map": {
            "value": "fill_value",
            "wrap": "wrap"
        },
        "min_input_args": 1
    },
    "paddle.Tensor.flatten": {
        "torch_api": "torch.Tensor.flatten",
        "paddle_torch_args_map": {
            "start_axis": "start_dim",
            "stop_axis": "end_dim"
        },
        "min_input_args": 0
    },
    "paddle.Tensor.flip": {
        "torch_api": "torch.Tensor.flip",
        "paddle_torch_args_map": {
            "axis": "dims"
        },
        "min_input_args": 1
    },
    "paddle.Tensor.fmax": {
        "torch_api": "torch.Tensor.fmax",
        "paddle_torch_args_map": {
            "y": "other"
        },
        "min_input_args": 1
    },
    "paddle.Tensor.fmin": {
        "torch_api": "torch.Tensor.fmin",
        "paddle_torch_args_map": {
            "y": "other"
        },
        "min_input_args": 1
    },
    "paddle.Tensor.gcd": {
        "torch_api": "torch.Tensor.gcd",
        "paddle_torch_args_map": {
            "y": "other"
        },
        "min_input_args": 1
    },
    "paddle.Tensor.gcd_": {
        "torch_api": "torch.Tensor.gcd_",
        "paddle_torch_args_map": {
            "y": "other"
        },
        "min_input_args": 1
    },
    "paddle.Tensor.geometric_": {
        "torch_api": "torch.Tensor.geometric_",
        "paddle_torch_args_map": {
            "probs": "p"
        },
        "min_input_args": 1
    },
    "paddle.Tensor.heaviside": {
        "torch_api": "torch.Tensor.heaviside",
        "paddle_torch_args_map": {
            "y": "values"
        },
        "min_input_args": 1
    },
    "paddle.Tensor.hsplit": {
        "torch_api": "torch.Tensor.hsplit",
        "paddle_torch_args_map": {
            "num_or_indices": "indices"
        },
        "min_input_args": 1
    },
    "paddle.Tensor.hypot": {
        "torch_api": "torch.Tensor.hypot",
        "paddle_torch_args_map": {
            "y": "other"
        },
        "min_input_args": 1
    },
    "paddle.Tensor.hypot_": {
        "torch_api": "torch.Tensor.hypot_",
        "paddle_torch_args_map": {
            "y": "other"
        },
        "min_input_args": 1
    },
    "paddle.Tensor.gammainc": {
        "torch_api": "torch.Tensor.igamma",
        "paddle_torch_args_map": {
            "y": "other"
        },
        "min_input_args": 1
    },
    "paddle.Tensor.gammainc_": {
        "torch_api": "torch.Tensor.igamma_",
        "paddle_torch_args_map": {
            "y": "other"
        },
        "min_input_args": 1
    },
    "paddle.Tensor.gammaincc": {
        "torch_api": "torch.Tensor.igammac",
        "paddle_torch_args_map": {
            "y": "other"
        },
        "min_input_args": 1
    },
    "paddle.Tensor.gammaincc_": {
        "torch_api": "torch.Tensor.igammac_",
        "paddle_torch_args_map": {
            "y": "other"
        },
        "min_input_args": 1
    },
    "paddle.Tensor.index_fill": {
        "torch_api": "torch.Tensor.index_fill",
        "paddle_torch_args_map": {
            "axis": "dim",
            "index": "index",
            "value": "value"
        },
        "min_input_args": 3
    },
    "paddle.Tensor.index_fill_": {
        "torch_api": "torch.Tensor.index_fill_",
        "paddle_torch_args_map": {
            "axis": "dim",
            "index": "index",
            "value": "value"
        },
        "min_input_args": 3
    },
    "paddle.Tensor.index_put": {
        "torch_api": "torch.Tensor.index_put",
        "paddle_torch_args_map": {
            "indices": "indices",
            "value": "values",
            "accumulate": "accumulate"
        },
        "min_input_args": 2
    },
    "paddle.Tensor.index_put_": {
        "torch_api": "torch.Tensor.index_put_",
        "paddle_torch_args_map": {
            "indices": "indices",
            "value": "values",
            "accumulate": "accumulate"
        },
        "min_input_args": 2
    },
    "paddle.Tensor.index_select": {
        "Rule": "IndexSelectRule"
    },
    "paddle.Tensor.inner": {
        "torch_api": "torch.Tensor.inner",
        "paddle_torch_args_map": {
            "y": "other"
        },
        "min_input_args": 1
    },
    "paddle.Tensor.isclose": {
        "torch_api": "torch.Tensor.isclose",
        "paddle_torch_args_map": {
            "y": "other",
            "rtol": "rtol",
            "atol": "atol",
            "equal_nan": "equal_nan"
        },
        "min_input_args": 1
    },
    "paddle.Tensor.istft": {
        "torch_api": "torch.Tensor.istft",
        "paddle_torch_args_map": {
            "n_fft": "n_fft",
            "hop_length": "hop_length",
            "win_length": "win_length",
            "window": "window",
            "center": "center",
            "normalized": "normalized",
            "onesided": "onesided",
            "length": "length",
            "return_complex": "return_complex"
        },
        "min_input_args": 1
    },
    "paddle.Tensor.kthvalue": {
        "torch_api": "torch.Tensor.kthvalue",
        "paddle_torch_args_map": {
            "k": "k",
            "axis": "dim",
            "keepdim": "keepdim"
        },
        "min_input_args": 1
    },
    "paddle.Tensor.lcm": {
        "torch_api": "torch.Tensor.lcm",
        "paddle_torch_args_map": {
            "y": "other"
        },
        "min_input_args": 1
    },
    "paddle.Tensor.lcm_": {
        "torch_api": "torch.Tensor.lcm_",
        "paddle_torch_args_map": {
            "y": "other"
        },
        "min_input_args": 1
    },
    "paddle.Tensor.ldexp_": {
        "torch_api": "torch.Tensor.ldexp_",
        "paddle_torch_args_map": {
            "y": "other"
        },
        "min_input_args": 1
    },
    "paddle.Tensor.lerp": {
        "torch_api": "torch.Tensor.lerp",
        "paddle_torch_args_map": {
            "y": "end",
            "weight": "weight"
        },
        "min_input_args": 2
    },
    "paddle.Tensor.lerp_": {
        "torch_api": "torch.Tensor.lerp_",
        "paddle_torch_args_map": {
            "y": "end",
            "weight": "weight"
        },
        "min_input_args": 2
    },
    "paddle.Tensor.logcumsumexp": {
        "torch_api": "torch.Tensor.logcumsumexp",
        "paddle_torch_args_map": {
            "axis": "dim"
        },
        "min_input_args": 1
    },
    "paddle.Tensor.logical_and": {
        "torch_api": "torch.Tensor.logical_and",
        "paddle_torch_args_map": {
            "y": "other"
        },
        "min_input_args": 1
    },
    "paddle.Tensor.logical_or": {
        "torch_api": "torch.Tensor.logical_or",
        "paddle_torch_args_map": {
            "y": "other"
        },
        "min_input_args": 1
    },
    "paddle.Tensor.logical_xor": {
        "torch_api": "torch.Tensor.logical_xor",
        "paddle_torch_args_map": {
            "y": "other"
        },
        "min_input_args": 1
    },
    "paddle.Tensor.logit": {
        "torch_api": "torch.Tensor.logit",
        "paddle_torch_args_map": {
            "eps": "eps"
        },
        "min_input_args": 0
    },
    "paddle.Tensor.logit_": {
        "torch_api": "torch.Tensor.logit_",
        "paddle_torch_args_map": {
            "eps": "eps"
        },
        "min_input_args": 0
    },
    "paddle.Tensor.logsumexp": {
        "torch_api": "torch.Tensor.logsumexp",
        "paddle_torch_args_map": {
            "axis": "dim",
            "keepdim": "keepdim"
        },
        "min_input_args": 1
    },
    "paddle.Tensor.lu": {
        "torch_api": "torch.Tensor.lu",
        "paddle_torch_args_map": {
            "pivot": "pivot",
            "get_infos": "get_infos"
        },
        "min_input_args": 0
    },
    "paddle.Tensor.masked_fill": {
        "torch_api": "torch.Tensor.masked_fill",
        "paddle_torch_args_map": {
            "mask": "mask",
            "value": "value"
        },
        "min_input_args": 2
    },
    "paddle.Tensor.masked_fill_": {
        "torch_api": "torch.Tensor.masked_fill_",
        "paddle_torch_args_map": {
            "mask": "mask",
            "value": "value"
        },
        "min_input_args": 2
    },
    "paddle.Tensor.masked_select": {
        "torch_api": "torch.Tensor.masked_select",
        "paddle_torch_args_map": {
            "mask": "mask"
        },
        "min_input_args": 1
    },
    "paddle.Tensor.matmul": {
        "torch_api": "torch.Tensor.matmul",
        "paddle_torch_args_map": {
            "y": "other"
        },
        "min_input_args": 1
    },
    "paddle.Tensor.matrix_power": {
        "torch_api": "torch.Tensor.matrix_power",
        "paddle_torch_args_map": {
            "n": "n"
        },
        "min_input_args": 1
    },
    "paddle.Tensor.maximum": {
        "torch_api": "torch.Tensor.maximum",
        "paddle_torch_args_map": {
            "y": "other"
        },
        "min_input_args": 1
    },
    "paddle.Tensor.mean": {
        "torch_api": "torch.Tensor.mean",
        "paddle_torch_args_map": {
            "axis": "dim",
            "keepdim": "keepdim",
            "dtype": "dtype"
        },
        "min_input_args": 0
    },
    "paddle.Tensor.median": {
        "torch_api": "torch.Tensor.median",
        "paddle_torch_args_map": {
            "keepdim": "keepdim"
        },
        "min_input_args": 0
    },
    "paddle.Tensor.minimum": {
        "torch_api": "torch.Tensor.minimum",
        "paddle_torch_args_map": {
            "y": "other"
        },
        "min_input_args": 1
    },
    "paddle.Tensor.mm": {
        "torch_api": "torch.Tensor.mm",
        "paddle_torch_args_map": {
            "mat2": "mat2"
        },
        "min_input_args": 1
    },
    "paddle.Tensor.mode": {
        "torch_api": "torch.Tensor.mode",
        "paddle_torch_args_map": {
            "axis": "dim",
            "keepdim": "keepdim"
        },
        "min_input_args": 0
    },
    "paddle.Tensor.moveaxis": {
        "torch_api": "torch.Tensor.moveaxis",
        "paddle_torch_args_map": {
            "source": "source",
            "destination": "destination"
        },
        "min_input_args": 2
    },
    "paddle.Tensor.multinomial": {
        "torch_api": "torch.Tensor.multinomial",
        "paddle_torch_args_map": {
            "num_samples": "num_samples",
            "replacement": "replacement",
            "generator": "generator"
        },
        "min_input_args": 1
    },
    "paddle.Tensor.mv": {
        "torch_api": "torch.Tensor.mv",
        "paddle_torch_args_map": {
            "vec": "vec"
        },
        "min_input_args": 1
    },
    "paddle.Tensor.multigammaln": {
        "torch_api": "torch.Tensor.mvlgamma",
        "paddle_torch_args_map": {
            "p": "p"
        },
        "min_input_args": 1
    },
    "paddle.Tensor.multigammaln_": {
        "torch_api": "torch.Tensor.mvlgamma_",
        "paddle_torch_args_map": {
            "p": "p"
        },
        "min_input_args": 1
    },
    "paddle.Tensor.nan_to_num": {
        "torch_api": "torch.Tensor.nan_to_num",
        "paddle_torch_args_map": {
            "nan": "nan",
            "posinf": "posinf",
            "neginf": "neginf"
        },
        "min_input_args": 0
    },
    "paddle.Tensor.nan_to_num_": {
        "torch_api": "torch.Tensor.nan_to_num_",
        "paddle_torch_args_map": {
            "nan": "nan",
            "posinf": "posinf",
            "neginf": "neginf"
        },
        "min_input_args": 0
    },
    "paddle.Tensor.nanmean": {
        "torch_api": "torch.Tensor.nanmean",
        "paddle_torch_args_map": {
            "axis": "dim",
            "keepdim": "keepdim",
            "dtype": "dtype"
        },
        "min_input_args": 0
    },
    "paddle.Tensor.nanmedian": {
        "torch_api": "torch.Tensor.nanmedian",
        "paddle_torch_args_map": {
            "keepdim": "keepdim"
        },
        "min_input_args": 0
    },
    "paddle.Tensor.nanquantile": {
        "torch_api": "torch.Tensor.nanquantile",
        "paddle_torch_args_map": {
            "q": "q",
            "axis": "dim",
            "keepdim": "keepdim",
            "interpolation": "interpolation"
        },
        "min_input_args": 1
    },
    "paddle.Tensor.nansum": {
        "torch_api": "torch.Tensor.nansum",
        "paddle_torch_args_map": {
            "axis": "dim",
            "keepdim": "keepdim",
            "dtype": "dtype"
        },
        "min_input_args": 0
    },
    "paddle.Tensor.nextafter": {
        "torch_api": "torch.Tensor.nextafter",
        "paddle_torch_args_map": {
            "y": "other"
        },
        "min_input_args": 1
    },
    "paddle.Tensor.numpy": {
        "torch_api": "torch.Tensor.numpy",
        "paddle_torch_args_map": {},
        "min_input_args": 0
    },
    "paddle.Tensor.householder_product": {
        "torch_api": "torch.Tensor.orgqr",
        "paddle_torch_args_map": {
            "tau": "input2"
        },
        "min_input_args": 1
    },
    "paddle.Tensor.outer": {
        "torch_api": "torch.Tensor.outer",
        "paddle_torch_args_map": {
            "y": "vec2"
        },
        "min_input_args": 1
    },
    "paddle.Tensor.polygamma": {
        "torch_api": "torch.Tensor.polygamma",
        "paddle_torch_args_map": {
            "n": "n"
        },
        "min_input_args": 1
    },
    "paddle.Tensor.polygamma_": {
        "torch_api": "torch.Tensor.polygamma_",
        "paddle_torch_args_map": {
            "n": "n"
        },
        "min_input_args": 1
    },
    "paddle.Tensor.pow_": {
        "torch_api": "torch.Tensor.pow_",
        "paddle_torch_args_map": {
            "y": "exponent"
        },
        "min_input_args": 1
    },
    "paddle.Tensor.quantile": {
        "torch_api": "torch.Tensor.quantile",
        "paddle_torch_args_map": {
            "q": "q",
            "axis": "dim",
            "keepdim": "keepdim",
            "interpolation": "interpolation"
        },
        "min_input_args": 1
    },
    "paddle.Tensor.register_hook": {
        "torch_api": "torch.Tensor.register_hook",
        "paddle_torch_args_map": {
            "hook": "hook"
        },
        "min_input_args": 1
    },
    "paddle.Tensor.remainder": {
        "torch_api": "torch.Tensor.remainder",
        "paddle_torch_args_map": {
            "y": "other"
        },
        "min_input_args": 1
    },
    "paddle.Tensor.remainder_": {
        "torch_api": "torch.Tensor.remainder_",
        "paddle_torch_args_map": {
            "y": "other"
        },
        "min_input_args": 1
    },
    "paddle.Tensor.renorm": {
        "torch_api": "torch.Tensor.renorm",
        "paddle_torch_args_map": {
            "p": "p",
            "axis": "dim",
            "max_norm": "maxnorm"
        },
        "min_input_args": 3
    },
    "paddle.Tensor.renorm_": {
        "torch_api": "torch.Tensor.renorm_",
        "paddle_torch_args_map": {
            "p": "p",
            "axis": "dim",
            "max_norm": "maxnorm"
        },
        "min_input_args": 3
    },
    "paddle.Tensor.repeat_interleave": {
        "torch_api": "torch.Tensor.repeat_interleave",
        "paddle_torch_args_map": {
            "repeats": "repeats",
            "axis": "dim"
        },
        "min_input_args": 1
    },
    "paddle.Tensor.roll": {
        "torch_api": "torch.Tensor.roll",
        "paddle_torch_args_map": {
            "shifts": "shifts",
            "axis": "dims"
        },
        "min_input_args": 1
    },
    "paddle.Tensor.rot90": {
        "torch_api": "torch.Tensor.rot90",
        "paddle_torch_args_map": {
            "k": "k",
            "axes": "dims"
        },
        "min_input_args": 0
    },
    "paddle.Tensor.select_scatter": {
        "torch_api": "torch.Tensor.select_scatter",
        "paddle_torch_args_map": {
            "values": "src",
            "axis": "dim",
            "index": "index"
        },
        "min_input_args": 3
    },
    "paddle.Tensor.signbit": {
        "torch_api": "torch.Tensor.signbit",
        "paddle_torch_args_map": {},
        "min_input_args": 0
    },
    "paddle.Tensor.squeeze": {
        "torch_api": "torch.Tensor.squeeze",
        "paddle_torch_args_map": {
            "axis": "dim"
        },
        "min_input_args": 0
    },
    "paddle.Tensor.squeeze_": {
        "torch_api": "torch.Tensor.squeeze_",
        "paddle_torch_args_map": {
            "axis": "dim"
        },
        "min_input_args": 0
    },
    "paddle.Tensor.std": {
        "torch_api": "torch.Tensor.std",
        "paddle_torch_args_map": {
            "axis": "dim",
            "unbiased": "correction",
            "keepdim": "keepdim"
        },
        "min_input_args": 0
    },
    "paddle.Tensor.sum": {
        "torch_api": "torch.Tensor.sum",
        "paddle_torch_args_map": {
            "axis": "dim",
            "keepdim": "keepdim",
            "dtype": "dtype"
        },
        "min_input_args": 0
    },
    "paddle.Tensor.take_along_axis": {
        "torch_api": "torch.Tensor.take_along_dim",
        "paddle_torch_args_map": {
            "indices": "indices",
            "axis": "dim"
        },
        "min_input_args": 2
    },
    "paddle.Tensor.tensor_split": {
        "torch_api": "torch.Tensor.tensor_split",
        "paddle_torch_args_map": {
            "num_or_indices": "indices",
            "axis": "dim"
        },
        "min_input_args": 1
    },
    "paddle.Tensor.to_sparse_coo": {
        "torch_api": "torch.Tensor.to_sparse",
        "paddle_torch_args_map": {
            "sparse_dim": "sparse_dim"
        },
        "min_input_args": 1
    },
    "paddle.Tensor.topk": {
        "torch_api": "torch.Tensor.topk",
        "paddle_torch_args_map": {
            "k": "k",
            "axis": "dim",
            "largest": "largest",
            "sorted": "sorted"
        },
        "min_input_args": 1
    },
    "paddle.Tensor.tril": {
        "torch_api": "torch.Tensor.tril",
        "paddle_torch_args_map": {
            "diagonal": "diagonal"
        },
        "min_input_args": 0
    },
    "paddle.Tensor.tril_": {
        "torch_api": "torch.Tensor.tril_",
        "paddle_torch_args_map": {
            "diagonal": "diagonal"
        },
        "min_input_args": 0
    },
    "paddle.Tensor.triu": {
        "torch_api": "torch.Tensor.triu",
        "paddle_torch_args_map": {
            "diagonal": "diagonal"
        },
        "min_input_args": 0
    },
    "paddle.Tensor.triu_": {
        "torch_api": "torch.Tensor.triu_",
        "paddle_torch_args_map": {
            "diagonal": "diagonal"
        },
        "min_input_args": 0
    },
    "paddle.Tensor.unbind": {
        "torch_api": "torch.Tensor.unbind",
        "paddle_torch_args_map": {
            "axis": "dim"
        },
        "min_input_args": 0
    },
    "paddle.Tensor.unflatten": {
        "torch_api": "torch.Tensor.unflatten",
        "paddle_torch_args_map": {
            "axis": "dim",
            "shape": "sizes"
        },
        "min_input_args": 2
    },
    "paddle.Tensor.unfold": {
        "torch_api": "torch.Tensor.unfold",
        "paddle_torch_args_map": {
            "axis": "dimension",
            "size": "size",
            "step": "step"
        },
        "min_input_args": 3
    },
    "paddle.Tensor.uniform_": {
        "torch_api": "torch.Tensor.uniform_",
        "paddle_torch_args_map": {
            "min": "from",
            "max": "to"
        },
        "min_input_args": 0
    },
    "paddle.Tensor.unique": {
        "torch_api": "torch.Tensor.unique",
        "paddle_torch_args_map": {
            "return_inverse": "return_inverse",
            "return_counts": "return_counts",
            "axis": "dim"
        },
        "min_input_args": 0
    },
    "paddle.Tensor.unique_consecutive": {
        "torch_api": "torch.Tensor.unique_consecutive",
        "paddle_torch_args_map": {
            "return_inverse": "return_inverse",
            "return_counts": "return_counts",
            "axis": "dim"
        },
        "min_input_args": 0
    },
    "paddle.Tensor.unsqueeze": {
        "torch_api": "torch.Tensor.unsqueeze",
        "paddle_torch_args_map": {
            "axis": "dim"
        },
        "min_input_args": 1
    },
    "paddle.Tensor.unsqueeze_": {
        "torch_api": "torch.Tensor.unsqueeze_",
        "paddle_torch_args_map": {
            "axis": "dim"
        },
        "min_input_args": 1
    },
    "paddle.Tensor.var": {
        "torch_api": "torch.Tensor.var",
        "paddle_torch_args_map": {
            "axis": "dim",
            "unbiased": "correction",
            "keepdim": "keepdim"
        },
        "min_input_args": 0
    },
    "paddle.Tensor.view_as": {
        "torch_api": "torch.Tensor.view_as",
        "paddle_torch_args_map": {
            "other": "other"
        },
        "min_input_args": 1
    },
    "paddle.Tensor.where": {
        "torch_api": "torch.Tensor.where",
        "paddle_torch_args_map": {
            "condition": "condition",
            "y": "y"
        },
        "min_input_args": 2
    },
    "paddle.__version__.split": {
        "torch_api": "torch.__version__.split",
        "paddle_torch_args_map": {
            "sep": "sep",
            "maxsplit": "maxsplit"
        },
        "min_input_args": 0
    },
    "paddle.abs": {
        "torch_api": "torch.abs",
        "paddle_torch_args_map": {
            "x": "input"
        },
        "min_input_args": 1
    },
    "paddle.abs_": {
        "torch_api": "torch.abs_",
        "paddle_torch_args_map": {
            "x": "input"
        },
        "min_input_args": 1
    },
    "paddle.addmm": {
        "torch_api": "torch.addmm",
        "paddle_torch_args_map": {
            "input": "input",
            "x": "mat1",
            "y": "mat2",
            "beta": "beta",
            "alpha": "alpha"
        },
        "min_input_args": 3
    },
    "paddle.all": {
        "torch_api": "torch.all",
        "paddle_torch_args_map": {
            "x": "input",
            "axis": "dim",
            "keepdim": "keepdim"
        },
        "min_input_args": 1
    },
    "paddle.amax": {
        "torch_api": "torch.amax",
        "paddle_torch_args_map": {
            "x": "input",
            "axis": "dim",
            "keepdim": "keepdim"
        },
        "min_input_args": 1
    },
    "paddle.amin": {
        "torch_api": "torch.amin",
        "paddle_torch_args_map": {
            "x": "input",
            "axis": "dim",
            "keepdim": "keepdim"
        },
        "min_input_args": 1
    },
    "paddle.amp.auto_cast": {
        "torch_api": "torch.amp.autocast",
        "paddle_torch_args_map": {
            "dtype": "dtype",
            "enable": "enabled"
        },
        "min_input_args": 0
    },
    "paddle.angle": {
        "torch_api": "torch.angle",
        "paddle_torch_args_map": {
            "x": "input"
        },
        "min_input_args": 1
    },
    "paddle.any": {
        "torch_api": "torch.any",
        "paddle_torch_args_map": {
            "x": "input",
            "axis": "dim",
            "keepdim": "keepdim"
        },
        "min_input_args": 1
    },
    "paddle.acos": {
        "torch_api": "torch.arccos",
        "paddle_torch_args_map": {
            "x": "input"
        },
        "min_input_args": 1
    },
    "paddle.acosh": {
        "torch_api": "torch.arccosh",
        "paddle_torch_args_map": {
            "x": "input"
        },
        "min_input_args": 1
    },
    "paddle.asin": {
        "torch_api": "torch.arcsin",
        "paddle_torch_args_map": {
            "x": "input"
        },
        "min_input_args": 1
    },
    "paddle.asinh": {
        "torch_api": "torch.arcsinh",
        "paddle_torch_args_map": {
            "x": "input"
        },
        "min_input_args": 1
    },
    "paddle.atan": {
        "torch_api": "torch.arctan",
        "paddle_torch_args_map": {
            "x": "input"
        },
        "min_input_args": 1
    },
    "paddle.atan2": {
        "torch_api": "torch.arctan2",
        "paddle_torch_args_map": {
            "x": "input",
            "y": "other"
        },
        "min_input_args": 2
    },
    "paddle.atanh": {
        "torch_api": "torch.arctanh",
        "paddle_torch_args_map": {
            "x": "input"
        },
        "min_input_args": 1
    },
    "paddle.argmax": {
        "torch_api": "torch.argmax",
        "paddle_torch_args_map": {
            "x": "input",
            "axis": "dim",
            "keepdim": "keepdim"
        },
        "min_input_args": 1
    },
    "paddle.argmin": {
        "torch_api": "torch.argmin",
        "paddle_torch_args_map": {
            "x": "input",
            "axis": "dim",
            "keepdim": "keepdim"
        },
        "min_input_args": 1
    },
    "paddle.argsort": {
        "torch_api": "torch.argsort",
        "paddle_torch_args_map": {
            "x": "input",
            "axis": "dim",
            "descending": "descending",
            "stable": "stable"
        },
        "min_input_args": 1
    },
    "paddle.to_tensor": {
        "torch_api": "torch.as_tensor",
        "paddle_torch_args_map": {
            "data": "data",
            "dtype": "dtype",
            "place": "device"
        },
        "min_input_args": 1
    },
    "paddle.autograd.backward": {
        "torch_api": "torch.autograd.backward",
        "paddle_torch_args_map": {
            "tensors": "tensors",
            "grad_tensors": "grad_tensors",
            "retain_graph": "retain_graph"
        },
        "min_input_args": 1
    },
    "paddle.incubate.autograd.jvp": {
        "torch_api": "torch.autograd.functional.jvp",
        "paddle_torch_args_map": {
            "func": "func",
            "xs": "inputs",
            "v": "v"
        },
        "min_input_args": 2
    },
    "paddle.incubate.autograd.vjp": {
        "torch_api": "torch.autograd.functional.vjp",
        "paddle_torch_args_map": {
            "func": "func",
            "xs": "inputs",
            "v": "v"
        },
        "min_input_args": 2
    },
    "paddle.grad": {
        "torch_api": "torch.autograd.grad",
        "paddle_torch_args_map": {
            "outputs": "outputs",
            "inputs": "inputs",
            "grad_outputs": "grad_outputs",
            "retain_graph": "retain_graph",
            "create_graph": "create_graph",
            "allow_unused": "allow_unused"
        },
        "min_input_args": 2
    },
    "paddle.autograd.saved_tensors_hooks": {
        "torch_api": "torch.autograd.graph.saved_tensors_hooks",
        "paddle_torch_args_map": {
            "pack_hook": "pack_hook",
            "unpack_hook": "unpack_hook"
        },
        "min_input_args": 2
    },
    "paddle.profiler.export_chrome_tracing": {
        "torch_api": "torch.autograd.profiler.profile.export_chrome_trace",
        "paddle_torch_args_map": {
            "dir_name": "path"
        },
        "min_input_args": 1
    },
    "paddle.bernoulli": {
        "torch_api": "torch.bernoulli",
        "paddle_torch_args_map": {
            "x": "input",
            "p": "p",
            "generator": "generator"
        },
        "min_input_args": 0
    },
    "paddle.bincount": {
        "torch_api": "torch.bincount",
        "paddle_torch_args_map": {
            "x": "input",
            "weights": "weights",
            "minlength": "minlength"
        },
        "min_input_args": 1
    },
    "paddle.bitwise_and": {
        "torch_api": "torch.bitwise_and",
        "paddle_torch_args_map": {
            "x": "input",
            "y": "other"
        },
        "min_input_args": 2
    },
    "paddle.bitwise_left_shift": {
        "torch_api": "torch.bitwise_left_shift",
        "paddle_torch_args_map": {
            "x": "input",
            "y": "other"
        },
        "min_input_args": 2
    },
    "paddle.bitwise_not": {
        "torch_api": "torch.bitwise_not",
        "paddle_torch_args_map": {
            "x": "input"
        },
        "min_input_args": 1
    },
    "paddle.bitwise_or": {
        "torch_api": "torch.bitwise_or",
        "paddle_torch_args_map": {
            "x": "input",
            "y": "other"
        },
        "min_input_args": 2
    },
    "paddle.bitwise_right_shift": {
        "torch_api": "torch.bitwise_right_shift",
        "paddle_torch_args_map": {
            "x": "input",
            "y": "other"
        },
        "min_input_args": 2
    },
    "paddle.bitwise_xor": {
        "torch_api": "torch.bitwise_xor",
        "paddle_torch_args_map": {
            "x": "input",
            "y": "other"
        },
        "min_input_args": 2
    },
    "paddle.bmm": {
        "torch_api": "torch.bmm",
        "paddle_torch_args_map": {
            "x": "input",
            "y": "mat2"
        },
        "min_input_args": 2
    },
    "paddle.broadcast_to": {
        "torch_api": "torch.broadcast_to",
        "paddle_torch_args_map": {
            "x": "input",
            "shape": "size"
        },
        "min_input_args": 2
    },
    "paddle.bucketize": {
        "torch_api": "torch.bucketize",
        "paddle_torch_args_map": {
            "x": "input",
            "sorted_sequence": "boundaries",
            "out_int32": "out_int32",
            "right": "right"
        },
        "min_input_args": 2
    },
    "paddle.cdist": {
        "torch_api": "torch.cdist",
        "paddle_torch_args_map": {
            "x": "x1",
            "y": "x2",
            "p": "p",
            "compute_mode": "compute_mode"
        },
        "min_input_args": 2
    },
    "paddle.ceil": {
        "torch_api": "torch.ceil",
        "paddle_torch_args_map": {
            "x": "input"
        },
        "min_input_args": 1
    },
    "paddle.linalg.cholesky_solve": {
        "torch_api": "torch.cholesky_solve",
        "paddle_torch_args_map": {
            "x": "input",
            "y": "input2",
            "upper": "upper"
        },
        "min_input_args": 2
    },
    "paddle.chunk": {
        "torch_api": "torch.chunk",
        "paddle_torch_args_map": {
            "x": "input",
            "chunks": "chunks",
            "axis": "dim"
        },
        "min_input_args": 2
    },
    "paddle.clip": {
        "torch_api": "torch.clamp",
        "paddle_torch_args_map": {
            "x": "input",
            "min": "min",
            "max": "max"
        },
        "min_input_args": 1
    },
    "paddle.clone": {
        "torch_api": "torch.clone",
        "paddle_torch_args_map": {
            "x": "input",
            "memory_format": "memory_format"
        },
        "min_input_args": 1
    },
    "paddle.column_stack": {
        "torch_api": "torch.column_stack",
        "paddle_torch_args_map": {
            "x": "tensors"
        },
        "min_input_args": 1
    },
    "paddle.combinations": {
        "torch_api": "torch.combinations",
        "paddle_torch_args_map": {
            "x": "input",
            "r": "r",
            "with_replacement": "with_replacement"
        },
        "min_input_args": 1
    },
    "paddle.complex": {
        "torch_api": "torch.complex",
        "paddle_torch_args_map": {
            "real": "real",
            "imag": "imag"
        },
        "min_input_args": 2
    },
    "paddle.concat": {
        "torch_api": "torch.concat",
        "paddle_torch_args_map": {
            "x": "tensors",
            "axis": "dim"
        },
        "min_input_args": 1
    },
    "paddle.conj": {
        "torch_api": "torch.conj",
        "paddle_torch_args_map": {
            "x": "input"
        },
        "min_input_args": 1
    },
    "paddle.copysign": {
        "torch_api": "torch.copysign",
        "paddle_torch_args_map": {
            "x": "input",
            "y": "other"
        },
        "min_input_args": 2
    },
    "paddle.cos": {
        "torch_api": "torch.cos",
        "paddle_torch_args_map": {
            "x": "input"
        },
        "min_input_args": 1
    },
    "paddle.cosh": {
        "torch_api": "torch.cosh",
        "paddle_torch_args_map": {
            "x": "input"
        },
        "min_input_args": 1
    },
    "paddle.count_nonzero": {
        "torch_api": "torch.count_nonzero",
        "paddle_torch_args_map": {
            "x": "input",
            "axis": "dim"
        },
        "min_input_args": 1
    },
    "paddle.linalg.cov": {
        "torch_api": "torch.cov",
        "paddle_torch_args_map": {
            "x": "input",
            "ddof": "correction",
            "fweights": "fweights",
            "aweights": "aweights"
        },
        "min_input_args": 1
    },
    "paddle.cross": {
        "torch_api": "torch.cross",
        "paddle_torch_args_map": {
            "x": "input",
            "y": "other",
            "axis": "dim"
        },
        "min_input_args": 2
    },
    "paddle.device.cuda.Event": {
        "torch_api": "torch.cuda.Event",
        "paddle_torch_args_map": {
            "enable_timing": "enable_timing",
            "blocking": "blocking",
            "interprocess": "interprocess"
        },
        "min_input_args": 0
    },
    "paddle.device.cuda.current_stream": {
        "torch_api": "torch.cuda.current_stream",
        "paddle_torch_args_map": {
            "device": "device"
        },
        "min_input_args": 0
    },
    "paddle.device.cuda.get_device_capability": {
        "torch_api": "torch.cuda.get_device_capability",
        "paddle_torch_args_map": {
            "device": "device"
        },
        "min_input_args": 0
    },
    "paddle.device.cuda.get_device_name": {
        "torch_api": "torch.cuda.get_device_name",
        "paddle_torch_args_map": {
            "device": "device"
        },
        "min_input_args": 0
    },
    "paddle.device.cuda.max_memory_allocated": {
        "torch_api": "torch.cuda.max_memory_allocated",
        "paddle_torch_args_map": {
            "device": "device"
        },
        "min_input_args": 0
    },
    "paddle.device.cuda.max_memory_reserved": {
        "torch_api": "torch.cuda.max_memory_reserved",
        "paddle_torch_args_map": {
            "device": "device"
        },
        "min_input_args": 0
    },
    "paddle.device.cuda.memory_allocated": {
        "torch_api": "torch.cuda.memory_allocated",
        "paddle_torch_args_map": {
            "device": "device"
        },
        "min_input_args": 0
    },
    "paddle.device.cuda.memory_reserved": {
        "torch_api": "torch.cuda.memory_reserved",
        "paddle_torch_args_map": {
            "device": "device"
        },
        "min_input_args": 0
    },
    "paddle.device.stream_guard": {
        "torch_api": "torch.cuda.stream",
        "paddle_torch_args_map": {
            "stream": "stream"
        },
        "min_input_args": 1
    },
    "paddle.device.cuda.synchronize": {
        "torch_api": "torch.cuda.synchronize",
        "paddle_torch_args_map": {
            "device": "device"
        },
        "min_input_args": 0
    },
    "paddle.cumsum": {
        "torch_api": "torch.cumsum",
        "paddle_torch_args_map": {
            "x": "input",
            "axis": "dim",
            "dtype": "dtype"
        },
        "min_input_args": 2
    },
    "paddle.cumulative_trapezoid": {
        "torch_api": "torch.cumulative_trapezoid",
        "paddle_torch_args_map": {
            "y": "y",
            "x": "x",
            "dx": "dx",
            "axis": "dim"
        },
        "min_input_args": 1
    },
    "paddle.deg2rad": {
        "torch_api": "torch.deg2rad",
        "paddle_torch_args_map": {
            "x": "input"
        },
        "min_input_args": 1
    },
    "paddle.diag": {
        "torch_api": "torch.diag",
        "paddle_torch_args_map": {
            "x": "input",
            "offset": "diagonal"
        },
        "min_input_args": 1
    },
    "paddle.diag_embed": {
        "torch_api": "torch.diag_embed",
        "paddle_torch_args_map": {
            "input": "input",
            "offset": "offset",
            "dim1": "dim1",
            "dim2": "dim2"
        },
        "min_input_args": 1
    },
    "paddle.diagflat": {
        "torch_api": "torch.diagflat",
        "paddle_torch_args_map": {
            "x": "input",
            "offset": "offset"
        },
        "min_input_args": 1
    },
    "paddle.diagonal": {
        "torch_api": "torch.diagonal",
        "paddle_torch_args_map": {
            "x": "input",
            "offset": "offset",
            "axis1": "dim1",
            "axis2": "dim2"
        },
        "min_input_args": 1
    },
    "paddle.diagonal_scatter": {
        "torch_api": "torch.diagonal_scatter",
        "paddle_torch_args_map": {
            "x": "input",
            "y": "src",
            "offset": "offset",
            "axis1": "dim1",
            "axis2": "dim2"
        },
        "min_input_args": 2
    },
    "paddle.diff": {
        "torch_api": "torch.diff",
        "paddle_torch_args_map": {
            "x": "input",
            "n": "n",
            "axis": "dim",
            "prepend": "prepend",
            "append": "append"
        },
        "min_input_args": 1
    },
    "paddle.dist": {
        "torch_api": "torch.dist",
        "paddle_torch_args_map": {
            "x": "input",
            "y": "other",
            "p": "p"
        },
        "min_input_args": 2
    },
    "paddle.distributed.alltoall": {
        "torch_api": "torch.distributed.all_to_all",
        "paddle_torch_args_map": {
            "out_tensor_list": "output_tensor_list",
            "in_tensor_list": "input_tensor_list",
            "group": "group"
        },
        "min_input_args": 2
    },
    "paddle.distributed.barrier": {
        "torch_api": "torch.distributed.barrier",
        "paddle_torch_args_map": {
            "group": "group"
        },
        "min_input_args": 0
    },
    "paddle.distributed.broadcast": {
        "torch_api": "torch.distributed.broadcast",
        "paddle_torch_args_map": {
            "tensor": "tensor",
            "src": "src",
            "group": "group"
        },
        "min_input_args": 2
    },
    "paddle.distributed.broadcast_object_list": {
        "torch_api": "torch.distributed.broadcast_object_list",
        "paddle_torch_args_map": {
            "object_list": "object_list",
            "src": "src",
            "group": "group"
        },
        "min_input_args": 1
    },
    "paddle.distributed.get_backend": {
        "torch_api": "torch.distributed.get_backend",
        "paddle_torch_args_map": {
            "group": "group"
        },
        "min_input_args": 0
    },
    "paddle.distributed.get_rank": {
        "torch_api": "torch.distributed.get_rank",
        "paddle_torch_args_map": {
            "group": "group"
        },
        "min_input_args": 0
    },
    "paddle.distributed.get_world_size": {
        "torch_api": "torch.distributed.get_world_size",
        "paddle_torch_args_map": {
            "group": "group"
        },
        "min_input_args": 0
    },
    "paddle.distributed.init_parallel_env": {
        "torch_api": "torch.distributed.init_process_group",
        "paddle_torch_args_map": {},
        "min_input_args": 0
    },
    "paddle.distributed.irecv": {
        "torch_api": "torch.distributed.irecv",
        "paddle_torch_args_map": {
            "tensor": "tensor",
            "src": "src",
            "group": "group"
        },
        "min_input_args": 1
    },
    "paddle.distributed.isend": {
        "torch_api": "torch.distributed.isend",
        "paddle_torch_args_map": {
            "tensor": "tensor",
            "dst": "dst",
            "group": "group"
        },
        "min_input_args": 2
    },
    "paddle.distributed.new_group": {
        "torch_api": "torch.distributed.new_group",
        "paddle_torch_args_map": {
            "ranks": "ranks",
            "backend": "backend"
        },
        "min_input_args": 0
    },
    "paddle.distributed.fleet.distributed_optimizer": {
        "torch_api": "torch.distributed.optim.DistributedOptimizer",
        "paddle_torch_args_map": {
            "optimizer_class": "optimizer_class",
            "*args": "*args",
            "**kwargs": "**kwargs"
        },
        "min_input_args": 1
    },
    "paddle.distributed.recv": {
        "torch_api": "torch.distributed.recv",
        "paddle_torch_args_map": {
            "tensor": "tensor",
            "src": "src",
            "group": "group"
        },
        "min_input_args": 1
    },
    "paddle.distributed.rpc.get_worker_info": {
        "torch_api": "torch.distributed.rpc.get_worker_info",
        "paddle_torch_args_map": {
            "name": "worker_name"
        },
        "min_input_args": 0
    },
    "paddle.distributed.rpc.init_rpc": {
        "torch_api": "torch.distributed.rpc.init_rpc",
        "paddle_torch_args_map": {
            "name": "name",
            "backend": "backend",
            "rank": "rank",
            "world_size": "world_size"
        },
        "min_input_args": 1
    },
    "paddle.distributed.rpc.rpc_async": {
        "torch_api": "torch.distributed.rpc.rpc_async",
        "paddle_torch_args_map": {
            "to": "to",
            "fn": "func",
            "kwargs": "kwargs",
            "timeout": "timeout"
        },
        "min_input_args": 2
    },
    "paddle.distributed.rpc.rpc_sync": {
        "torch_api": "torch.distributed.rpc.rpc_sync",
        "paddle_torch_args_map": {
            "to": "to",
            "fn": "func",
            "kwargs": "kwargs",
            "timeout": "timeout"
        },
        "min_input_args": 2
    },
    "paddle.distributed.rpc.shutdown": {
        "torch_api": "torch.distributed.rpc.shutdown",
        "paddle_torch_args_map": {},
        "min_input_args": 0
    },
    "paddle.distributed.scatter_object_list": {
        "torch_api": "torch.distributed.scatter_object_list",
        "paddle_torch_args_map": {
            "out_object_list": "scatter_object_output_list",
            "in_object_list": "scatter_object_input_list",
            "src": "src",
            "group": "group"
        },
        "min_input_args": 2
    },
    "paddle.distributed.send": {
        "torch_api": "torch.distributed.send",
        "paddle_torch_args_map": {
            "tensor": "tensor",
            "dst": "dst",
            "group": "group"
        },
        "min_input_args": 2
    },
    "paddle.distribution.AbsTransform": {
        "torch_api": "torch.distributions.AbsTransform",
        "paddle_torch_args_map": {},
        "min_input_args": 0
    },
    "paddle.distribution.AffineTransform": {
        "torch_api": "torch.distributions.AffineTransform",
        "paddle_torch_args_map": {
            "loc": "loc",
            "scale": "scale"
        },
        "min_input_args": 2
    },
    "paddle.distribution.Bernoulli": {
        "torch_api": "torch.distributions.Bernoulli",
        "paddle_torch_args_map": {
            "probs": "probs"
        },
        "min_input_args": 1
    },
    "paddle.distribution.Beta": {
        "torch_api": "torch.distributions.Beta",
        "paddle_torch_args_map": {
            "alpha": "concentration1",
            "beta": "concentration0"
        },
        "min_input_args": 2
    },
    "paddle.distribution.Categorical": {
        "torch_api": "torch.distributions.Categorical",
        "paddle_torch_args_map": {
            "logits": "logits"
        },
        "min_input_args": 1
    },
    "paddle.distribution.Cauchy": {
        "torch_api": "torch.distributions.Cauchy",
        "paddle_torch_args_map": {
            "loc": "loc",
            "scale": "scale"
        },
        "min_input_args": 2
    },
    "paddle.distribution.ChainTransform": {
        "torch_api": "torch.distributions.ComposeTransform",
        "paddle_torch_args_map": {
            "transforms": "parts"
        },
        "min_input_args": 1
    },
    "paddle.distribution.ContinuousBernoulli": {
        "torch_api": "torch.distributions.ContinuousBernoulli",
        "paddle_torch_args_map": {
            "probs": "probs",
            "lims": "lims"
        },
        "min_input_args": 0
    },
    "paddle.distribution.Dirichlet": {
        "torch_api": "torch.distributions.Dirichlet",
        "paddle_torch_args_map": {
            "concentration": "concentration"
        },
        "min_input_args": 1
    },
    "paddle.distribution.Distribution": {
        "torch_api": "torch.distributions.Distribution",
        "paddle_torch_args_map": {
            "batch_shape": "batch_shape",
            "event_shape": "event_shape"
        },
        "min_input_args": 0
    },
    "paddle.distribution.Distribution.rsample": {
        "torch_api": "torch.distributions.Distribution.rsample",
        "paddle_torch_args_map": {
            "shape": "sample_shape"
        },
        "min_input_args": 0
    },
    "paddle.distribution.Distribution.sample": {
        "torch_api": "torch.distributions.Distribution.sample",
        "paddle_torch_args_map": {
            "shape": "sample_shape"
        },
        "min_input_args": 0
    },
    "paddle.distribution.ExpTransform": {
        "torch_api": "torch.distributions.ExpTransform",
        "paddle_torch_args_map": {},
        "min_input_args": 0
    },
    "paddle.distribution.Exponential": {
        "torch_api": "torch.distributions.Exponential",
        "paddle_torch_args_map": {
            "rate": "rate"
        },
        "min_input_args": 0
    },
    "paddle.distribution.ExponentialFamily": {
        "torch_api": "torch.distributions.ExponentialFamily",
        "paddle_torch_args_map": {
            "batch_shape": "batch_shape",
            "event_shape": "event_shape"
        },
        "min_input_args": 0
    },
    "paddle.distribution.Geometric": {
        "torch_api": "torch.distributions.Geometric",
        "paddle_torch_args_map": {
            "probs": "probs"
        },
        "min_input_args": 1
    },
    "paddle.distribution.Gumbel": {
        "torch_api": "torch.distributions.Gumbel",
        "paddle_torch_args_map": {
            "loc": "loc",
            "scale": "scale"
        },
        "min_input_args": 2
    },
    "paddle.distribution.Independent": {
        "torch_api": "torch.distributions.Independent",
        "paddle_torch_args_map": {
            "base": "base_distribution",
            "reinterpreted_batch_rank": "reinterpreted_batch_ndims"
        },
        "min_input_args": 2
    },
    "paddle.distribution.IndependentTransform": {
        "torch_api": "torch.distributions.IndependentTransform",
        "paddle_torch_args_map": {
            "base": "base_transform",
            "reinterpreted_batch_rank": "reinterpreted_batch_ndims"
        },
        "min_input_args": 2
    },
    "paddle.distribution.Laplace": {
        "torch_api": "torch.distributions.Laplace",
        "paddle_torch_args_map": {
            "loc": "loc",
            "scale": "scale"
        },
        "min_input_args": 2
    },
    "paddle.distribution.LogNormal": {
        "torch_api": "torch.distributions.LogNormal",
        "paddle_torch_args_map": {
            "loc": "loc",
            "scale": "scale"
        },
        "min_input_args": 2
    },
    "paddle.distribution.Multinomial": {
        "torch_api": "torch.distributions.Multinomial",
        "paddle_torch_args_map": {
            "total_count": "total_count",
            "probs": "probs"
        },
        "min_input_args": 2
    },
    "paddle.distribution.MultivariateNormal": {
        "torch_api": "torch.distributions.MultivariateNormal",
        "paddle_torch_args_map": {
            "loc": "loc",
            "covariance_matrix": "covariance_matrix",
            "precision_matrix": "precision_matrix",
            "scale_tril": "scale_tril"
        },
        "min_input_args": 0
    },
    "paddle.distribution.Normal": {
        "torch_api": "torch.distributions.Normal",
        "paddle_torch_args_map": {
            "loc": "loc",
            "scale": "scale"
        },
        "min_input_args": 2
    },
    "paddle.distribution.PowerTransform": {
        "torch_api": "torch.distributions.PowerTransform",
        "paddle_torch_args_map": {
            "power": "exponent"
        },
        "min_input_args": 1
    },
    "paddle.distribution.ReshapeTransform": {
        "torch_api": "torch.distributions.ReshapeTransform",
        "paddle_torch_args_map": {
            "in_event_shape": "in_shape",
            "out_event_shape": "out_shape"
        },
        "min_input_args": 2
    },
    "paddle.distribution.SigmoidTransform": {
        "torch_api": "torch.distributions.SigmoidTransform",
        "paddle_torch_args_map": {},
        "min_input_args": 0
    },
    "paddle.distribution.SoftmaxTransform": {
        "torch_api": "torch.distributions.SoftmaxTransform",
        "paddle_torch_args_map": {},
        "min_input_args": 0
    },
    "paddle.distribution.StackTransform": {
        "torch_api": "torch.distributions.StackTransform",
        "paddle_torch_args_map": {
            "transforms": "tseq",
            "axis": "dim"
        },
        "min_input_args": 1
    },
    "paddle.distribution.StickBreakingTransform": {
        "torch_api": "torch.distributions.StickBreakingTransform",
        "paddle_torch_args_map": {},
        "min_input_args": 0
    },
    "paddle.distribution.TanhTransform": {
        "torch_api": "torch.distributions.TanhTransform",
        "paddle_torch_args_map": {},
        "min_input_args": 0
    },
    "paddle.distribution.Transform": {
        "torch_api": "torch.distributions.Transform",
        "paddle_torch_args_map": {},
        "min_input_args": 0
    },
    "paddle.distribution.TransformedDistribution": {
        "torch_api": "torch.distributions.TransformedDistribution",
        "paddle_torch_args_map": {
            "base": "base_distribution",
            "transforms": "transforms"
        },
        "min_input_args": 2
    },
    "paddle.distribution.Uniform": {
        "torch_api": "torch.distributions.Uniform",
        "paddle_torch_args_map": {
            "low": "low",
            "high": "high"
        },
        "min_input_args": 2
    },
    "paddle.distribution.Chi2": {
        "torch_api": "torch.distributions.chi2.Chi2",
        "paddle_torch_args_map": {
            "df": "df"
        },
        "min_input_args": 1
    },
    "paddle.distribution.Gamma": {
        "torch_api": "torch.distributions.gamma.Gamma",
        "paddle_torch_args_map": {
            "concentration": "concentration",
            "rate": "rate"
        },
        "min_input_args": 2
    },
    "paddle.distribution.kl_divergence": {
        "torch_api": "torch.distributions.kl.kl_divergence",
        "paddle_torch_args_map": {
            "p": "p",
            "q": "q"
        },
        "min_input_args": 2
    },
    "paddle.distribution.register_kl": {
        "torch_api": "torch.distributions.kl.register_kl",
        "paddle_torch_args_map": {
            "cls_p": "type_p",
            "cls_q": "type_q"
        },
        "min_input_args": 2
    },
    "paddle.distribution.LKJCholesky": {
        "torch_api": "torch.distributions.lkj_cholesky.LKJCholesky",
        "paddle_torch_args_map": {
            "dim": "dim",
            "concentration": "concentration"
        },
        "min_input_args": 1
    },
    "paddle.distribution.Poisson": {
        "torch_api": "torch.distributions.poisson.Poisson",
        "paddle_torch_args_map": {
            "rate": "rate"
        },
        "min_input_args": 1
    },
    "paddle.dot": {
        "torch_api": "torch.dot",
        "paddle_torch_args_map": {
            "x": "input",
            "y": "tensor"
        },
        "min_input_args": 2
    },
    "paddle.dsplit": {
        "torch_api": "torch.dsplit",
        "paddle_torch_args_map": {
            "x": "input",
            "num_or_indices": "indices"
        },
        "min_input_args": 0
    },
    "paddle.dstack": {
        "torch_api": "torch.dstack",
        "paddle_torch_args_map": {
            "x": "tensors"
        },
        "min_input_args": 1
    },
    "paddle.equal": {
        "torch_api": "torch.eq",
        "paddle_torch_args_map": {
            "x": "input",
            "y": "other"
        },
        "min_input_args": 2
    },
    "paddle.exp": {
        "torch_api": "torch.exp",
        "paddle_torch_args_map": {
            "x": "input"
        },
        "min_input_args": 1
    },
    "paddle.eye": {
        "torch_api": "torch.eye",
        "paddle_torch_args_map": {
            "num_rows": "n",
            "num_columns": "m",
            "dtype": "dtype",
            "layout": "layout",
            "device": "device",
            "requires_grad": "requires_grad"
        },
        "min_input_args": 1
    },
    "paddle.fft.fft": {
        "torch_api": "torch.fft.fft",
        "paddle_torch_args_map": {
            "x": "input",
            "n": "n",
            "axis": "dim",
            "norm": "norm"
        },
        "min_input_args": 1
    },
    "paddle.fft.fft2": {
        "torch_api": "torch.fft.fft2",
        "paddle_torch_args_map": {
            "x": "input",
            "s": "s",
            "axes": "dim",
            "norm": "norm"
        },
        "min_input_args": 1
    },
    "paddle.fft.fftfreq": {
        "torch_api": "torch.fft.fftfreq",
        "paddle_torch_args_map": {
            "n": "n",
            "d": "d",
            "dtype": "dtype",
            "layout": "layout",
            "device": "device",
            "requires_grad": "requires_grad"
        },
        "min_input_args": 1
    },
    "paddle.fft.fftn": {
        "torch_api": "torch.fft.fftn",
        "paddle_torch_args_map": {
            "x": "input",
            "s": "s",
            "axes": "dim",
            "norm": "norm"
        },
        "min_input_args": 1
    },
    "paddle.fft.fftshift": {
        "torch_api": "torch.fft.fftshift",
        "paddle_torch_args_map": {
            "x": "input",
            "axes": "dim"
        },
        "min_input_args": 1
    },
    "paddle.fft.hfft": {
        "torch_api": "torch.fft.hfft",
        "paddle_torch_args_map": {
            "x": "input",
            "n": "n",
            "axis": "dim",
            "norm": "norm"
        },
        "min_input_args": 1
    },
    "paddle.fft.hfft2": {
        "torch_api": "torch.fft.hfft2",
        "paddle_torch_args_map": {
            "x": "input",
            "s": "s",
            "axes": "dim",
            "norm": "norm"
        },
        "min_input_args": 1
    },
    "paddle.fft.hfftn": {
        "torch_api": "torch.fft.hfftn",
        "paddle_torch_args_map": {
            "x": "input",
            "s": "s",
            "axes": "dim",
            "norm": "norm"
        },
        "min_input_args": 1
    },
    "paddle.fft.ifft": {
        "torch_api": "torch.fft.ifft",
        "paddle_torch_args_map": {
            "x": "input",
            "n": "n",
            "axis": "dim",
            "norm": "norm"
        },
        "min_input_args": 1
    },
    "paddle.fft.ifft2": {
        "torch_api": "torch.fft.ifft2",
        "paddle_torch_args_map": {
            "x": "input",
            "s": "s",
            "axes": "dim",
            "norm": "norm"
        },
        "min_input_args": 1
    },
    "paddle.fft.ifftn": {
        "torch_api": "torch.fft.ifftn",
        "paddle_torch_args_map": {
            "x": "input",
            "s": "s",
            "axes": "dim",
            "norm": "norm"
        },
        "min_input_args": 1
    },
    "paddle.fft.ifftshift": {
        "torch_api": "torch.fft.ifftshift",
        "paddle_torch_args_map": {
            "x": "input",
            "axes": "dim"
        },
        "min_input_args": 1
    },
    "paddle.fft.ihfft": {
        "torch_api": "torch.fft.ihfft",
        "paddle_torch_args_map": {
            "x": "input",
            "n": "n",
            "axis": "dim",
            "norm": "norm"
        },
        "min_input_args": 1
    },
    "paddle.fft.ihfft2": {
        "torch_api": "torch.fft.ihfft2",
        "paddle_torch_args_map": {
            "x": "input",
            "s": "s",
            "axes": "dim",
            "norm": "norm"
        },
        "min_input_args": 1
    },
    "paddle.fft.ihfftn": {
        "torch_api": "torch.fft.ihfftn",
        "paddle_torch_args_map": {
            "x": "input",
            "s": "s",
            "axes": "dim",
            "norm": "norm"
        },
        "min_input_args": 1
    },
    "paddle.fft.irfft": {
        "torch_api": "torch.fft.irfft",
        "paddle_torch_args_map": {
            "x": "input",
            "n": "n",
            "axis": "dim",
            "norm": "norm"
        },
        "min_input_args": 1
    },
    "paddle.fft.irfft2": {
        "torch_api": "torch.fft.irfft2",
        "paddle_torch_args_map": {
            "x": "input",
            "s": "s",
            "axes": "dim",
            "norm": "norm"
        },
        "min_input_args": 1
    },
    "paddle.fft.irfftn": {
        "torch_api": "torch.fft.irfftn",
        "paddle_torch_args_map": {
            "x": "input",
            "s": "s",
            "axes": "dim",
            "norm": "norm"
        },
        "min_input_args": 1
    },
    "paddle.fft.rfft": {
        "torch_api": "torch.fft.rfft",
        "paddle_torch_args_map": {
            "x": "input",
            "n": "n",
            "axis": "dim",
            "norm": "norm"
        },
        "min_input_args": 1
    },
    "paddle.fft.rfft2": {
        "torch_api": "torch.fft.rfft2",
        "paddle_torch_args_map": {
            "x": "input",
            "s": "s",
            "axes": "dim",
            "norm": "norm"
        },
        "min_input_args": 1
    },
    "paddle.fft.rfftfreq": {
        "torch_api": "torch.fft.rfftfreq",
        "paddle_torch_args_map": {
            "n": "n",
            "d": "d",
            "dtype": "dtype",
            "layout": "layout",
            "device": "device",
            "requires_grad": "requires_grad"
        },
        "min_input_args": 1
    },
    "paddle.fft.rfftn": {
        "torch_api": "torch.fft.rfftn",
        "paddle_torch_args_map": {
            "x": "input",
            "s": "s",
            "axes": "dim",
            "norm": "norm"
        },
        "min_input_args": 1
    },
    "paddle.flatten": {
        "torch_api": "torch.flatten",
        "paddle_torch_args_map": {
            "x": "input",
            "start_axis": "start_dim",
            "stop_axis": "end_dim"
        },
        "min_input_args": 1
    },
    "paddle.flip": {
        "torch_api": "torch.flip",
        "paddle_torch_args_map": {
            "x": "input",
            "axis": "dims"
        },
        "min_input_args": 2
    },
    "paddle.floor": {
        "torch_api": "torch.floor",
        "paddle_torch_args_map": {
            "x": "input"
        },
        "min_input_args": 1
    },
    "paddle.fmax": {
        "torch_api": "torch.fmax",
        "paddle_torch_args_map": {
            "x": "input",
            "y": "other"
        },
        "min_input_args": 2
    },
    "paddle.fmin": {
        "torch_api": "torch.fmin",
        "paddle_torch_args_map": {
            "x": "input",
            "y": "other"
        },
        "min_input_args": 2
    },
    "paddle.frac": {
        "torch_api": "torch.frac",
        "paddle_torch_args_map": {
            "x": "input"
        },
        "min_input_args": 1
    },
    "paddle.full": {
        "torch_api": "torch.full",
        "paddle_torch_args_map": {
            "shape": "size",
            "fill_value": "fill_value",
            "dtype": "dtype",
            "layout": "layout",
            "device": "device",
            "requires_grad": "requires_grad"
        },
        "min_input_args": 2
    },
    "paddle.full_like": {
        "torch_api": "torch.full_like",
        "paddle_torch_args_map": {
            "x": "input",
            "fill_value": "fill_value",
            "dtype": "dtype",
            "layout": "layout",
            "device": "device",
            "requires_grad": "requires_grad",
            "memory_format": "memory_format"
        },
        "min_input_args": 2
    },
    "paddle.gcd": {
        "torch_api": "torch.gcd",
        "paddle_torch_args_map": {
            "x": "input",
            "y": "other"
        },
        "min_input_args": 2
    },
    "paddle.heaviside": {
        "torch_api": "torch.heaviside",
        "paddle_torch_args_map": {
            "x": "input",
            "y": "values"
        },
        "min_input_args": 2
    },
    "paddle.histogramdd": {
        "torch_api": "torch.histogramdd",
        "paddle_torch_args_map": {
            "x": "input",
            "bins": "bins",
            "ranges": "range",
            "weights": "weight",
            "density": "density"
        },
        "min_input_args": 2
    },
    "paddle.hsplit": {
        "torch_api": "torch.hsplit",
        "paddle_torch_args_map": {
            "x": "input",
            "num_or_indices": "indices"
        },
        "min_input_args": 0
    },
    "paddle.hstack": {
        "torch_api": "torch.hstack",
        "paddle_torch_args_map": {
            "x": "tensors"
        },
        "min_input_args": 1
    },
    "paddle.utils.download.get_weights_path_from_url": {
        "torch_api": "torch.hub.download_url_to_file",
        "paddle_torch_args_map": {
            "url": "url"
        },
        "min_input_args": 2
    },
    "paddle.hub.help": {
        "torch_api": "torch.hub.help",
        "paddle_torch_args_map": {
            "repo_dir": "github",
            "model": "model",
            "force_reload": "force_reload"
        },
        "min_input_args": 2
    },
    "paddle.hub.list": {
        "torch_api": "torch.hub.list",
        "paddle_torch_args_map": {
            "repo_dir": "github",
            "force_reload": "force_reload"
        },
        "min_input_args": 1
    },
    "paddle.hub.load": {
        "torch_api": "torch.hub.load",
        "paddle_torch_args_map": {
            "repo_dir": "repo_or_dir",
            "model": "model",
            "*args": "*args",
            "source": "source",
            "force_reload": "force_reload",
            "**kwargs": "**kwargs"
        },
        "min_input_args": 2
    },
    "paddle.hypot": {
        "torch_api": "torch.hypot",
        "paddle_torch_args_map": {
            "x": "input",
            "y": "other"
        },
        "min_input_args": 2
    },
    "paddle.imag": {
        "torch_api": "torch.imag",
        "paddle_torch_args_map": {
            "x": "input"
        },
        "min_input_args": 1
    },
    "paddle.index_fill": {
        "torch_api": "torch.index_fill",
        "paddle_torch_args_map": {
            "x": "input",
            "axis": "dim",
            "index": "index",
            "value": "value"
        },
        "min_input_args": 4
    },
    "paddle.index_select": {
        "Rule": "IndexSelectRule"
    },
    "paddle.inner": {
        "torch_api": "torch.inner",
        "paddle_torch_args_map": {
            "x": "input",
            "y": "other"
        },
        "min_input_args": 2
    },
    "paddle.is_complex": {
        "torch_api": "torch.is_complex",
        "paddle_torch_args_map": {
            "x": "input"
        },
        "min_input_args": 1
    },
    "paddle.is_floating_point": {
        "torch_api": "torch.is_floating_point",
        "paddle_torch_args_map": {
            "x": "input"
        },
        "min_input_args": 1
    },
    "paddle.is_tensor": {
        "torch_api": "torch.is_tensor",
        "paddle_torch_args_map": {
            "x": "obj"
        },
        "min_input_args": 1
    },
    "paddle.isclose": {
        "torch_api": "torch.isclose",
        "paddle_torch_args_map": {
            "x": "input",
            "y": "other",
            "rtol": "rtol",
            "atol": "atol",
            "equal_nan": "equal_nan"
        },
        "min_input_args": 2
    },
    "paddle.isfinite": {
        "torch_api": "torch.isfinite",
        "paddle_torch_args_map": {
            "x": "input"
        },
        "min_input_args": 1
    },
    "paddle.isin": {
        "torch_api": "torch.isin",
        "paddle_torch_args_map": {
            "x": "elements",
            "test_x": "test_elements",
            "assume_unique": "assume_unique",
            "invert": "invert"
        },
        "min_input_args": 2
    },
    "paddle.isinf": {
        "torch_api": "torch.isinf",
        "paddle_torch_args_map": {
            "x": "input"
        },
        "min_input_args": 1
    },
    "paddle.isnan": {
        "torch_api": "torch.isnan",
        "paddle_torch_args_map": {
            "x": "input"
        },
        "min_input_args": 1
    },
    "paddle.isneginf": {
        "torch_api": "torch.isneginf",
        "paddle_torch_args_map": {
            "x": "input"
        },
        "min_input_args": 1
    },
    "paddle.isposinf": {
        "torch_api": "torch.isposinf",
        "paddle_torch_args_map": {
            "x": "input"
        },
        "min_input_args": 1
    },
    "paddle.isreal": {
        "torch_api": "torch.isreal",
        "paddle_torch_args_map": {
            "x": "input"
        },
        "min_input_args": 1
    },
    "paddle.signal.istft": {
        "torch_api": "torch.istft",
        "paddle_torch_args_map": {
            "x": "input",
            "n_fft": "n_fft",
            "hop_length": "hop_length",
            "win_length": "win_length",
            "window": "window",
            "center": "center",
            "normalized": "normalized",
            "onesided": "onesided",
            "length": "length",
            "return_complex": "return_complex"
        },
        "min_input_args": 2
    },
    "paddle.jit.load": {
        "torch_api": "torch.jit.load",
        "paddle_torch_args_map": {
            "f": "f"
        },
        "min_input_args": 0
    },
    "paddle.kron": {
        "torch_api": "torch.kron",
        "paddle_torch_args_map": {
            "x": "input",
            "y": "other"
        },
        "min_input_args": 2
    },
    "paddle.lerp": {
        "torch_api": "torch.lerp",
        "paddle_torch_args_map": {
            "x": "input",
            "y": "end",
            "weight": "weight"
        },
        "min_input_args": 3
    },
    "paddle.lgamma": {
        "torch_api": "torch.lgamma",
        "paddle_torch_args_map": {
            "x": "input"
        },
        "min_input_args": 1
    },
    "paddle.linalg.cholesky": {
        "torch_api": "torch.linalg.cholesky",
        "paddle_torch_args_map": {
            "x": "input",
            "upper": "upper"
        },
        "min_input_args": 1
    },
    "paddle.linalg.cond": {
        "torch_api": "torch.linalg.cond",
        "paddle_torch_args_map": {
            "x": "input",
            "p": "p"
        },
        "min_input_args": 1
    },
    "paddle.linalg.det": {
        "torch_api": "torch.linalg.det",
        "paddle_torch_args_map": {
            "x": "A"
        },
        "min_input_args": 1
    },
    "paddle.linalg.eigvals": {
        "torch_api": "torch.linalg.eigvals",
        "paddle_torch_args_map": {
            "x": "input"
        },
        "min_input_args": 1
    },
    "paddle.linalg.eigvalsh": {
        "torch_api": "torch.linalg.eigvalsh",
        "paddle_torch_args_map": {
            "x": "input",
            "UPLO": "UPLO"
        },
        "min_input_args": 1
    },
    "paddle.linalg.householder_product": {
        "torch_api": "torch.linalg.householder_product",
        "paddle_torch_args_map": {
            "x": "input",
            "tau": "tau"
        },
        "min_input_args": 2
    },
    "paddle.linalg.inv": {
        "torch_api": "torch.linalg.inv",
        "paddle_torch_args_map": {
            "x": "A"
        },
        "min_input_args": 1
    },
    "paddle.linalg.lstsq": {
        "torch_api": "torch.linalg.lstsq",
        "paddle_torch_args_map": {
            "x": "input",
            "y": "b",
            "rcond": "rcond",
            "driver": "driver"
        },
        "min_input_args": 2
    },
    "paddle.matmul": {
        "torch_api": "torch.linalg.matmul",
        "paddle_torch_args_map": {
            "x": "input",
            "y": "other"
        },
        "min_input_args": 2
    },
    "paddle.linalg.matrix_norm": {
        "torch_api": "torch.linalg.matrix_norm",
        "paddle_torch_args_map": {
            "x": "input",
            "p": "ord",
            "axis": "dim",
            "keepdim": "keepdim",
            "dtype": "dtype"
        },
        "min_input_args": 1
    },
    "paddle.linalg.matrix_power": {
        "torch_api": "torch.linalg.matrix_power",
        "paddle_torch_args_map": {
            "x": "input",
            "n": "n"
        },
        "min_input_args": 2
    },
    "paddle.linalg.matrix_rank": {
        "torch_api": "torch.linalg.matrix_rank",
        "paddle_torch_args_map": {
            "x": "input",
            "tol": "tol",
            "hermitian": "hermitian",
            "atol": "atol",
            "rtol": "rtol"
        },
        "min_input_args": 1
    },
    "paddle.linalg.multi_dot": {
        "torch_api": "torch.linalg.multi_dot",
        "paddle_torch_args_map": {
            "x": "tensors"
        },
        "min_input_args": 1
    },
    "paddle.linalg.norm": {
        "torch_api": "torch.linalg.norm",
        "paddle_torch_args_map": {
            "x": "input",
            "p": "ord",
            "axis": "dim",
            "keepdim": "keepdim",
            "dtype": "dtype"
        },
        "min_input_args": 1
    },
    "paddle.linalg.pinv": {
        "torch_api": "torch.linalg.pinv",
        "paddle_torch_args_map": {
            "x": "input",
            "rcond": "rtol",
            "hermitian": "hermitian"
        },
        "min_input_args": 1
    },
    "paddle.linalg.solve": {
        "torch_api": "torch.linalg.solve",
        "paddle_torch_args_map": {
            "x": "A",
            "y": "B",
            "left": "left"
        },
        "min_input_args": 2
    },
    "paddle.linalg.vector_norm": {
        "torch_api": "torch.linalg.vector_norm",
        "paddle_torch_args_map": {
            "x": "x",
            "p": "ord",
            "axis": "dim",
            "keepdim": "keepdim",
            "dtype": "dtype"
        },
        "min_input_args": 1
    },
    "paddle.linspace": {
        "torch_api": "torch.linspace",
        "paddle_torch_args_map": {
            "start": "start",
            "stop": "end",
            "num": "steps",
            "dtype": "dtype",
            "layout": "layout",
            "device": "device",
            "requires_grad": "requires_grad"
        },
        "min_input_args": 3
    },
    "paddle.log": {
        "torch_api": "torch.log",
        "paddle_torch_args_map": {
            "x": "input"
        },
        "min_input_args": 1
    },
    "paddle.log10": {
        "torch_api": "torch.log10",
        "paddle_torch_args_map": {
            "x": "input"
        },
        "min_input_args": 1
    },
    "paddle.log1p": {
        "torch_api": "torch.log1p",
        "paddle_torch_args_map": {
            "x": "input"
        },
        "min_input_args": 1
    },
    "paddle.log2": {
        "torch_api": "torch.log2",
        "paddle_torch_args_map": {
            "x": "input"
        },
        "min_input_args": 1
    },
    "paddle.logcumsumexp": {
        "torch_api": "torch.logcumsumexp",
        "paddle_torch_args_map": {
            "x": "input",
            "axis": "dim"
        },
        "min_input_args": 2
    },
    "paddle.logical_and": {
        "torch_api": "torch.logical_and",
        "paddle_torch_args_map": {
            "x": "input",
            "y": "other"
        },
        "min_input_args": 2
    },
    "paddle.logical_not": {
        "torch_api": "torch.logical_not",
        "paddle_torch_args_map": {
            "x": "input"
        },
        "min_input_args": 1
    },
    "paddle.logical_or": {
        "torch_api": "torch.logical_or",
        "paddle_torch_args_map": {
            "x": "input",
            "y": "other"
        },
        "min_input_args": 2
    },
    "paddle.logical_xor": {
        "torch_api": "torch.logical_xor",
        "paddle_torch_args_map": {
            "x": "input",
            "y": "other"
        },
        "min_input_args": 2
    },
    "paddle.logspace": {
        "torch_api": "torch.logspace",
        "paddle_torch_args_map": {
            "start": "start",
            "stop": "end",
            "num": "steps",
            "base": "base",
            "dtype": "dtype",
            "layout": "layout",
            "device": "device",
            "requires_grad": "requires_grad"
        },
        "min_input_args": 3
    },
    "paddle.seed": {
        "torch_api": "torch.manual_seed",
        "paddle_torch_args_map": {
            "seed": "seed"
        },
        "min_input_args": 1
    },
    "paddle.masked_fill": {
        "torch_api": "torch.masked_fill",
        "paddle_torch_args_map": {
            "x": "input",
            "mask": "mask",
            "value": "value"
        },
        "min_input_args": 3
    },
    "paddle.masked_select": {
        "torch_api": "torch.masked_select",
        "paddle_torch_args_map": {
            "x": "input",
            "mask": "mask"
        },
        "min_input_args": 2
    },
    "paddle.maximum": {
        "torch_api": "torch.maximum",
        "paddle_torch_args_map": {
            "x": "input",
            "y": "other"
        },
        "min_input_args": 2
    },
    "paddle.mean": {
        "torch_api": "torch.mean",
        "paddle_torch_args_map": {
            "x": "input",
            "axis": "dim",
            "keepdim": "keepdim",
            "dtype": "dtype"
        },
        "min_input_args": 1
    },
    "paddle.minimum": {
        "torch_api": "torch.minimum",
        "paddle_torch_args_map": {
            "x": "input",
            "y": "other"
        },
        "min_input_args": 2
    },
    "paddle.mm": {
        "torch_api": "torch.mm",
        "paddle_torch_args_map": {
            "input": "input",
            "mat2": "mat2"
        },
        "min_input_args": 2
    },
    "paddle.moveaxis": {
        "torch_api": "torch.moveaxis",
        "paddle_torch_args_map": {
            "x": "input",
            "source": "source",
            "destination": "destination"
        },
        "min_input_args": 3
    },
    "paddle.multinomial": {
        "torch_api": "torch.multinomial",
        "paddle_torch_args_map": {
            "x": "input",
            "num_samples": "num_samples",
            "replacement": "replacement",
            "generator": "generator"
        },
        "min_input_args": 2
    },
    "paddle.mv": {
        "torch_api": "torch.mv",
        "paddle_torch_args_map": {
            "x": "input",
            "vec": "vec"
        },
        "min_input_args": 2
    },
    "paddle.multigammaln": {
        "torch_api": "torch.mvlgamma",
        "paddle_torch_args_map": {
            "x": "input",
            "p": "p"
        },
        "min_input_args": 2
    },
    "paddle.nan_to_num": {
        "torch_api": "torch.nan_to_num",
        "paddle_torch_args_map": {
            "x": "input",
            "nan": "nan",
            "posinf": "posinf",
            "neginf": "neginf"
        },
        "min_input_args": 1
    },
    "paddle.nanmean": {
        "torch_api": "torch.nanmean",
        "paddle_torch_args_map": {
            "x": "input",
            "axis": "dim",
            "keepdim": "keepdim",
            "dtype": "dtype"
        },
        "min_input_args": 1
    },
    "paddle.nanquantile": {
        "torch_api": "torch.nanquantile",
        "paddle_torch_args_map": {
            "x": "input",
            "q": "q",
            "axis": "dim",
            "keepdim": "keepdim",
            "interpolation": "interpolation"
        },
        "min_input_args": 2
    },
    "paddle.nansum": {
        "torch_api": "torch.nansum",
        "paddle_torch_args_map": {
            "x": "input",
            "axis": "dim",
            "keepdim": "keepdim",
            "dtype": "dtype"
        },
        "min_input_args": 1
    },
    "paddle.neg": {
        "torch_api": "torch.neg",
        "paddle_torch_args_map": {
            "x": "input"
        },
        "min_input_args": 1
    },
    "paddle.nextafter": {
        "torch_api": "torch.nextafter",
        "paddle_torch_args_map": {
            "x": "input",
            "y": "other"
        },
        "min_input_args": 2
    },
    "paddle.nn.AdaptiveAvgPool1D": {
        "torch_api": "torch.nn.AdaptiveAvgPool1d",
        "paddle_torch_args_map": {
            "output_size": "output_size"
        },
        "min_input_args": 1
    },
    "paddle.nn.AdaptiveAvgPool2D": {
        "torch_api": "torch.nn.AdaptiveAvgPool2d",
        "paddle_torch_args_map": {
            "output_size": "output_size"
        },
        "min_input_args": 1
    },
    "paddle.nn.AdaptiveAvgPool3D": {
        "torch_api": "torch.nn.AdaptiveAvgPool3d",
        "paddle_torch_args_map": {
            "output_size": "output_size"
        },
        "min_input_args": 1
    },
    "paddle.nn.AdaptiveLogSoftmaxWithLoss": {
        "torch_api": "torch.nn.AdaptiveLogSoftmaxWithLoss",
        "paddle_torch_args_map": {
            "in_features": "in_features",
            "n_classes": "n_classes",
            "cutoffs": "cutoffs",
            "div_value": "div_value",
            "head_bias": "head_bias",
            "device": "device",
            "dtype": "dtype"
        },
        "min_input_args": 3
    },
    "paddle.nn.AdaptiveMaxPool1D": {
        "torch_api": "torch.nn.AdaptiveMaxPool1d",
        "paddle_torch_args_map": {
            "output_size": "output_size",
            "return_mask": "return_indices"
        },
        "min_input_args": 1
    },
    "paddle.nn.AdaptiveMaxPool2D": {
        "torch_api": "torch.nn.AdaptiveMaxPool2d",
        "paddle_torch_args_map": {
            "output_size": "output_size",
            "return_mask": "return_indices"
        },
        "min_input_args": 1
    },
    "paddle.nn.AdaptiveMaxPool3D": {
        "torch_api": "torch.nn.AdaptiveMaxPool3d",
        "paddle_torch_args_map": {
            "output_size": "output_size",
            "return_mask": "return_indices"
        },
        "min_input_args": 1
    },
    "paddle.nn.AlphaDropout": {
        "torch_api": "torch.nn.AlphaDropout",
        "paddle_torch_args_map": {
            "p": "p",
            "inplace": "inplace"
        },
        "min_input_args": 0
    },
    "paddle.nn.Bilinear": {
        "torch_api": "torch.nn.Bilinear",
        "paddle_torch_args_map": {
            "in1_features": "in1_features",
            "in2_features": "in2_features",
            "out_features": "out_features",
            "bias_attr": "bias"
        },
        "min_input_args": 3
    },
    "paddle.nn.CELU": {
        "torch_api": "torch.nn.CELU",
        "paddle_torch_args_map": {
            "alpha": "alpha",
            "inplace": "inplace"
        },
        "min_input_args": 0
    },
    "paddle.nn.ChannelShuffle": {
        "torch_api": "torch.nn.ChannelShuffle",
        "paddle_torch_args_map": {
            "groups": "groups"
        },
        "min_input_args": 1
    },
    "paddle.nn.Conv1D": {
        "torch_api": "torch.nn.Conv1d",
        "paddle_torch_args_map": {
            "in_channels": "in_channels",
            "out_channels": "out_channels",
            "kernel_size": "kernel_size",
            "stride": "stride",
            "padding": "padding",
            "dilation": "dilation",
            "groups": "groups",
            "bias_attr": "bias",
            "padding_mode": "padding_mode"
        },
        "min_input_args": 3
    },
    "paddle.nn.Conv2D": {
        "torch_api": "torch.nn.Conv2d",
        "paddle_torch_args_map": {
            "in_channels": "in_channels",
            "out_channels": "out_channels",
            "kernel_size": "kernel_size",
            "stride": "stride",
            "padding": "padding",
            "dilation": "dilation",
            "groups": "groups",
            "bias_attr": "bias",
            "padding_mode": "padding_mode"
        },
        "min_input_args": 3
    },
    "paddle.nn.Conv3D": {
        "torch_api": "torch.nn.Conv3d",
        "paddle_torch_args_map": {
            "in_channels": "in_channels",
            "out_channels": "out_channels",
            "kernel_size": "kernel_size",
            "stride": "stride",
            "padding": "padding",
            "dilation": "dilation",
            "groups": "groups",
            "bias_attr": "bias",
            "padding_mode": "padding_mode"
        },
        "min_input_args": 3
    },
    "paddle.nn.Conv1DTranspose": {
        "torch_api": "torch.nn.ConvTranspose1d",
        "paddle_torch_args_map": {
            "in_channels": "in_channels",
            "out_channels": "out_channels",
            "kernel_size": "kernel_size",
            "stride": "stride",
            "padding": "padding",
            "output_padding": "output_padding",
            "groups": "groups",
            "bias_attr": "bias",
            "dilation": "dilation"
        },
        "min_input_args": 3
    },
    "paddle.nn.Conv2DTranspose": {
        "torch_api": "torch.nn.ConvTranspose2d",
        "paddle_torch_args_map": {
            "in_channels": "in_channels",
            "out_channels": "out_channels",
            "kernel_size": "kernel_size",
            "stride": "stride",
            "padding": "padding",
            "output_padding": "output_padding",
            "groups": "groups",
            "bias_attr": "bias",
            "dilation": "dilation"
        },
        "min_input_args": 3
    },
    "paddle.nn.Conv3DTranspose": {
        "torch_api": "torch.nn.ConvTranspose3d",
        "paddle_torch_args_map": {
            "in_channels": "in_channels",
            "out_channels": "out_channels",
            "kernel_size": "kernel_size",
            "stride": "stride",
            "padding": "padding",
            "output_padding": "output_padding",
            "groups": "groups",
            "bias_attr": "bias",
            "dilation": "dilation"
        },
        "min_input_args": 3
    },
    "paddle.nn.CosineSimilarity": {
        "torch_api": "torch.nn.CosineSimilarity",
        "paddle_torch_args_map": {
            "axis": "dim",
            "eps": "eps"
        },
        "min_input_args": 0
    },
    "paddle.DataParallel": {
        "torch_api": "torch.nn.DataParallel",
        "paddle_torch_args_map": {
            "layers": "module"
        },
        "min_input_args": 0
    },
    "paddle.nn.Dropout": {
        "torch_api": "torch.nn.Dropout",
        "paddle_torch_args_map": {
            "p": "p",
            "inplace": "inplace"
        },
        "min_input_args": 0
    },
    "paddle.nn.Dropout2D": {
        "torch_api": "torch.nn.Dropout2d",
        "paddle_torch_args_map": {
            "p": "p",
            "inplace": "inplace"
        },
        "min_input_args": 0
    },
    "paddle.nn.Dropout3D": {
        "torch_api": "torch.nn.Dropout3d",
        "paddle_torch_args_map": {
            "p": "p",
            "inplace": "inplace"
        },
        "min_input_args": 0
    },
    "paddle.nn.ELU": {
        "torch_api": "torch.nn.ELU",
        "paddle_torch_args_map": {
            "alpha": "alpha",
            "inplace": "inplace"
        },
        "min_input_args": 0
    },
    "paddle.nn.FeatureAlphaDropout": {
        "torch_api": "torch.nn.FeatureAlphaDropout",
        "paddle_torch_args_map": {
            "p": "p",
            "inplace": "inplace"
        },
        "min_input_args": 0
    },
    "paddle.nn.Flatten": {
        "torch_api": "torch.nn.Flatten",
        "paddle_torch_args_map": {
            "start_axis": "start_dim",
            "stop_axis": "end_dim"
        },
        "min_input_args": 0
    },
    "paddle.nn.Fold": {
        "torch_api": "torch.nn.Fold",
        "paddle_torch_args_map": {
            "output_sizes": "output_size",
            "kernel_sizes": "kernel_size",
            "strides": "stride",
            "paddings": "padding",
            "dilations": "dilation"
        },
        "min_input_args": 2
    },
    "paddle.nn.FractionalMaxPool2D": {
        "torch_api": "torch.nn.FractionalMaxPool2d",
        "paddle_torch_args_map": {
            "kernel_size": "kernel_size",
            "output_size": "output_size",
            "return_mask": "return_indices"
        },
        "min_input_args": 1
    },
    "paddle.nn.FractionalMaxPool3D": {
        "torch_api": "torch.nn.FractionalMaxPool3d",
        "paddle_torch_args_map": {
            "kernel_size": "kernel_size",
            "output_size": "output_size",
            "return_mask": "return_indices"
        },
        "min_input_args": 1
    },
    "paddle.nn.GLU": {
        "torch_api": "torch.nn.GLU",
        "paddle_torch_args_map": {
            "axis": "dim"
        },
        "min_input_args": 0
    },
    "paddle.nn.GaussianNLLLoss": {
        "torch_api": "torch.nn.GaussianNLLLoss",
        "paddle_torch_args_map": {
            "full": "full",
            "epsilon": "eps",
            "reduction": "reduction"
        },
        "min_input_args": 0
    },
    "paddle.nn.Hardshrink": {
        "torch_api": "torch.nn.Hardshrink",
        "paddle_torch_args_map": {
            "threshold": "lambd"
        },
        "min_input_args": 1
    },
    "paddle.nn.Hardsigmoid": {
        "torch_api": "torch.nn.Hardsigmoid",
        "paddle_torch_args_map": {
            "inplace": "inplace"
        },
        "min_input_args": 0
    },
    "paddle.nn.Hardswish": {
        "torch_api": "torch.nn.Hardswish",
        "paddle_torch_args_map": {
            "inplace": "inplace"
        },
        "min_input_args": 0
    },
    "paddle.nn.Hardtanh": {
        "torch_api": "torch.nn.Hardtanh",
        "paddle_torch_args_map": {
            "min": "min_val",
            "max": "max_val",
            "inplace": "inplace"
        },
        "min_input_args": 0
    },
    "paddle.nn.LPPool1D": {
        "torch_api": "torch.nn.LPPool1d",
        "paddle_torch_args_map": {
            "norm_type": "norm_type",
            "kernel_size": "kernel_size",
            "stride": "stride",
            "ceil_mode": "ceil_mode"
        },
        "min_input_args": 2
    },
    "paddle.nn.LPPool2D": {
        "torch_api": "torch.nn.LPPool2d",
        "paddle_torch_args_map": {
            "norm_type": "norm_type",
            "kernel_size": "kernel_size",
            "stride": "stride",
            "ceil_mode": "ceil_mode"
        },
        "min_input_args": 2
    },
    "paddle.nn.LeakyReLU": {
        "torch_api": "torch.nn.LeakyReLU",
        "paddle_torch_args_map": {
            "negative_slope": "negative_slope",
            "inplace": "inplace"
        },
        "min_input_args": 0
    },
    "paddle.nn.Linear": {
        "torch_api": "torch.nn.Linear",
        "paddle_torch_args_map": {
            "in_features": "in_features",
            "out_features": "out_features",
            "bias_attr": "bias"
        },
        "min_input_args": 2
    },
    "paddle.nn.LocalResponseNorm": {
        "torch_api": "torch.nn.LocalResponseNorm",
        "paddle_torch_args_map": {
            "size": "size",
            "alpha": "alpha",
            "beta": "beta",
            "k": "k"
        },
        "min_input_args": 1
    },
    "paddle.nn.MaxPool1D": {
        "torch_api": "torch.nn.MaxPool1d",
        "paddle_torch_args_map": {
            "kernel_size": "kernel_size",
            "stride": "stride",
            "padding": "padding",
            "return_mask": "return_indices",
            "ceil_mode": "ceil_mode"
        },
        "min_input_args": 1
    },
    "paddle.nn.MaxPool2D": {
        "torch_api": "torch.nn.MaxPool2d",
        "paddle_torch_args_map": {
            "kernel_size": "kernel_size",
            "stride": "stride",
            "padding": "padding",
            "return_mask": "return_indices",
            "ceil_mode": "ceil_mode"
        },
        "min_input_args": 1
    },
    "paddle.nn.MaxPool3D": {
        "torch_api": "torch.nn.MaxPool3d",
        "paddle_torch_args_map": {
            "kernel_size": "kernel_size",
            "stride": "stride",
            "padding": "padding",
            "return_mask": "return_indices",
            "ceil_mode": "ceil_mode"
        },
        "min_input_args": 1
    },
    "paddle.nn.MaxUnPool1D": {
        "torch_api": "torch.nn.MaxUnpool1d",
        "paddle_torch_args_map": {
            "kernel_size": "kernel_size",
            "stride": "stride",
            "padding": "padding"
        },
        "min_input_args": 1
    },
    "paddle.nn.MaxUnPool2D": {
        "torch_api": "torch.nn.MaxUnpool2d",
        "paddle_torch_args_map": {
            "kernel_size": "kernel_size",
            "stride": "stride",
            "padding": "padding"
        },
        "min_input_args": 1
    },
    "paddle.nn.MaxUnPool3D": {
        "torch_api": "torch.nn.MaxUnpool3d",
        "paddle_torch_args_map": {
            "kernel_size": "kernel_size",
            "stride": "stride",
            "padding": "padding"
        },
        "min_input_args": 1
    },
    "paddle.nn.Mish": {
        "torch_api": "torch.nn.Mish",
        "paddle_torch_args_map": {
            "inplace": "inplace"
        },
        "min_input_args": 0
    },
    "paddle.nn.Layer.add_sublayer": {
        "torch_api": "torch.nn.Module.add_module",
        "paddle_torch_args_map": {
            "name": "name",
            "sublayer": "module"
        },
        "min_input_args": 2
    },
    "paddle.nn.Layer.buffers": {
        "torch_api": "torch.nn.Module.buffers",
        "paddle_torch_args_map": {
            "include_sublayers": "recurse"
        },
        "min_input_args": 0
    },
    "paddle.nn.Layer.set_state_dict": {
        "torch_api": "torch.nn.Module.load_state_dict",
        "paddle_torch_args_map": {
            "state_dict": "state_dict"
        },
        "min_input_args": 1
    },
    "paddle.nn.Layer.named_buffers": {
        "torch_api": "torch.nn.Module.named_buffers",
        "paddle_torch_args_map": {
            "prefix": "prefix",
            "include_sublayers": "recurse",
            "remove_duplicate": "remove_duplicate"
        },
        "min_input_args": 0
    },
    "paddle.nn.Layer.named_parameters": {
        "torch_api": "torch.nn.Module.named_parameters",
        "paddle_torch_args_map": {
            "prefix": "prefix",
            "include_sublayers": "recurse",
            "remove_duplicate": "remove_duplicate"
        },
        "min_input_args": 0
    },
    "paddle.nn.Layer.parameters": {
        "torch_api": "torch.nn.Module.parameters",
        "paddle_torch_args_map": {
            "include_sublayers": "recurse"
        },
        "min_input_args": 0
    },
    "paddle.nn.Layer.register_buffer": {
        "torch_api": "torch.nn.Module.register_buffer",
        "paddle_torch_args_map": {
            "name": "name",
            "tensor": "tensor",
            "persistable": "persistent"
        },
        "min_input_args": 2
    },
    "paddle.nn.Layer.register_forward_post_hook": {
        "torch_api": "torch.nn.Module.register_forward_hook",
        "paddle_torch_args_map": {
            "hook": "hook"
        },
        "min_input_args": 1
    },
    "paddle.nn.Layer.register_forward_pre_hook": {
        "torch_api": "torch.nn.Module.register_forward_pre_hook",
        "paddle_torch_args_map": {
            "hook": "hook"
        },
        "min_input_args": 1
    },
    "paddle.nn.Layer.add_parameter": {
        "torch_api": "torch.nn.Module.register_parameter",
        "paddle_torch_args_map": {
            "name": "name",
            "parameter": "param"
        },
        "min_input_args": 2
    },
    "paddle.nn.Layer.state_dict": {
        "torch_api": "torch.nn.Module.state_dict",
        "paddle_torch_args_map": {
            "structured_name_prefix": "prefix",
            "keep_vars": "keep_vars"
        },
        "min_input_args": 0
    },
    "paddle.nn.Layer.astype": {
        "torch_api": "torch.nn.Module.type",
        "paddle_torch_args_map": {
            "dtype": "dst_type"
        },
        "min_input_args": 1
    },
    "paddle.nn.LayerDict": {
        "torch_api": "torch.nn.ModuleDict",
        "paddle_torch_args_map": {
            "sublayers": "modules"
        },
        "min_input_args": 0
    },
    "paddle.nn.LayerList": {
        "torch_api": "torch.nn.ModuleList",
        "paddle_torch_args_map": {
            "sublayers": "modules"
        },
        "min_input_args": 0
    },
    "paddle.nn.PReLU": {
        "torch_api": "torch.nn.PReLU",
        "paddle_torch_args_map": {
            "num_parameters": "num_parameters",
            "init": "init"
        },
        "min_input_args": 0
    },
    "paddle.nn.PairwiseDistance": {
        "torch_api": "torch.nn.PairwiseDistance",
        "paddle_torch_args_map": {
            "p": "p",
            "epsilon": "eps",
            "keepdim": "keepdim"
        },
        "min_input_args": 0
    },
    "paddle.nn.ParameterDict": {
        "torch_api": "torch.nn.ParameterDict",
        "paddle_torch_args_map": {
            "parameters": "values"
        },
        "min_input_args": 0
    },
    "paddle.nn.ParameterList": {
        "torch_api": "torch.nn.ParameterList",
        "paddle_torch_args_map": {
            "parameters": "values"
        },
        "min_input_args": 0
    },
    "paddle.nn.PixelShuffle": {
        "torch_api": "torch.nn.PixelShuffle",
        "paddle_torch_args_map": {
            "upscale_factor": "upscale_factor"
        },
        "min_input_args": 1
    },
    "paddle.nn.PixelUnshuffle": {
        "torch_api": "torch.nn.PixelUnshuffle",
        "paddle_torch_args_map": {
            "downscale_factor": "downscale_factor"
        },
        "min_input_args": 1
    },
    "paddle.nn.RReLU": {
        "torch_api": "torch.nn.RReLU",
        "paddle_torch_args_map": {
            "lower": "lower",
            "upper": "upper",
            "inplace": "inplace"
        },
        "min_input_args": 0
    },
    "paddle.nn.ReLU": {
        "torch_api": "torch.nn.ReLU",
        "paddle_torch_args_map": {
            "inplace": "inplace"
        },
        "min_input_args": 0
    },
    "paddle.nn.ReLU6": {
        "torch_api": "torch.nn.ReLU6",
        "paddle_torch_args_map": {
            "inplace": "inplace"
        },
        "min_input_args": 0
    },
    "paddle.nn.SELU": {
        "torch_api": "torch.nn.SELU",
        "paddle_torch_args_map": {
            "inplace": "inplace"
        },
        "min_input_args": 0
    },
    "paddle.nn.Silu": {
        "torch_api": "torch.nn.SiLU",
        "paddle_torch_args_map": {
            "inplace": "inplace"
        },
        "min_input_args": 0
    },
    "paddle.nn.Softplus": {
        "torch_api": "torch.nn.Softplus",
        "paddle_torch_args_map": {
            "beta": "beta",
            "threshold": "threshold"
        },
        "min_input_args": 0
    },
    "paddle.nn.Softshrink": {
        "torch_api": "torch.nn.Softshrink",
        "paddle_torch_args_map": {
            "threshold": "lambd"
        },
        "min_input_args": 0
    },
    "paddle.nn.SyncBatchNorm.convert_sync_batchnorm": {
        "torch_api": "torch.nn.SyncBatchNorm.convert_sync_batchnorm",
        "paddle_torch_args_map": {
            "layer": "module"
        },
        "min_input_args": 1
    },
    "paddle.nn.ThresholdedReLU": {
        "torch_api": "torch.nn.Threshold",
        "paddle_torch_args_map": {
            "threshold": "threshold",
            "value": "value"
        },
        "min_input_args": 0
    },
    "paddle.nn.Transformer": {
        "torch_api": "torch.nn.Transformer",
        "paddle_torch_args_map": {
            "d_model": "d_model",
            "nhead": "nhead",
            "num_encoder_layers": "num_encoder_layers",
            "num_decoder_layers": "num_decoder_layers",
            "dim_feedforward": "dim_feedforward",
            "dropout": "dropout",
            "activation": "activation",
            "custom_encoder": "custom_encoder",
            "custom_decoder": "custom_decoder",
            "normalize_before": "norm_first",
            "bias_attr": "bias"
        },
        "min_input_args": 0
    },
    "paddle.nn.TransformerDecoder": {
        "torch_api": "torch.nn.TransformerDecoder",
        "paddle_torch_args_map": {
            "decoder_layer": "decoder_layer",
            "num_layers": "num_layers",
            "norm": "norm"
        },
        "min_input_args": 2
    },
    "paddle.nn.TransformerEncoder": {
        "torch_api": "torch.nn.TransformerEncoder",
        "paddle_torch_args_map": {
            "encoder_layer": "encoder_layer",
            "num_layers": "num_layers",
            "norm": "norm"
        },
        "min_input_args": 2
    },
    "paddle.nn.TripletMarginWithDistanceLoss": {
        "torch_api": "torch.nn.TripletMarginWithDistanceLoss",
        "paddle_torch_args_map": {
            "distance_function": "distance_function",
            "margin": "margin",
            "swap": "swap",
            "reduction": "reduction"
        },
        "min_input_args": 0
    },
    "paddle.nn.Unflatten": {
        "torch_api": "torch.nn.Unflatten",
        "paddle_torch_args_map": {
            "axis": "dim",
            "shape": "unflattened_size"
        },
        "min_input_args": 2
    },
    "paddle.nn.Unfold": {
        "torch_api": "torch.nn.Unfold",
        "paddle_torch_args_map": {
            "kernel_sizes": "kernel_size",
            "dilations": "dilation",
            "paddings": "padding",
            "strides": "stride"
        },
        "min_input_args": 1
    },
    "paddle.nn.Upsample": {
        "torch_api": "torch.nn.Upsample",
        "paddle_torch_args_map": {
            "size": "size",
            "scale_factor": "scale_factor",
            "mode": "mode",
            "align_corners": "align_corners"
        },
        "min_input_args": 0
    },
    "paddle.nn.UpsamplingBilinear2D": {
        "torch_api": "torch.nn.UpsamplingBilinear2d",
        "paddle_torch_args_map": {
            "size": "size",
            "scale_factor": "scale_factor"
        },
        "min_input_args": 1
    },
    "paddle.nn.UpsamplingNearest2D": {
        "torch_api": "torch.nn.UpsamplingNearest2d",
        "paddle_torch_args_map": {
            "size": "size",
            "scale_factor": "scale_factor"
        },
        "min_input_args": 0
    },
    "paddle.nn.ZeroPad2D": {
        "torch_api": "torch.nn.ZeroPad2d",
        "paddle_torch_args_map": {
            "padding": "padding"
        },
        "min_input_args": 1
    },
    "paddle.nn.functional.adaptive_avg_pool1d": {
        "torch_api": "torch.nn.functional.adaptive_avg_pool1d",
        "paddle_torch_args_map": {
            "x": "input",
            "output_size": "output_size"
        },
        "min_input_args": 2
    },
    "paddle.nn.functional.adaptive_avg_pool2d": {
        "torch_api": "torch.nn.functional.adaptive_avg_pool2d",
        "paddle_torch_args_map": {
            "x": "input",
            "output_size": "output_size"
        },
        "min_input_args": 2
    },
    "paddle.nn.functional.adaptive_avg_pool3d": {
        "torch_api": "torch.nn.functional.adaptive_avg_pool3d",
        "paddle_torch_args_map": {
            "x": "input",
            "output_size": "output_size"
        },
        "min_input_args": 2
    },
    "paddle.nn.functional.adaptive_max_pool1d": {
        "torch_api": "torch.nn.functional.adaptive_max_pool1d",
        "paddle_torch_args_map": {
            "x": "input",
            "output_size": "output_size",
            "return_mask": "return_indices"
        },
        "min_input_args": 2
    },
    "paddle.nn.functional.adaptive_max_pool2d": {
        "torch_api": "torch.nn.functional.adaptive_max_pool2d",
        "paddle_torch_args_map": {
            "x": "input",
            "output_size": "output_size",
            "return_mask": "return_indices"
        },
        "min_input_args": 2
    },
    "paddle.nn.functional.adaptive_max_pool3d": {
        "torch_api": "torch.nn.functional.adaptive_max_pool3d",
        "paddle_torch_args_map": {
            "x": "input",
            "output_size": "output_size",
            "return_mask": "return_indices"
        },
        "min_input_args": 2
    },
    "paddle.nn.functional.affine_grid": {
        "torch_api": "torch.nn.functional.affine_grid",
        "paddle_torch_args_map": {
            "theta": "theta",
            "out_shape": "size",
            "align_corners": "align_corners"
        },
        "min_input_args": 2
    },
    "paddle.nn.functional.alpha_dropout": {
        "torch_api": "torch.nn.functional.alpha_dropout",
        "paddle_torch_args_map": {
            "x": "input",
            "p": "p",
            "training": "training",
            "inplace": "inplace"
        },
        "min_input_args": 1
    },
    "paddle.nn.functional.celu": {
        "torch_api": "torch.nn.functional.celu",
        "paddle_torch_args_map": {
            "x": "input",
            "alpha": "alpha",
            "inplace": "inplace"
        },
        "min_input_args": 1
    },
<<<<<<< HEAD
    "paddle.nn.functional.conv1d_transpose": {
        "torch_api": "torch.nn.functional.conv_transpose1d",
=======
    "paddle.nn.functional.conv1d": {
        "torch_api": "torch.nn.functional.conv1d",
>>>>>>> c75692da
        "paddle_torch_args_map": {
            "x": "input",
            "weight": "weight",
            "bias": "bias",
            "stride": "stride",
            "padding": "padding",
<<<<<<< HEAD
            "output_padding": "output_padding",
            "groups": "groups",
            "dilation": "dilation"
        },
        "min_input_args": 2
    },
    "paddle.nn.functional.conv2d_transpose": {
        "torch_api": "torch.nn.functional.conv_transpose2d",
=======
            "dilation": "dilation",
            "groups": "groups"
        },
        "min_input_args": 2
    },
    "paddle.nn.functional.conv2d": {
        "torch_api": "torch.nn.functional.conv2d",
>>>>>>> c75692da
        "paddle_torch_args_map": {
            "x": "input",
            "weight": "weight",
            "bias": "bias",
            "stride": "stride",
            "padding": "padding",
<<<<<<< HEAD
            "output_padding": "output_padding",
            "groups": "groups",
            "dilation": "dilation"
        },
        "min_input_args": 2
    },
    "paddle.nn.functional.conv3d_transpose": {
        "torch_api": "torch.nn.functional.conv_transpose3d",
=======
            "dilation": "dilation",
            "groups": "groups"
        },
        "min_input_args": 2
    },
    "paddle.nn.functional.conv3d": {
        "torch_api": "torch.nn.functional.conv3d",
>>>>>>> c75692da
        "paddle_torch_args_map": {
            "x": "input",
            "weight": "weight",
            "bias": "bias",
            "stride": "stride",
            "padding": "padding",
<<<<<<< HEAD
            "output_padding": "output_padding",
            "groups": "groups",
            "dilation": "dilation"
=======
            "dilation": "dilation",
            "groups": "groups"
>>>>>>> c75692da
        },
        "min_input_args": 2
    },
    "paddle.nn.functional.cosine_similarity": {
        "torch_api": "torch.nn.functional.cosine_similarity",
        "paddle_torch_args_map": {
            "x1": "x1",
            "x2": "x2",
            "axis": "dim",
            "eps": "eps"
        },
        "min_input_args": 2
    },
    "paddle.nn.functional.elu": {
        "torch_api": "torch.nn.functional.elu",
        "paddle_torch_args_map": {
            "x": "input",
            "alpha": "alpha",
            "inplace": "inplace"
        },
        "min_input_args": 1
    },
    "paddle.nn.functional.elu_": {
        "torch_api": "torch.nn.functional.elu_",
        "paddle_torch_args_map": {
            "x": "input",
            "alpha": "alpha"
        },
        "min_input_args": 1
    },
    "paddle.nn.functional.embedding": {
        "torch_api": "torch.nn.functional.embedding",
        "paddle_torch_args_map": {
            "x": "input",
            "weight": "weight",
            "padding_idx": "padding_idx",
            "max_norm": "max_norm",
            "norm_type": "norm_type",
            "scale_grad_by_freq": "scale_grad_by_freq",
            "sparse": "sparse"
        },
        "min_input_args": 2
    },
    "paddle.nn.functional.fold": {
        "torch_api": "torch.nn.functional.fold",
        "paddle_torch_args_map": {
            "x": "input",
            "output_sizes": "output_size",
            "kernel_sizes": "kernel_size",
            "strides": "stride",
            "paddings": "padding",
            "dilations": "dilation"
        },
        "min_input_args": 3
    },
    "paddle.nn.functional.gaussian_nll_loss": {
        "torch_api": "torch.nn.functional.gaussian_nll_loss",
        "paddle_torch_args_map": {
            "input": "input",
            "label": "target",
            "variance": "var",
            "full": "full",
            "epsilon": "eps",
            "reduction": "reduction"
        },
        "min_input_args": 3
    },
    "paddle.nn.functional.glu": {
        "torch_api": "torch.nn.functional.glu",
        "paddle_torch_args_map": {
            "x": "input",
            "axis": "dim"
        },
        "min_input_args": 1
    },
    "paddle.nn.functional.grid_sample": {
        "torch_api": "torch.nn.functional.grid_sample",
        "paddle_torch_args_map": {
            "x": "input",
            "grid": "grid",
            "mode": "mode",
            "padding_mode": "padding_mode",
            "align_corners": "align_corners"
        },
        "min_input_args": 2
    },
    "paddle.nn.functional.group_norm": {
        "torch_api": "torch.nn.functional.group_norm",
        "paddle_torch_args_map": {
            "x": "input",
            "num_groups": "num_groups",
            "weight": "weight",
            "bias": "bias",
            "epsilon": "eps"
        },
        "min_input_args": 2
    },
    "paddle.nn.functional.gumbel_softmax": {
        "torch_api": "torch.nn.functional.gumbel_softmax",
        "paddle_torch_args_map": {
            "x": "logits",
            "temperature": "tau",
            "hard": "hard",
            "axis": "dim"
        },
        "min_input_args": 1
    },
    "paddle.nn.functional.hardshrink": {
        "torch_api": "torch.nn.functional.hardshrink",
        "paddle_torch_args_map": {
            "x": "input",
            "threshold": "lambd"
        },
        "min_input_args": 1
    },
    "paddle.nn.functional.hardsigmoid": {
        "torch_api": "torch.nn.functional.hardsigmoid",
        "paddle_torch_args_map": {
            "x": "input",
            "inplace": "inplace"
        },
        "min_input_args": 1
    },
    "paddle.nn.functional.hardswish": {
        "torch_api": "torch.nn.functional.hardswish",
        "paddle_torch_args_map": {
            "x": "input",
            "inplace": "inplace"
        },
        "min_input_args": 1
    },
    "paddle.nn.functional.hardtanh": {
        "torch_api": "torch.nn.functional.hardtanh",
        "paddle_torch_args_map": {
            "x": "input",
            "min": "min_val",
            "max": "max_val",
            "inplace": "inplace"
        },
        "min_input_args": 1
    },
    "paddle.nn.functional.hardtanh_": {
        "torch_api": "torch.nn.functional.hardtanh_",
        "paddle_torch_args_map": {
            "x": "input",
            "min": "min_val",
            "max": "max_val"
        },
        "min_input_args": 1
    },
    "paddle.nn.functional.interpolate": {
        "torch_api": "torch.nn.functional.interpolate",
        "paddle_torch_args_map": {
            "x": "input",
            "size": "size",
            "scale_factor": "scale_factor",
            "mode": "mode",
            "align_corners": "align_corners"
        },
        "min_input_args": 1
    },
    "paddle.nn.functional.layer_norm": {
        "torch_api": "torch.nn.functional.layer_norm",
        "paddle_torch_args_map": {
            "x": "input",
            "normalized_shape": "normalized_shape",
            "weight": "weight",
            "bias": "bias",
            "epsilon": "eps"
        },
        "min_input_args": 2
    },
    "paddle.nn.functional.leaky_relu": {
        "torch_api": "torch.nn.functional.leaky_relu",
        "paddle_torch_args_map": {
            "x": "input",
            "negative_slope": "negative_slope",
            "inplace": "inplace"
        },
        "min_input_args": 1
    },
    "paddle.nn.functional.leaky_relu_": {
        "torch_api": "torch.nn.functional.leaky_relu_",
        "paddle_torch_args_map": {
            "x": "input",
            "negative_slope": "negative_slope"
        },
        "min_input_args": 1
    },
    "paddle.nn.functional.local_response_norm": {
        "torch_api": "torch.nn.functional.local_response_norm",
        "paddle_torch_args_map": {
            "x": "input",
            "size": "size",
            "alpha": "alpha",
            "beta": "beta",
            "k": "k"
        },
        "min_input_args": 2
    },
    "paddle.nn.functional.log_sigmoid": {
        "torch_api": "torch.nn.functional.logsigmoid",
        "paddle_torch_args_map": {
            "x": "input"
        },
        "min_input_args": 1
    },
    "paddle.nn.functional.lp_pool1d": {
        "torch_api": "torch.nn.functional.lp_pool1d",
        "paddle_torch_args_map": {
            "x": "input",
            "norm_type": "norm_type",
            "kernel_size": "kernel_size",
            "stride": "stride",
            "ceil_mode": "ceil_mode"
        },
        "min_input_args": 2
    },
    "paddle.nn.functional.lp_pool2d": {
        "torch_api": "torch.nn.functional.lp_pool2d",
        "paddle_torch_args_map": {
            "x": "input",
            "norm_type": "norm_type",
            "kernel_size": "kernel_size",
            "stride": "stride",
            "ceil_mode": "ceil_mode"
        },
        "min_input_args": 2
    },
    "paddle.nn.functional.max_pool1d": {
        "torch_api": "torch.nn.functional.max_pool1d",
        "paddle_torch_args_map": {
            "x": "input",
            "kernel_size": "kernel_size",
            "stride": "stride",
            "padding": "padding",
            "ceil_mode": "ceil_mode",
            "return_mask": "return_indices"
        },
        "min_input_args": 0
    },
    "paddle.nn.functional.max_pool2d": {
        "torch_api": "torch.nn.functional.max_pool2d",
        "paddle_torch_args_map": {
            "x": "input",
            "kernel_size": "kernel_size",
            "stride": "stride",
            "padding": "padding",
            "ceil_mode": "ceil_mode",
            "return_mask": "return_indices"
        },
        "min_input_args": 0
    },
    "paddle.nn.functional.max_pool3d": {
        "torch_api": "torch.nn.functional.max_pool3d",
        "paddle_torch_args_map": {
            "x": "input",
            "kernel_size": "kernel_size",
            "stride": "stride",
            "padding": "padding",
            "ceil_mode": "ceil_mode",
            "return_mask": "return_indices"
        },
        "min_input_args": 0
    },
    "paddle.nn.functional.max_unpool1d": {
        "torch_api": "torch.nn.functional.max_unpool1d",
        "paddle_torch_args_map": {
            "x": "input",
            "indices": "indices",
            "kernel_size": "kernel_size",
            "stride": "stride",
            "padding": "padding",
            "output_size": "output_size"
        },
        "min_input_args": 3
    },
    "paddle.nn.functional.max_unpool2d": {
        "torch_api": "torch.nn.functional.max_unpool2d",
        "paddle_torch_args_map": {
            "x": "input",
            "indices": "indices",
            "kernel_size": "kernel_size",
            "stride": "stride",
            "padding": "padding",
            "output_size": "output_size"
        },
        "min_input_args": 3
    },
    "paddle.nn.functional.max_unpool3d": {
        "torch_api": "torch.nn.functional.max_unpool3d",
        "paddle_torch_args_map": {
            "x": "input",
            "indices": "indices",
            "kernel_size": "kernel_size",
            "stride": "stride",
            "padding": "padding",
            "output_size": "output_size"
        },
        "min_input_args": 3
    },
    "paddle.nn.functional.mish": {
        "torch_api": "torch.nn.functional.mish",
        "paddle_torch_args_map": {
            "x": "input",
            "inplace": "inplace"
        },
        "min_input_args": 1
    },
    "paddle.nn.functional.normalize": {
        "torch_api": "torch.nn.functional.normalize",
        "paddle_torch_args_map": {
            "x": "input",
            "p": "p",
            "axis": "dim",
            "epsilon": "eps"
        },
        "min_input_args": 1
    },
    "paddle.nn.functional.pairwise_distance": {
        "torch_api": "torch.nn.functional.pairwise_distance",
        "paddle_torch_args_map": {
            "x": "x1",
            "y": "x2",
            "p": "p",
            "epsilon": "eps",
            "keepdim": "keepdim"
        },
        "min_input_args": 2
    },
    "paddle.pdist": {
        "torch_api": "torch.nn.functional.pdist",
        "paddle_torch_args_map": {
            "x": "input",
            "p": "p"
        },
        "min_input_args": 1
    },
    "paddle.nn.functional.pixel_shuffle": {
        "torch_api": "torch.nn.functional.pixel_shuffle",
        "paddle_torch_args_map": {
            "x": "input",
            "upscale_factor": "upscale_factor"
        },
        "min_input_args": 2
    },
    "paddle.nn.functional.pixel_unshuffle": {
        "torch_api": "torch.nn.functional.pixel_unshuffle",
        "paddle_torch_args_map": {
            "x": "input",
            "downscale_factor": "downscale_factor"
        },
        "min_input_args": 2
    },
    "paddle.nn.functional.prelu": {
        "torch_api": "torch.nn.functional.prelu",
        "paddle_torch_args_map": {
            "x": "input",
            "weight": "weight"
        },
        "min_input_args": 2
    },
    "paddle.nn.functional.relu": {
        "torch_api": "torch.nn.functional.relu",
        "paddle_torch_args_map": {
            "x": "input",
            "inplace": "inplace"
        },
        "min_input_args": 1
    },
    "paddle.nn.functional.relu6": {
        "torch_api": "torch.nn.functional.relu6",
        "paddle_torch_args_map": {
            "x": "input",
            "inplace": "inplace"
        },
        "min_input_args": 1
    },
    "paddle.nn.functional.relu_": {
        "torch_api": "torch.nn.functional.relu_",
        "paddle_torch_args_map": {
            "x": "input"
        },
        "min_input_args": 1
    },
    "paddle.nn.functional.rrelu": {
        "torch_api": "torch.nn.functional.rrelu",
        "paddle_torch_args_map": {
            "x": "input",
            "lower": "lower",
            "upper": "upper",
            "training": "training",
            "inplace": "inplace"
        },
        "min_input_args": 1
    },
    "paddle.nn.functional.selu": {
        "torch_api": "torch.nn.functional.selu",
        "paddle_torch_args_map": {
            "x": "input",
            "inplace": "inplace"
        },
        "min_input_args": 1
    },
    "paddle.nn.functional.sigmoid": {
        "torch_api": "torch.nn.functional.sigmoid",
        "paddle_torch_args_map": {
            "x": "input"
        },
        "min_input_args": 1
    },
    "paddle.nn.functional.silu": {
        "torch_api": "torch.nn.functional.silu",
        "paddle_torch_args_map": {
            "x": "input",
            "inplace": "inplace"
        },
        "min_input_args": 1
    },
    "paddle.nn.functional.softplus": {
        "torch_api": "torch.nn.functional.softplus",
        "paddle_torch_args_map": {
            "x": "input",
            "beta": "beta",
            "threshold": "threshold"
        },
        "min_input_args": 1
    },
    "paddle.nn.functional.softshrink": {
        "torch_api": "torch.nn.functional.softshrink",
        "paddle_torch_args_map": {
            "x": "input",
            "threshold": "lambd"
        },
        "min_input_args": 1
    },
    "paddle.nn.functional.softsign": {
        "torch_api": "torch.nn.functional.softsign",
        "paddle_torch_args_map": {
            "x": "input"
        },
        "min_input_args": 1
    },
    "paddle.nn.functional.tanh": {
        "torch_api": "torch.nn.functional.tanh",
        "paddle_torch_args_map": {
            "x": "input"
        },
        "min_input_args": 1
    },
    "paddle.nn.functional.tanhshrink": {
        "torch_api": "torch.nn.functional.tanhshrink",
        "paddle_torch_args_map": {
            "x": "input"
        },
        "min_input_args": 1
    },
    "paddle.nn.functional.thresholded_relu": {
        "torch_api": "torch.nn.functional.threshold",
        "paddle_torch_args_map": {
            "x": "input",
            "threshold": "threshold",
            "value": "value",
            "inplace": "inplace"
        },
        "min_input_args": 3
    },
    "paddle.nn.functional.thresholded_relu_": {
        "torch_api": "torch.nn.functional.threshold_",
        "paddle_torch_args_map": {
            "x": "input",
            "threshold": "threshold",
            "value": "value"
        },
        "min_input_args": 3
    },
    "paddle.nn.functional.triplet_margin_with_distance_loss": {
        "torch_api": "torch.nn.functional.triplet_margin_with_distance_loss",
        "paddle_torch_args_map": {
            "input": "anchor",
            "positive": "positive",
            "negative": "negative",
            "distance_function": "distance_function",
            "margin": "margin",
            "swap": "swap",
            "reduction": "reduction"
        },
        "min_input_args": 3
    },
    "paddle.nn.functional.unfold": {
        "torch_api": "torch.nn.functional.unfold",
        "paddle_torch_args_map": {
            "x": "input",
            "kernel_sizes": "kernel_size",
            "dilations": "dilation",
            "paddings": "padding",
            "strides": "stride"
        },
        "min_input_args": 2
    },
    "paddle.nn.initializer.calculate_gain": {
        "torch_api": "torch.nn.init.calculate_gain",
        "paddle_torch_args_map": {
            "nonlinearity": "nonlinearity",
            "param": "param"
        },
        "min_input_args": 1
    },
    "paddle.nn.utils.clip_grad_norm_": {
        "torch_api": "torch.nn.utils.clip_grad_norm_",
        "paddle_torch_args_map": {
            "parameters": "parameters",
            "max_norm": "max_norm",
            "norm_type": "norm_type",
            "error_if_nonfinite": "error_if_nonfinite"
        },
        "min_input_args": 2
    },
    "paddle.nn.utils.clip_grad_value_": {
        "torch_api": "torch.nn.utils.clip_grad_value_",
        "paddle_torch_args_map": {
            "parameters": "parameters",
            "clip_value": "clip_value"
        },
        "min_input_args": 2
    },
    "paddle.nn.utils.parameters_to_vector": {
        "torch_api": "torch.nn.utils.parameters_to_vector",
        "paddle_torch_args_map": {
            "parameters": "parameters"
        },
        "min_input_args": 1
    },
    "paddle.nn.utils.remove_weight_norm": {
        "torch_api": "torch.nn.utils.remove_weight_norm",
        "paddle_torch_args_map": {
            "layer": "module",
            "name": "name"
        },
        "min_input_args": 1
    },
    "paddle.nn.utils.spectral_norm": {
        "torch_api": "torch.nn.utils.spectral_norm",
        "paddle_torch_args_map": {
            "layer": "module",
            "name": "name",
            "n_power_iterations": "n_power_iterations",
            "eps": "eps",
            "dim": "dim"
        },
        "min_input_args": 1
    },
    "paddle.nn.utils.vector_to_parameters": {
        "torch_api": "torch.nn.utils.vector_to_parameters",
        "paddle_torch_args_map": {
            "vec": "vec",
            "parameters": "parameters"
        },
        "min_input_args": 2
    },
    "paddle.nn.utils.weight_norm": {
        "torch_api": "torch.nn.utils.weight_norm",
        "paddle_torch_args_map": {
            "layer": "module",
            "name": "name",
            "dim": "dim"
        },
        "min_input_args": 1
    },
    "paddle.no_grad": {
        "torch_api": "torch.no_grad",
        "paddle_torch_args_map": {
            "func": "orig_func"
        },
        "min_input_args": 0
    },
    "paddle.normal": {
        "torch_api": "torch.normal",
        "paddle_torch_args_map": {
            "mean": "mean",
            "std": "std",
            "shape": "size",
            "generator": "generator",
            "dtype": "dtype",
            "layout": "layout",
            "device": "device",
            "pin_memory": "pin_memory",
            "requires_grad": "requires_grad"
        },
        "min_input_args": 1
    },
    "paddle.ones_like": {
        "torch_api": "torch.ones_like",
        "paddle_torch_args_map": {
            "x": "input",
            "dtype": "dtype",
            "layout": "layout",
            "device": "device",
            "requires_grad": "requires_grad",
            "memory_format": "memory_format"
        },
        "min_input_args": 1
    },
    "paddle.optimizer.ASGD": {
        "torch_api": "torch.optim.ASGD",
        "paddle_torch_args_map": {
            "parameters": "params",
            "learning_rate": "lr",
            "weight_decay": "weight_decay"
        },
        "min_input_args": 1
    },
    "paddle.optimizer.LBFGS": {
        "torch_api": "torch.optim.LBFGS",
        "paddle_torch_args_map": {
            "parameters": "params",
            "learning_rate": "lr",
            "max_iter": "max_iter",
            "max_eval": "max_eval",
            "tolerance_grad": "tolerance_grad",
            "tolerance_change": "tolerance_change",
            "history_size": "history_size",
            "line_search_fn": "line_search_fn"
        },
        "min_input_args": 1
    },
    "paddle.optimizer.Optimizer.load_state_dict": {
        "torch_api": "torch.optim.Optimizer.load_state_dict",
        "paddle_torch_args_map": {
            "state_dict": "state_dict"
        },
        "min_input_args": 1
    },
    "paddle.optimizer.Rprop": {
        "torch_api": "torch.optim.Rprop",
        "paddle_torch_args_map": {
            "parameters": "params",
            "learning_rate": "lr",
            "etas": "etas",
            "learning_rate_range": "step_sizes"
        },
        "min_input_args": 1
    },
    "paddle.linalg.ormqr": {
        "torch_api": "torch.ormqr",
        "paddle_torch_args_map": {
            "x": "input",
            "tau": "input2",
            "y": "input3",
            "left": "left",
            "transpose": "transpose"
        },
        "min_input_args": 3
    },
    "paddle.outer": {
        "torch_api": "torch.outer",
        "paddle_torch_args_map": {
            "x": "input",
            "y": "vec2"
        },
        "min_input_args": 2
    },
    "paddle.linalg.pca_lowrank": {
        "torch_api": "torch.pca_lowrank",
        "paddle_torch_args_map": {
            "x": "A",
            "q": "q",
            "center": "center",
            "niter": "niter"
        },
        "min_input_args": 1
    },
    "paddle.transpose": {
        "torch_api": "torch.permute",
        "paddle_torch_args_map": {
            "x": "input",
            "perm": "dims"
        },
        "min_input_args": 2
    },
    "paddle.poisson": {
        "torch_api": "torch.poisson",
        "paddle_torch_args_map": {
            "x": "input",
            "generator": "generator"
        },
        "min_input_args": 1
    },
    "paddle.pow": {
        "torch_api": "torch.pow",
        "paddle_torch_args_map": {
            "x": "input",
            "y": "exponent"
        },
        "min_input_args": 2
    },
    "paddle.prod": {
        "torch_api": "torch.prod",
        "paddle_torch_args_map": {
            "x": "input",
            "axis": "dim",
            "keepdim": "keepdim",
            "dtype": "dtype"
        },
        "min_input_args": 1
    },
    "paddle.profiler.make_scheduler": {
        "torch_api": "torch.profiler.schedule",
        "paddle_torch_args_map": {
            "closed": "wait",
            "ready": "warmup",
            "record": "active",
            "repeat": "repeat",
            "skip_first": "skip_first"
        },
        "min_input_args": 0
    },
    "paddle.quantile": {
        "torch_api": "torch.quantile",
        "paddle_torch_args_map": {
            "x": "input",
            "q": "q",
            "axis": "dim",
            "keepdim": "keepdim",
            "interpolation": "interpolation"
        },
        "min_input_args": 2
    },
    "paddle.rad2deg": {
        "torch_api": "torch.rad2deg",
        "paddle_torch_args_map": {
            "x": "input"
        },
        "min_input_args": 1
    },
    "paddle.randint_like": {
        "torch_api": "torch.randint_like",
        "paddle_torch_args_map": {
            "x": "input",
            "low": "low",
            "high": "high",
            "dtype": "dtype",
            "layout": "layout",
            "device": "device",
            "requires_grad": "requires_grad",
            "memory_format": "memory_format"
        },
        "min_input_args": 3
    },
    "paddle.randperm": {
        "torch_api": "torch.randperm",
        "paddle_torch_args_map": {
            "n": "n",
            "generator": "generator",
            "dtype": "dtype",
            "layout": "layout",
            "device": "device",
            "pin_memory": "pin_memory",
            "requires_grad": "requires_grad"
        },
        "min_input_args": 1
    },
    "paddle.real": {
        "torch_api": "torch.real",
        "paddle_torch_args_map": {
            "x": "input"
        },
        "min_input_args": 1
    },
    "paddle.reciprocal": {
        "torch_api": "torch.reciprocal",
        "paddle_torch_args_map": {
            "x": "input"
        },
        "min_input_args": 1
    },
    "paddle.renorm": {
        "torch_api": "torch.renorm",
        "paddle_torch_args_map": {
            "x": "input",
            "p": "p",
            "axis": "dim",
            "max_norm": "maxnorm"
        },
        "min_input_args": 4
    },
    "paddle.repeat_interleave": {
        "torch_api": "torch.repeat_interleave",
        "paddle_torch_args_map": {
            "x": "input",
            "repeats": "repeats",
            "axis": "dim"
        },
        "min_input_args": 2
    },
    "paddle.reshape": {
        "torch_api": "torch.reshape",
        "paddle_torch_args_map": {
            "x": "input",
            "shape": "shape"
        },
        "min_input_args": 2
    },
    "paddle.roll": {
        "torch_api": "torch.roll",
        "paddle_torch_args_map": {
            "x": "input",
            "shifts": "shifts",
            "axis": "dims"
        },
        "min_input_args": 2
    },
    "paddle.rot90": {
        "torch_api": "torch.rot90",
        "paddle_torch_args_map": {
            "x": "input",
            "k": "k",
            "axes": "dims"
        },
        "min_input_args": 1
    },
    "paddle.row_stack": {
        "torch_api": "torch.row_stack",
        "paddle_torch_args_map": {
            "x": "tensors"
        },
        "min_input_args": 1
    },
    "paddle.rsqrt": {
        "torch_api": "torch.rsqrt",
        "paddle_torch_args_map": {
            "x": "input"
        },
        "min_input_args": 1
    },
    "paddle.save": {
        "torch_api": "torch.save",
        "paddle_torch_args_map": {
            "obj": "obj",
            "path": "f",
            "protocol": "pickle_protocol"
        },
        "min_input_args": 2
    },
    "paddle.select_scatter": {
        "torch_api": "torch.select_scatter",
        "paddle_torch_args_map": {
            "x": "input",
            "values": "src",
            "axis": "dim",
            "index": "index"
        },
        "min_input_args": 4
    },
    "paddle.set_default_dtype": {
        "torch_api": "torch.set_default_dtype",
        "paddle_torch_args_map": {
            "d": "d"
        },
        "min_input_args": 1
    },
    "paddle.set_grad_enabled": {
        "torch_api": "torch.set_grad_enabled",
        "paddle_torch_args_map": {
            "mode": "mode"
        },
        "min_input_args": 1
    },
    "paddle.set_rng_state": {
        "torch_api": "torch.set_rng_state",
        "paddle_torch_args_map": {
            "state_list": "new_state"
        },
        "min_input_args": 1
    },
    "paddle.sgn": {
        "torch_api": "torch.sgn",
        "paddle_torch_args_map": {
            "x": "input"
        },
        "min_input_args": 1
    },
    "paddle.sign": {
        "torch_api": "torch.sign",
        "paddle_torch_args_map": {
            "x": "input"
        },
        "min_input_args": 1
    },
    "paddle.signbit": {
        "torch_api": "torch.signbit",
        "paddle_torch_args_map": {
            "x": "input"
        },
        "min_input_args": 1
    },
    "paddle.sin": {
        "torch_api": "torch.sin",
        "paddle_torch_args_map": {
            "x": "input"
        },
        "min_input_args": 1
    },
    "paddle.sinh": {
        "torch_api": "torch.sinh",
        "paddle_torch_args_map": {
            "x": "input"
        },
        "min_input_args": 1
    },
    "paddle.sparse.addmm": {
        "torch_api": "torch.sparse.addmm",
        "paddle_torch_args_map": {
            "input": "input",
            "x": "mat1",
            "y": "mat2",
            "beta": "beta",
            "alpha": "alpha"
        },
        "min_input_args": 3
    },
    "paddle.sparse.matmul": {
        "torch_api": "torch.sparse.mm",
        "paddle_torch_args_map": {
            "x": "sparse",
            "y": "dense"
        },
        "min_input_args": 2
    },
    "paddle.sparse.sparse_coo_tensor": {
        "torch_api": "torch.sparse_coo_tensor",
        "paddle_torch_args_map": {
            "indices": "indices",
            "values": "values",
            "shape": "size",
            "dtype": "dtype",
            "place": "device",
            "requires_grad": "requires_grad"
        },
        "min_input_args": 2
    },
    "paddle.sparse.sparse_csr_tensor": {
        "torch_api": "torch.sparse_csr_tensor",
        "paddle_torch_args_map": {
            "crows": "crow_indices",
            "cols": "col_indices",
            "values": "values",
            "shape": "size",
            "dtype": "dtype",
            "place": "device",
            "requires_grad": "requires_grad"
        },
        "min_input_args": 3
    },
    "paddle.digamma": {
        "torch_api": "torch.special.digamma",
        "paddle_torch_args_map": {
            "x": "input"
        },
        "min_input_args": 1
    },
    "paddle.erf": {
        "torch_api": "torch.special.erf",
        "paddle_torch_args_map": {
            "x": "input"
        },
        "min_input_args": 1
    },
    "paddle.erfinv": {
        "torch_api": "torch.special.erfinv",
        "paddle_torch_args_map": {
            "x": "input"
        },
        "min_input_args": 1
    },
    "paddle.expm1": {
        "torch_api": "torch.special.expm1",
        "paddle_torch_args_map": {
            "x": "input"
        },
        "min_input_args": 1
    },
    "paddle.gammainc": {
        "torch_api": "torch.special.gammainc",
        "paddle_torch_args_map": {
            "x": "input",
            "y": "other"
        },
        "min_input_args": 0
    },
    "paddle.gammaincc": {
        "torch_api": "torch.special.gammaincc",
        "paddle_torch_args_map": {
            "x": "input",
            "y": "other"
        },
        "min_input_args": 0
    },
    "paddle.i0": {
        "torch_api": "torch.special.i0",
        "paddle_torch_args_map": {
            "x": "input"
        },
        "min_input_args": 1
    },
    "paddle.i0e": {
        "torch_api": "torch.special.i0e",
        "paddle_torch_args_map": {
            "x": "input"
        },
        "min_input_args": 1
    },
    "paddle.i1": {
        "torch_api": "torch.special.i1",
        "paddle_torch_args_map": {
            "x": "input"
        },
        "min_input_args": 1
    },
    "paddle.i1e": {
        "torch_api": "torch.special.i1e",
        "paddle_torch_args_map": {
            "x": "input"
        },
        "min_input_args": 1
    },
    "paddle.logit": {
        "torch_api": "torch.special.logit",
        "paddle_torch_args_map": {
            "x": "input",
            "eps": "eps"
        },
        "min_input_args": 1
    },
    "paddle.logsumexp": {
        "torch_api": "torch.special.logsumexp",
        "paddle_torch_args_map": {
            "x": "input",
            "axis": "dim",
            "keepdim": "keepdim"
        },
        "min_input_args": 2
    },
    "paddle.polygamma": {
        "torch_api": "torch.special.polygamma",
        "paddle_torch_args_map": {
            "n": "n",
            "x": "input"
        },
        "min_input_args": 2
    },
    "paddle.sinc": {
        "torch_api": "torch.special.sinc",
        "paddle_torch_args_map": {
            "x": "input"
        },
        "min_input_args": 1
    },
    "paddle.sqrt": {
        "torch_api": "torch.sqrt",
        "paddle_torch_args_map": {
            "x": "input"
        },
        "min_input_args": 1
    },
    "paddle.square": {
        "torch_api": "torch.square",
        "paddle_torch_args_map": {
            "x": "input"
        },
        "min_input_args": 1
    },
    "paddle.squeeze": {
        "torch_api": "torch.squeeze",
        "paddle_torch_args_map": {
            "x": "input",
            "axis": "dim"
        },
        "min_input_args": 1
    },
    "paddle.stack": {
        "torch_api": "torch.stack",
        "paddle_torch_args_map": {
            "x": "tensors",
            "axis": "dim"
        },
        "min_input_args": 1
    },
    "paddle.std": {
        "torch_api": "torch.std",
        "paddle_torch_args_map": {
            "x": "input",
            "axis": "dim",
            "unbiased": "correction",
            "keepdim": "keepdim"
        },
        "min_input_args": 1
    },
    "paddle.sum": {
        "torch_api": "torch.sum",
        "paddle_torch_args_map": {
            "x": "input",
            "axis": "dim",
            "keepdim": "keepdim",
            "dtype": "dtype"
        },
        "min_input_args": 1
    },
    "paddle.linalg.svd_lowrank": {
        "torch_api": "torch.svd_lowrank",
        "paddle_torch_args_map": {
            "x": "A",
            "q": "q",
            "niter": "niter",
            "M": "M"
        },
        "min_input_args": 1
    },
    "paddle.t": {
        "torch_api": "torch.t",
        "paddle_torch_args_map": {
            "input": "input"
        },
        "min_input_args": 1
    },
    "paddle.take": {
        "torch_api": "torch.take",
        "paddle_torch_args_map": {
            "x": "input",
            "index": "index"
        },
        "min_input_args": 2
    },
    "paddle.tan": {
        "torch_api": "torch.tan",
        "paddle_torch_args_map": {
            "x": "input"
        },
        "min_input_args": 1
    },
    "paddle.tensor_split": {
        "torch_api": "torch.tensor_split",
        "paddle_torch_args_map": {
            "x": "input",
            "num_or_indices": "indices",
            "axis": "dim"
        },
        "min_input_args": 2
    },
    "paddle.tensordot": {
        "torch_api": "torch.tensordot",
        "paddle_torch_args_map": {
            "x": "a",
            "y": "b",
            "axes": "dims"
        },
        "min_input_args": 2
    },
    "paddle.tile": {
        "torch_api": "torch.tile",
        "paddle_torch_args_map": {
            "x": "input",
            "repeat_times": "dims"
        },
        "min_input_args": 2
    },
    "paddle.trace": {
        "torch_api": "torch.trace",
        "paddle_torch_args_map": {
            "x": "input"
        },
        "min_input_args": 1
    },
    "paddle.trapezoid": {
        "torch_api": "torch.trapezoid",
        "paddle_torch_args_map": {
            "y": "y",
            "x": "x",
            "dx": "dx",
            "axis": "dim"
        },
        "min_input_args": 0
    },
    "paddle.tril": {
        "torch_api": "torch.tril",
        "paddle_torch_args_map": {
            "x": "input",
            "diagonal": "diagonal"
        },
        "min_input_args": 1
    },
    "paddle.tril_indices": {
        "torch_api": "torch.tril_indices",
        "paddle_torch_args_map": {
            "row": "row",
            "col": "col",
            "offset": "offset",
            "dtype": "dtype",
            "device": "device",
            "layout": "layout"
        },
        "min_input_args": 2
    },
    "paddle.triu": {
        "torch_api": "torch.triu",
        "paddle_torch_args_map": {
            "x": "input",
            "diagonal": "diagonal"
        },
        "min_input_args": 1
    },
    "paddle.triu_indices": {
        "torch_api": "torch.triu_indices",
        "paddle_torch_args_map": {
            "row": "row",
            "col": "col",
            "offset": "offset",
            "dtype": "dtype",
            "device": "device",
            "layout": "layout"
        },
        "min_input_args": 2
    },
    "paddle.trunc": {
        "torch_api": "torch.trunc",
        "paddle_torch_args_map": {
            "input": "input"
        },
        "min_input_args": 1
    },
    "paddle.unbind": {
        "torch_api": "torch.unbind",
        "paddle_torch_args_map": {
            "input": "input",
            "axis": "dim"
        },
        "min_input_args": 1
    },
    "paddle.unflatten": {
        "torch_api": "torch.unflatten",
        "paddle_torch_args_map": {
            "x": "input",
            "axis": "dim",
            "shape": "sizes"
        },
        "min_input_args": 3
    },
    "paddle.unique": {
        "torch_api": "torch.unique",
        "paddle_torch_args_map": {
            "x": "input",
            "return_inverse": "return_inverse",
            "return_counts": "return_counts",
            "axis": "dim"
        },
        "min_input_args": 1
    },
    "paddle.unique_consecutive": {
        "torch_api": "torch.unique_consecutive",
        "paddle_torch_args_map": {
            "x": "input",
            "return_inverse": "return_inverse",
            "return_counts": "return_counts",
            "axis": "dim"
        },
        "min_input_args": 0
    },
    "paddle.unsqueeze": {
        "torch_api": "torch.unsqueeze",
        "paddle_torch_args_map": {
            "x": "input",
            "axis": "dim"
        },
        "min_input_args": 2
    },
    "paddle.utils.cpp_extension.BuildExtension": {
        "torch_api": "torch.utils.cpp_extension.BuildExtension",
        "paddle_torch_args_map": {
            "dist": "dist"
        },
        "min_input_args": 0
    },
    "paddle.utils.cpp_extension.CUDAExtension": {
        "torch_api": "torch.utils.cpp_extension.CUDAExtension",
        "paddle_torch_args_map": {
            "sources": "sources",
            "include_dirs": "include_dirs",
            "define_macros": "define_macros",
            "undef_macros": "undef_macros",
            "library_dirs": "library_dirs",
            "libraries": "libraries",
            "runtime_library_dirs": "runtime_library_dirs",
            "extra_objects": "extra_objects",
            "extra_compile_args": "extra_compile_args",
            "extra_link_args": "extra_link_args",
            "export_symbols": "export_symbols",
            "swig_opts": "swig_opts",
            "depends": "depends",
            "language": "language",
            "optional": "optional",
            "py_limited_api": "py_limited_api"
        },
        "min_input_args": 2
    },
    "paddle.utils.cpp_extension.CppExtension": {
        "torch_api": "torch.utils.cpp_extension.CppExtension",
        "paddle_torch_args_map": {
            "sources": "sources",
            "include_dirs": "include_dirs",
            "define_macros": "define_macros",
            "undef_macros": "undef_macros",
            "library_dirs": "library_dirs",
            "libraries": "libraries",
            "runtime_library_dirs": "runtime_library_dirs",
            "extra_objects": "extra_objects",
            "extra_compile_args": "extra_compile_args",
            "extra_link_args": "extra_link_args",
            "export_symbols": "export_symbols",
            "swig_opts": "swig_opts",
            "depends": "depends",
            "language": "language",
            "optional": "optional",
            "py_limited_api": "py_limited_api"
        },
        "min_input_args": 2
    },
    "paddle.utils.cpp_extension.load": {
        "torch_api": "torch.utils.cpp_extension.load",
        "paddle_torch_args_map": {
            "name": "name",
            "sources": "sources",
            "extra_cxx_cflags": "extra_cflags",
            "extra_cuda_cflags": "extra_cuda_cflags",
            "extra_ldflags": "extra_ldflags",
            "extra_include_paths": "extra_include_paths",
            "build_directory": "build_directory",
            "verbose": "verbose"
        },
        "min_input_args": 2
    },
    "paddle.io.BatchSampler": {
        "torch_api": "torch.utils.data.BatchSampler",
        "paddle_torch_args_map": {
            "sampler": "sampler",
            "batch_size": "batch_size",
            "drop_last": "drop_last"
        },
        "min_input_args": 3
    },
    "paddle.io.ChainDataset": {
        "torch_api": "torch.utils.data.ChainDataset",
        "paddle_torch_args_map": {
            "datasets": "datasets"
        },
        "min_input_args": 1
    },
    "paddle.io.ConcatDataset": {
        "torch_api": "torch.utils.data.ConcatDataset",
        "paddle_torch_args_map": {
            "datasets": "datasets"
        },
        "min_input_args": 1
    },
    "paddle.io.DataLoader": {
        "torch_api": "torch.utils.data.DataLoader",
        "paddle_torch_args_map": {
            "dataset": "dataset",
            "batch_size": "batch_size",
            "shuffle": "shuffle",
            "batch_sampler": "batch_sampler",
            "num_workers": "num_workers",
            "collate_fn": "collate_fn",
            "drop_last": "drop_last",
            "timeout": "timeout",
            "worker_init_fn": "worker_init_fn"
        },
        "min_input_args": 1
    },
    "paddle.io.RandomSampler": {
        "torch_api": "torch.utils.data.RandomSampler",
        "paddle_torch_args_map": {
            "data_source": "data_source",
            "replacement": "replacement",
            "num_samples": "num_samples",
            "generator": "generator"
        },
        "min_input_args": 1
    },
    "paddle.io.Sampler": {
        "torch_api": "torch.utils.data.Sampler",
        "paddle_torch_args_map": {
            "data_source": "data_source"
        },
        "min_input_args": 0
    },
    "paddle.io.SequenceSampler": {
        "torch_api": "torch.utils.data.SequentialSampler",
        "paddle_torch_args_map": {
            "data_source": "data_source"
        },
        "min_input_args": 0
    },
    "paddle.io.Subset": {
        "torch_api": "torch.utils.data.Subset",
        "paddle_torch_args_map": {
            "dataset": "dataset",
            "indices": "indices"
        },
        "min_input_args": 2
    },
    "paddle.io.SubsetRandomSampler": {
        "torch_api": "torch.utils.data.SubsetRandomSampler",
        "paddle_torch_args_map": {
            "indices": "indices",
            "generator": "generator"
        },
        "min_input_args": 1
    },
    "paddle.io.WeightedRandomSampler": {
        "torch_api": "torch.utils.data.WeightedRandomSampler",
        "paddle_torch_args_map": {
            "weights": "weights",
            "num_samples": "num_samples",
            "replacement": "replacement",
            "generator": "generator"
        },
        "min_input_args": 2
    },
    "paddle.io.dataloader.collate.default_collate_fn": {
        "torch_api": "torch.utils.data.default_collate",
        "paddle_torch_args_map": {
            "batch": "batch"
        },
        "min_input_args": 1
    },
    "paddle.io.random_split": {
        "torch_api": "torch.utils.data.random_split",
        "paddle_torch_args_map": {
            "dataset": "dataset",
            "lengths": "lengths",
            "generator": "generator"
        },
        "min_input_args": 2
    },
    "paddle.utils.dlpack.from_dlpack": {
        "torch_api": "torch.utils.dlpack.from_dlpack",
        "paddle_torch_args_map": {
            "dlpack": "ext_tensor"
        },
        "min_input_args": 1
    },
    "paddle.utils.dlpack.to_dlpack": {
        "torch_api": "torch.utils.dlpack.to_dlpack",
        "paddle_torch_args_map": {
            "x": "tensor"
        },
        "min_input_args": 0
    },
    "paddle.vander": {
        "torch_api": "torch.vander",
        "paddle_torch_args_map": {
            "x": "x",
            "n": "N",
            "increasing": "increasing"
        },
        "min_input_args": 1
    },
    "paddle.var": {
        "torch_api": "torch.var",
        "paddle_torch_args_map": {
            "x": "input",
            "axis": "dim",
            "unbiased": "correction",
            "keepdim": "keepdim"
        },
        "min_input_args": 1
    },
    "paddle.as_complex": {
        "torch_api": "torch.view_as_complex",
        "paddle_torch_args_map": {
            "x": "input"
        },
        "min_input_args": 1
    },
    "paddle.as_real": {
        "torch_api": "torch.view_as_real",
        "paddle_torch_args_map": {
            "x": "input"
        },
        "min_input_args": 1
    },
    "paddle.vsplit": {
        "torch_api": "torch.vsplit",
        "paddle_torch_args_map": {
            "x": "input",
            "num_or_indices": "indices"
        },
        "min_input_args": 0
    },
    "paddle.vstack": {
        "torch_api": "torch.vstack",
        "paddle_torch_args_map": {
            "x": "tensors"
        },
        "min_input_args": 1
    },
    "paddle.zeros_like": {
        "torch_api": "torch.zeros_like",
        "paddle_torch_args_map": {
            "x": "input",
            "dtype": "dtype",
            "layout": "layout",
            "device": "device",
            "requires_grad": "requires_grad",
            "memory_format": "memory_format"
        },
        "min_input_args": 1
    },
    "paddle.vision.datasets.ImageFolder": {
        "torch_api": "torchvision.datasets.ImageFolder",
        "paddle_torch_args_map": {
            "root": "root",
            "transform": "transform",
            "loader": "loader",
            "is_valid_file": "is_valid_file"
        },
        "min_input_args": 0
    },
    "paddle.vision.ops.read_file": {
        "torch_api": "torchvision.io.read_file",
        "paddle_torch_args_map": {
            "filename": "path"
        },
        "min_input_args": 0
    },
    "paddle.vision.ops.DeformConv2D": {
        "torch_api": "torchvision.ops.DeformConv2d",
        "paddle_torch_args_map": {
            "in_channels": "in_channels",
            "out_channels": "out_channels",
            "kernel_size": "kernel_size",
            "stride": "stride",
            "padding": "padding",
            "dilation": "dilation",
            "groups": "groups",
            "bias_attr": "bias"
        },
        "min_input_args": 0
    },
    "paddle.vision.ops.RoIAlign": {
        "torch_api": "torchvision.ops.RoIAlign",
        "paddle_torch_args_map": {
            "output_size": "output_size",
            "spatial_scale": "spatial_scale"
        },
        "min_input_args": 0
    },
    "paddle.vision.ops.RoIPool": {
        "torch_api": "torchvision.ops.RoIPool",
        "paddle_torch_args_map": {
            "output_size": "output_size",
            "spatial_scale": "spatial_scale"
        },
        "min_input_args": 0
    },
    "paddle.vision.ops.deform_conv2d": {
        "torch_api": "torchvision.ops.deform_conv2d",
        "paddle_torch_args_map": {
            "x": "input",
            "offset": "offset",
            "weight": "weight",
            "bias": "bias",
            "stride": "stride",
            "padding": "padding",
            "dilation": "dilation",
            "mask": "mask"
        },
        "min_input_args": 0
    },
    "paddle.vision.ops.nms": {
        "Rule": "NmsRule"
    },
    "paddle.vision.transforms.CenterCrop": {
        "torch_api": "torchvision.transforms.CenterCrop",
        "paddle_torch_args_map": {
            "size": "size"
        },
        "min_input_args": 0
    },
    "paddle.vision.transforms.ColorJitter": {
        "torch_api": "torchvision.transforms.ColorJitter",
        "paddle_torch_args_map": {
            "brightness": "brightness",
            "contrast": "contrast",
            "saturation": "saturation",
            "hue": "hue"
        },
        "min_input_args": 0
    },
    "paddle.vision.transforms.Compose": {
        "torch_api": "torchvision.transforms.Compose",
        "paddle_torch_args_map": {
            "transforms": "transforms"
        },
        "min_input_args": 0
    },
    "paddle.vision.transforms.Grayscale": {
        "torch_api": "torchvision.transforms.Grayscale",
        "paddle_torch_args_map": {
            "num_output_channels": "num_output_channels"
        },
        "min_input_args": 0
    },
    "paddle.vision.transforms.Normalize": {
        "torch_api": "torchvision.transforms.Normalize",
        "paddle_torch_args_map": {
            "mean": "mean",
            "std": "std",
            "inplace": "inplace"
        },
        "min_input_args": 0
    },
    "paddle.vision.transforms.Pad": {
        "torch_api": "torchvision.transforms.Pad",
        "paddle_torch_args_map": {
            "padding": "padding",
            "fill": "fill",
            "padding_mode": "padding_mode"
        },
        "min_input_args": 0
    },
    "paddle.vision.transforms.RandomAffine": {
        "torch_api": "torchvision.transforms.RandomAffine",
        "paddle_torch_args_map": {
            "degrees": "degrees",
            "translate": "translate",
            "scale": "scale",
            "shear": "shear",
            "interpolation": "interpolation",
            "fill": "fill",
            "center": "center"
        },
        "min_input_args": 0
    },
    "paddle.vision.transforms.RandomCrop": {
        "torch_api": "torchvision.transforms.RandomCrop",
        "paddle_torch_args_map": {
            "size": "size",
            "padding": "padding",
            "pad_if_needed": "pad_if_needed",
            "fill": "fill",
            "padding_mode": "padding_mode"
        },
        "min_input_args": 0
    },
    "paddle.vision.transforms.RandomErasing": {
        "torch_api": "torchvision.transforms.RandomErasing",
        "paddle_torch_args_map": {
            "prob": "p",
            "scale": "scale",
            "ratio": "ratio",
            "value": "value",
            "inplace": "inplace"
        },
        "min_input_args": 0
    },
    "paddle.vision.transforms.RandomHorizontalFlip": {
        "torch_api": "torchvision.transforms.RandomHorizontalFlip",
        "paddle_torch_args_map": {
            "prob": "p"
        },
        "min_input_args": 0
    },
    "paddle.vision.transforms.RandomPerspective": {
        "torch_api": "torchvision.transforms.RandomPerspective",
        "paddle_torch_args_map": {
            "distortion_scale": "distortion_scale",
            "prob": "p",
            "interpolation": "interpolation",
            "fill": "fill"
        },
        "min_input_args": 0
    },
    "paddle.vision.transforms.RandomResizedCrop": {
        "torch_api": "torchvision.transforms.RandomResizedCrop",
        "paddle_torch_args_map": {
            "size": "size",
            "scale": "scale",
            "ratio": "ratio",
            "interpolation": "interpolation"
        },
        "min_input_args": 0
    },
    "paddle.vision.transforms.RandomRotation": {
        "torch_api": "torchvision.transforms.RandomRotation",
        "paddle_torch_args_map": {
            "degrees": "degrees",
            "interpolation": "interpolation",
            "expand": "expand",
            "center": "center",
            "fill": "fill"
        },
        "min_input_args": 0
    },
    "paddle.vision.transforms.RandomVerticalFlip": {
        "torch_api": "torchvision.transforms.RandomVerticalFlip",
        "paddle_torch_args_map": {
            "prob": "p"
        },
        "min_input_args": 0
    },
    "paddle.vision.transforms.Resize": {
        "torch_api": "torchvision.transforms.Resize",
        "paddle_torch_args_map": {
            "size": "size",
            "interpolation": "interpolation"
        },
        "min_input_args": 0
    },
    "paddle.vision.transforms.adjust_brightness": {
        "torch_api": "torchvision.transforms.functional.adjust_brightness",
        "paddle_torch_args_map": {
            "img": "img",
            "brightness_factor": "brightness_factor"
        },
        "min_input_args": 0
    },
    "paddle.vision.transforms.adjust_contrast": {
        "torch_api": "torchvision.transforms.functional.adjust_contrast",
        "paddle_torch_args_map": {
            "img": "img",
            "contrast_factor": "contrast_factor"
        },
        "min_input_args": 0
    },
    "paddle.vision.transforms.adjust_hue": {
        "torch_api": "torchvision.transforms.functional.adjust_hue",
        "paddle_torch_args_map": {
            "img": "img",
            "hue_factor": "hue_factor"
        },
        "min_input_args": 0
    },
    "paddle.vision.transforms.affine": {
        "torch_api": "torchvision.transforms.functional.affine",
        "paddle_torch_args_map": {
            "img": "img",
            "angle": "angle",
            "translate": "translate",
            "scale": "scale",
            "shear": "shear",
            "interpolation": "interpolation",
            "fill": "fill",
            "center": "center"
        },
        "min_input_args": 0
    },
    "paddle.vision.transforms.center_crop": {
        "torch_api": "torchvision.transforms.functional.center_crop",
        "paddle_torch_args_map": {
            "img": "img",
            "output_size": "output_size"
        },
        "min_input_args": 0
    },
    "paddle.vision.transforms.crop": {
        "torch_api": "torchvision.transforms.functional.crop",
        "paddle_torch_args_map": {
            "img": "img",
            "top": "top",
            "left": "left",
            "height": "height",
            "width": "width"
        },
        "min_input_args": 0
    },
    "paddle.vision.transforms.erase": {
        "torch_api": "torchvision.transforms.functional.erase",
        "paddle_torch_args_map": {
            "img": "img",
            "i": "i",
            "j": "j",
            "h": "h",
            "w": "w",
            "v": "v",
            "inplace": "inplace"
        },
        "min_input_args": 0
    },
    "paddle.vision.transforms.hflip": {
        "torch_api": "torchvision.transforms.functional.hflip",
        "paddle_torch_args_map": {
            "img": "img"
        },
        "min_input_args": 0
    },
    "paddle.vision.transforms.normalize": {
        "torch_api": "torchvision.transforms.functional.normalize",
        "paddle_torch_args_map": {
            "img": "tensor",
            "mean": "mean",
            "std": "std",
            "inplace": "inplace"
        },
        "min_input_args": 0
    },
    "paddle.vision.transforms.pad": {
        "torch_api": "torchvision.transforms.functional.pad",
        "paddle_torch_args_map": {
            "img": "img",
            "padding": "padding",
            "fill": "fill",
            "padding_mode": "padding_mode"
        },
        "min_input_args": 0
    },
    "paddle.vision.transforms.perspective": {
        "torch_api": "torchvision.transforms.functional.perspective",
        "paddle_torch_args_map": {
            "img": "img",
            "startpoints": "startpoints",
            "endpoints": "endpoints",
            "interpolation": "interpolation",
            "fill": "fill"
        },
        "min_input_args": 0
    },
    "paddle.vision.transforms.resize": {
        "torch_api": "torchvision.transforms.functional.resize",
        "paddle_torch_args_map": {
            "img": "img",
            "size": "size",
            "interpolation": "interpolation"
        },
        "min_input_args": 0
    },
    "paddle.vision.transforms.rotate": {
        "torch_api": "torchvision.transforms.functional.rotate",
        "paddle_torch_args_map": {
            "img": "img",
            "angle": "angle",
            "interpolation": "interpolation",
            "expand": "expand",
            "center": "center",
            "fill": "fill"
        },
        "min_input_args": 0
    },
    "paddle.vision.transforms.to_grayscale": {
        "torch_api": "torchvision.transforms.functional.to_grayscale",
        "paddle_torch_args_map": {
            "img": "img",
            "num_output_channels": "num_output_channels"
        },
        "min_input_args": 0
    },
    "paddle.vision.transforms.to_tensor": {
        "torch_api": "torchvision.transforms.functional.to_tensor",
        "paddle_torch_args_map": {
            "pic": "pic"
        },
        "min_input_args": 0
    },
    "paddle.vision.transforms.vflip": {
        "torch_api": "torchvision.transforms.functional.vflip",
        "paddle_torch_args_map": {
            "img": "img"
        },
        "min_input_args": 0
    },
    "paddlenlp.transformers.AddedToken": {
        "torch_api": "transformers.AddedToken",
        "paddle_torch_args_map": {
            "content": "content",
            "single_word": "single_word",
            "lstrip": "lstrip",
            "rstrip": "rstrip",
            "normalized": "normalized"
        },
        "min_input_args": 0
    },
    "paddlenlp.transformers.PreTrainedModel.generate": {
        "torch_api": "transformers.PreTrainedModel.generate",
        "paddle_torch_args_map": {
            "input_ids": "input"
        },
        "min_input_args": 1
    },
    "paddlenlp.transformers.PretrainedConfig": {
        "torch_api": "transformers.PretrainedConfig",
        "paddle_torch_args_map": {
            "name_or_path": "name_or_path",
            "output_hidden_states": "output_hidden_states",
            "output_attentions": "output_attentions",
            "return_dict": "return_dict",
            "is_encoder_decoder": "is_encoder_decoder",
            "is_decoder": "is_decoder",
            "cross_attention_hidden_size": "cross_attention_hidden_size",
            "add_cross_attention": "add_cross_attention",
            "tie_encoder_decoder": "tie_encoder_decoder",
            "prune_heads": "prune_heads",
            "chunk_size_feed_forward": "chunk_size_feed_forward",
            "max_length": "max_length",
            "min_length": "min_length",
            "do_sample": "do_sample",
            "early_stopping": "early_stopping",
            "num_beams": "num_beams",
            "num_beam_groups": "num_beam_groups",
            "diversity_penalty": "diversity_penalty",
            "temperature": "temperature",
            "top_k": "top_k",
            "top_p": "top_p",
            "repetition_penalty": "repetition_penalty",
            "length_penalty": "length_penalty",
            "no_repeat_ngram_size": "no_repeat_ngram_size",
            "encoder_no_repeat_ngram_size": "encoder_no_repeat_ngram_size",
            "bad_words_ids": "bad_words_ids",
            "num_return_sequences": "num_return_sequences",
            "output_scores": "output_scores",
            "return_dict_in_generate": "return_dict_in_generate",
            "forced_bos_token_id": "forced_bos_token_id",
            "forced_eos_token_id": "forced_eos_token_id",
            "remove_invalid_values": "remove_invalid_values",
            "architectures": "architectures",
            "finetuning_task ": "finetuning_task ",
            "id2label": "id2label",
            "label2id": "label2id",
            "num_labels": "num_labels",
            "task_specific_params": "task_specific_params",
            "problem_type": "problem_type",
            "tokenizer_class": "tokenizer_class",
            "prefix": "prefix",
            "bos_token_id": "bos_token_id",
            "pad_token_id": "pad_token_id",
            "eos_token_id": "eos_token_id",
            "decoder_start_token_id": "decoder_start_token_id",
            "sep_token_id": "sep_token_id",
            "tie_word_embeddings": "tie_word_embeddings",
            "dtype": "torch_dtype"
        },
        "min_input_args": 0
    },
    "paddlenlp.generation.LogitsProcessor": {
        "torch_api": "transformers.generation.LogitsProcessor",
        "paddle_torch_args_map": {
            "input_ids": "input_ids",
            "logits": "scores"
        },
        "min_input_args": 0
    },
    "paddlenlp.transformers.model_outputs.BaseModelOutputWithPast": {
        "torch_api": "transformers.modeling_outputs.BaseModelOutputWithPast",
        "paddle_torch_args_map": {
            "last_hidden_state": "last_hidden_state",
            "past_key_values": "past_key_values",
            "hidden_states": "hidden_states",
            "attentions": "attentions"
        },
        "min_input_args": 0
    },
    "paddlenlp.transformers.model_outputs.CausalLMOutputWithPast": {
        "torch_api": "transformers.modeling_outputs.CausalLMOutputWithPast",
        "paddle_torch_args_map": {
            "loss": "loss",
            "logits": "logits",
            "past_key_values": "past_key_values",
            "hidden_states": "hidden_states",
            "attentions": "attentions"
        },
        "min_input_args": 0
    },
    "paddle.take_along_axis": {
        "torch_api": "torch.take_along_dim",
        "paddle_torch_args_map": {
            "arr": "input",
            "indices": "indices",
            "axis": "dim"
        },
        "min_input_args": 3
    }
}<|MERGE_RESOLUTION|>--- conflicted
+++ resolved
@@ -592,28 +592,17 @@
     "paddle.numel": {
         "Rule": "NumelRule"
     },
-<<<<<<< HEAD
-    "paddle.nn.functional.conv1d": {
-        "Rule": "Conv1dRule",
-        "torch_api": "torch.nn.functional.conv1d",
-=======
     "paddle.nn.functional.conv1d_transpose": {
         "Rule": "Conv1dTransposeRule",
         "torch_api": "torch.nn.functional.conv_transpose1d",
->>>>>>> c75692da
         "set_defaults": {
             "bias": "None",
             "stride": 1,
             "padding": 0,
-<<<<<<< HEAD
-            "dilation": 1,
-            "groups": 1,
-=======
             "output_padding": 0,
             "groups": 1,
             "dialation": 1,
             "output_size": "None",
->>>>>>> c75692da
             "data_format": "'NCL'"
         },
         "paddle_torch_args_map": {
@@ -622,15 +611,6 @@
             "bias": "bias",
             "stride": "stride",
             "padding": "padding",
-<<<<<<< HEAD
-            "dilation": "dilation",
-            "groups": "groups"
-        }
-    },
-    "paddle.nn.functional.conv2d": {
-        "Rule": "Conv2dRule",
-        "torch_api": "torch.nn.functional.conv2d",
-=======
             "output_padding": "output_padding",
             "groups": "groups",
             "dilation": "dilation"
@@ -649,22 +629,12 @@
             "output_size": "None",
             "data_format": "'NCHW'"
         },
->>>>>>> c75692da
         "paddle_torch_args_map": {
             "x": "input",
             "weight": "weight",
             "bias": "bias",
             "stride": "stride",
             "padding": "padding",
-<<<<<<< HEAD
-            "dilation": "dilation",
-            "groups": "groups"
-        }
-    },
-    "paddle.nn.functional.conv3d": {
-        "Rule": "Conv3dRule",
-        "torch_api": "torch.nn.functional.conv3d",
-=======
             "output_padding": "output_padding",
             "groups": "groups",
             "dilation": "dilation"
@@ -683,21 +653,62 @@
             "output_size": "None",
             "data_format": "'NCDHW'"
         },
->>>>>>> c75692da
         "paddle_torch_args_map": {
             "x": "input",
             "weight": "weight",
             "bias": "bias",
             "stride": "stride",
             "padding": "padding",
-<<<<<<< HEAD
-            "dilation": "dilation",
-            "groups": "groups"
-=======
             "output_padding": "output_padding",
             "groups": "groups",
             "dilation": "dilation"
->>>>>>> c75692da
+        }
+    },
+    "paddle.nn.functional.conv1d": {
+        "Rule": "Conv1dRule",
+        "torch_api": "torch.nn.functional.conv1d",
+        "set_defaults": {
+            "bias": "None",
+            "stride": 1,
+            "padding": 0,
+            "dilation": 1,
+            "groups": 1,
+            "data_format": "'NCL'"
+        },
+        "paddle_torch_args_map": {
+            "x": "input",
+            "weight": "weight",
+            "bias": "bias",
+            "stride": "stride",
+            "padding": "padding",
+            "dilation": "dilation",
+            "groups": "groups"
+        }
+    },
+    "paddle.nn.functional.conv2d": {
+        "Rule": "Conv2dRule",
+        "torch_api": "torch.nn.functional.conv2d",
+        "paddle_torch_args_map": {
+            "x": "input",
+            "weight": "weight",
+            "bias": "bias",
+            "stride": "stride",
+            "padding": "padding",
+            "dilation": "dilation",
+            "groups": "groups"
+        }
+    },
+    "paddle.nn.functional.conv3d": {
+        "Rule": "Conv3dRule",
+        "torch_api": "torch.nn.functional.conv3d",
+        "paddle_torch_args_map": {
+            "x": "input",
+            "weight": "weight",
+            "bias": "bias",
+            "stride": "stride",
+            "padding": "padding",
+            "dilation": "dilation",
+            "groups": "groups"
         }
     },
     "o": "API started with 'o' should be placed here",
@@ -5011,78 +5022,6 @@
             "inplace": "inplace"
         },
         "min_input_args": 1
-    },
-<<<<<<< HEAD
-    "paddle.nn.functional.conv1d_transpose": {
-        "torch_api": "torch.nn.functional.conv_transpose1d",
-=======
-    "paddle.nn.functional.conv1d": {
-        "torch_api": "torch.nn.functional.conv1d",
->>>>>>> c75692da
-        "paddle_torch_args_map": {
-            "x": "input",
-            "weight": "weight",
-            "bias": "bias",
-            "stride": "stride",
-            "padding": "padding",
-<<<<<<< HEAD
-            "output_padding": "output_padding",
-            "groups": "groups",
-            "dilation": "dilation"
-        },
-        "min_input_args": 2
-    },
-    "paddle.nn.functional.conv2d_transpose": {
-        "torch_api": "torch.nn.functional.conv_transpose2d",
-=======
-            "dilation": "dilation",
-            "groups": "groups"
-        },
-        "min_input_args": 2
-    },
-    "paddle.nn.functional.conv2d": {
-        "torch_api": "torch.nn.functional.conv2d",
->>>>>>> c75692da
-        "paddle_torch_args_map": {
-            "x": "input",
-            "weight": "weight",
-            "bias": "bias",
-            "stride": "stride",
-            "padding": "padding",
-<<<<<<< HEAD
-            "output_padding": "output_padding",
-            "groups": "groups",
-            "dilation": "dilation"
-        },
-        "min_input_args": 2
-    },
-    "paddle.nn.functional.conv3d_transpose": {
-        "torch_api": "torch.nn.functional.conv_transpose3d",
-=======
-            "dilation": "dilation",
-            "groups": "groups"
-        },
-        "min_input_args": 2
-    },
-    "paddle.nn.functional.conv3d": {
-        "torch_api": "torch.nn.functional.conv3d",
->>>>>>> c75692da
-        "paddle_torch_args_map": {
-            "x": "input",
-            "weight": "weight",
-            "bias": "bias",
-            "stride": "stride",
-            "padding": "padding",
-<<<<<<< HEAD
-            "output_padding": "output_padding",
-            "groups": "groups",
-            "dilation": "dilation"
-=======
-            "dilation": "dilation",
-            "groups": "groups"
->>>>>>> c75692da
-        },
-        "min_input_args": 2
     },
     "paddle.nn.functional.cosine_similarity": {
         "torch_api": "torch.nn.functional.cosine_similarity",
