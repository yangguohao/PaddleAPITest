--- conflicted
+++ resolved
@@ -6921,23 +6921,6 @@
             "x": "input",
             "num_or_indices": "indices",
             "axis": "dim"
-        },
-        "min_input_args": 2
-    },
-<<<<<<< HEAD
-    "paddle.tile": {
-        "torch_api": "torch.tile",
-        "paddle_torch_args_map": {
-            "x": "input",
-            "repeat_times": "dims"
-=======
-    "paddle.tensordot": {
-        "torch_api": "torch.tensordot",
-        "paddle_torch_args_map": {
-            "x": "a",
-            "y": "b",
-            "axes": "dims"
->>>>>>> 70c70f54
         },
         "min_input_args": 2
     },
