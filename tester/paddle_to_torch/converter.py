--- conflicted
+++ resolved
@@ -9,18 +9,7 @@
 from . import rules
 from .rules import BaseRule, ConvertResult, ErrorRule, GenericRule
 
-PADDLE2TORCH_WRONG_CONFIG = frozenset(
-    [
-<<<<<<< HEAD
-        "paddle.nn.functional.gaussian_nll_loss",
-        "paddle.nn.functional.group_norm",
-        "paddle.nn.functional.interpolate",
-        "paddle.nn.functional.local_response_norm",
-=======
-        "paddle.matmul"
->>>>>>> 506cc944
-    ]
-)
+PADDLE2TORCH_WRONG_CONFIG = frozenset([])
 
 
 class Paddle2TorchConverter:
