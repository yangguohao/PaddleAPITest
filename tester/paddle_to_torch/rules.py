--- conflicted
+++ resolved
@@ -3015,7 +3015,6 @@
         return ConvertResult.success(paddle_api, code)
 
 
-<<<<<<< HEAD
 class SwigluRule(BaseRule):
     def apply(self, paddle_api: str) -> ConvertResult:
         pre = """
@@ -3030,7 +3029,8 @@
             preprocess=pre.splitlines(),
             core=[core],
         )
-=======
+
+
 class SegmentRule(BaseRule):
     def apply(self, paddle_api: str) -> ConvertResult:
         pre = """
@@ -3098,7 +3098,6 @@
 result = torch.softmax(x + mask, dim=-1)
 """
         code = Code(core=core.splitlines())
->>>>>>> 8452e02b
         return ConvertResult.success(paddle_api, code)
 
 
