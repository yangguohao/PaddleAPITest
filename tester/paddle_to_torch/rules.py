--- conflicted
+++ resolved
@@ -596,7 +596,37 @@
         return ConvertResult.success(paddle_api, code)
 
 
-<<<<<<< HEAD
+class ClassCenterSampleRule(BaseRule):
+    def apply(self, paddle_api: str) -> ConvertResult:
+        impl = """
+unique_pos_classes = torch.unique(label)
+num_pos_classes = unique_pos_classes.size(0)
+if num_pos_classes >= num_samples:
+    sampled_classes = unique_pos_classes
+    remapped_label = torch.zeros_like(label)
+    for new_idx, old_class in enumerate(sampled_classes):
+        remapped_label[label == old_class] = new_idx
+else:
+    all_classes = torch.arange(num_classes, device=label.device)
+    neg_classes = all_classes[~torch.isin(all_classes, unique_pos_classes)]
+    num_neg_needed = num_samples - num_pos_classes
+    if num_neg_needed > 0:
+        if neg_classes.numel() >= num_neg_needed:
+            selected_neg = neg_classes[torch.randperm(neg_classes.size(0))[:num_neg_needed]]
+        else:
+            selected_neg = neg_classes
+        sampled_classes = torch.cat([unique_pos_classes, selected_neg])
+    else:
+        sampled_classes = unique_pos_classes
+    remapped_label = torch.zeros_like(label)
+    for new_idx, old_class in enumerate(sampled_classes):
+        remapped_label[label == old_class] = new_idx
+result = (remapped_label, sampled_classes)
+"""
+        code = impl.splitlines()
+        return ConvertResult.success(paddle_api, code)
+
+
 class ConvTranspose(BaseRule):
     def apply(self, paddle_api: str) -> ConvertResult:
         head_code, map_code = self.apply_generic()
@@ -653,36 +683,6 @@
             + core.splitlines()
             + impl2.splitlines()
         )
-=======
-class ClassCenterSampleRule(BaseRule):
-    def apply(self, paddle_api: str) -> ConvertResult:
-        impl = """
-unique_pos_classes = torch.unique(label)
-num_pos_classes = unique_pos_classes.size(0)
-if num_pos_classes >= num_samples:
-    sampled_classes = unique_pos_classes
-    remapped_label = torch.zeros_like(label)
-    for new_idx, old_class in enumerate(sampled_classes):
-        remapped_label[label == old_class] = new_idx
-else:
-    all_classes = torch.arange(num_classes, device=label.device)
-    neg_classes = all_classes[~torch.isin(all_classes, unique_pos_classes)]
-    num_neg_needed = num_samples - num_pos_classes
-    if num_neg_needed > 0:
-        if neg_classes.numel() >= num_neg_needed:
-            selected_neg = neg_classes[torch.randperm(neg_classes.size(0))[:num_neg_needed]]
-        else:
-            selected_neg = neg_classes
-        sampled_classes = torch.cat([unique_pos_classes, selected_neg])
-    else:
-        sampled_classes = unique_pos_classes
-    remapped_label = torch.zeros_like(label)
-    for new_idx, old_class in enumerate(sampled_classes):
-        remapped_label[label == old_class] = new_idx
-result = (remapped_label, sampled_classes)
-"""
-        code = impl.splitlines()
->>>>>>> 50dedcf6
         return ConvertResult.success(paddle_api, code)
 
 
@@ -707,6 +707,7 @@
             + impl2.splitlines()
         )
         return ConvertResult.success(paddle_api, code)
+
 
 class Distribute_fpn_proposalsRule(BaseRule):
     def apply(self, paddle_api: str) -> ConvertResult:
@@ -782,6 +783,8 @@
 """
         code = impl.splitlines()
         return ConvertResult.success(paddle_api, code)
+
+
 # e
 class EmptyRule(BaseRule):
     def apply(self, paddle_api: str) -> ConvertResult:
@@ -1481,6 +1484,8 @@
 """
         code = impl.splitlines()
         return ConvertResult.success(paddle_api, code)
+
+
 # w
 
 
