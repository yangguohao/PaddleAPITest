--- conflicted
+++ resolved
@@ -2137,7 +2137,6 @@
 # r
 class RankRule(BaseRule):
     def apply(self, paddle_api: str) -> ConvertResult:
-<<<<<<< HEAD
         impl = """
 result = torch.tensor(input.dim(),dtype=torch.int64)
 """
@@ -2182,16 +2181,12 @@
 """
         code = impl.splitlines()
         return ConvertResult.success(paddle_api, code, "result")
-        
-=======
         core = f"result = torch.tensor(input.dim(),dtype=torch.int64)"
         code = Code(
             core=core.splitlines(),
         )
         return ConvertResult.success(paddle_api, code)
 
-
->>>>>>> f067186f
 class Roi_aignRule(BaseRule):
     def apply(self, paddle_api: str) -> ConvertResult:
         impl = """
