--- conflicted
+++ resolved
@@ -575,7 +575,6 @@
         code = Code(preprocess=pre.splitlines(), core=core.splitlines())
         return ConvertResult.success(paddle_api, code, "result")
 
-<<<<<<< HEAD
 class CrossEntropyRule(BaseRule):
     def apply(self, paddle_api: str) -> ConvertResult:
         pre = """
@@ -617,7 +616,6 @@
                     core=core.splitlines(),
                     postprocess=post.splitlines())
         return ConvertResult.success(paddle_api, code)
-=======
 class ChunkRule(BaseRule):
     def apply(self, paddle_api: str) -> ConvertResult:
         defaults_code, map_code = self.apply_generic()
@@ -647,7 +645,6 @@
         )
         return ConvertResult.success(paddle_api, code)
 
->>>>>>> dee60735
 
 class CropRule(BaseRule):
     def apply(self, paddle_api: str) -> ConvertResult:
