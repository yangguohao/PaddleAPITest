import re
import types
from abc import ABC, abstractmethod
from collections import OrderedDict
from dataclasses import dataclass, field
from typing import Dict, List, Optional, Union


@dataclass
class Code:
    """Paddle2PyTorch 转换代码数据类，封装转换后的可执行代码，自动预编译

    Attributes:
        valid: 是否有效，默认为 True
        error_message: 编译错误信息，仅当 valid = False 时有效

        preprocess: 预处理代码，在核心逻辑前执行
        core: 核心逻辑代码，应包含 Torch API
        postprocess: 后处理代码，在核心逻辑后执行

        preprocess_compiled: 预编译的预处理代码
        core_compiled: 预编译的核心逻辑代码
        postprocess_compiled: 预编译的后处理代码
    """

    valid: bool = True
    error_message: Optional[str] = field(default=None, init=False)

    preprocess: List[str] = field(default_factory=list)
    core: List[str] = field(default_factory=list)
    postprocess: List[str] = field(default_factory=list)

    preprocess_compiled: Optional[types.CodeType] = field(init=False, default=None)
    core_compiled: Optional[types.CodeType] = field(init=False, default=None)
    postprocess_compiled: Optional[types.CodeType] = field(init=False, default=None)

    def __post_init__(self):
        """自动编译代码"""
        try:
            self.preprocess_compiled = self._compile(self.preprocess)
            self.core_compiled = self._compile(self.core)
            self.postprocess_compiled = self._compile(self.postprocess)
        except Exception as e:
            self.preprocess_compiled = None
            self.core_compiled = None
            self.postprocess_compiled = None
            self.valid = False
            self.error_message = str(e)

    @classmethod
    def _compile(cls, code_lines: List[str]) -> Optional[types.CodeType]:
        """代码编译方法"""
        if not code_lines:
            return None
        try:
            return compile("\n".join(code_lines), "<string>", "exec")
        except SyntaxError as e:
            raise SyntaxError(f"Syntax error in code: {e.msg}") from e

    def is_valid(self) -> bool:
        """检查代码是否编译成功"""
        return self.valid


@dataclass
class ConvertResult:
    """Paddle2PyTorch 转换结果数据类, 封装 API 转换结果，提供成功/失败的构造方法

    Attributes:
        paddle_api (str): Paddle API 名称
        is_supported (bool): 是否支持转换, 默认为 True
        is_torch_corresponding: 是否与 Torch API 对应，默认为 True
        code (Optional[Code]): 转换后的代码数据对象
        output_var (Optional[str]): 输出变量名，默认值 None 表示 result 保存最后的输出值
        error_message (Optional[str]): 错误信息, 仅当 is_supported = False 时有效

    Methods:
        success(paddle_api, code, output_var): 创建成功转换结果
        error(paddle_api, message): 创建失败转换结果
    """

    paddle_api: str
    is_supported: bool = True
    is_torch_corresponding: bool = True

    code: Optional[Code] = None
    output_var: Optional[str] = None
    error_message: Optional[str] = None

    @classmethod
    def success(
        cls,
        paddle_api: str,
        code: Union[Code, List[str]],
        output_var: str = "result",
        is_torch_corresponding: bool = True,
    ) -> "ConvertResult":
        code_obj = Code(core=code) if isinstance(code, list) else code
        if not code_obj.is_valid():
            return cls.error(paddle_api, f"Invalid code: {code_obj.error_message}")

        if is_torch_corresponding and len(code_obj.core) > 6:
            print(
                f"Warning: The core code of {paddle_api} is too complex.",
                flush=True,
            )

        return cls(
            paddle_api,
            code=code_obj,
            output_var=output_var,
            is_torch_corresponding=is_torch_corresponding,
        )

    @classmethod
    def error(cls, paddle_api: str, message: str) -> "ConvertResult":
        return cls(paddle_api, is_supported=False, error_message=message)


class BaseRule(ABC):
    """转换规则的抽象基类"""

    @abstractmethod
    def apply(self, paddle_api: str) -> ConvertResult:
        """
        将 Paddle API 调用转换为 PyTorch 等效代码形式
        code 中可包含输入变量的占位符(如 {input}、{x}), 这些变量将被自动填充为 torch tensor

        Args:
            paddle_api (str): Paddle API 名称

        Returns:
            ConvertResult: 包含代码和输出变量的 ConvertResult 对象, 或错误信息
        """
        pass

    @classmethod
    def _format_arg(cls, arg) -> str:
        """
        将参数格式化为调用字符串的辅助方法

        Args:
            arg: 待格式化的参数

        Returns:
            str: 格式化后的参数
        """
        PLACEHOLDER_PATTERN: re.Pattern = re.compile(r"\{([^{}]+)\}")

        def replacer(match):
            placeholder = match.group(1)
            if placeholder.isdigit():
                return f"_tmp_{placeholder}"
            elif placeholder.replace("_", "").isalnum():
                return placeholder
            return match.group(0)

        if isinstance(arg, str):
            arg = PLACEHOLDER_PATTERN.sub(replacer, arg)
        return str(arg)

    def read_mapping(self, mapping: Dict):
        """
        预处理，根据传入的 json 配置初始化成员变量

        Args:
            mapping (Dict): 包含 json 配置的字典

        Returns:
            None
        """
        self.mapping: Dict = mapping
        if "Rule" in mapping:
            if "torch_api" in mapping:
                self.torch_api: str = mapping["torch_api"]
            return
        if "torch_api" not in mapping:
            raise ValueError("Missing required field 'torch_api' in the mapping.")
        self.torch_api: str = mapping.get("torch_api", "")
        self.args_map: OrderedDict = mapping.get("paddle_torch_args_map", {})
        self.torch_args: List = mapping.get("torch_args", [])
        self.torch_kwargs: OrderedDict = mapping.get("torch_kwargs", OrderedDict())
        self.is_attribute: bool = mapping.get("is_attribute", False)
        self.defaults: Dict = mapping.get("set_defaults", {})

    def apply_generic(self):
        # if "torch_api" in self.mapping:
        #     self.torch_api: str = self.mapping.get("torch_api", "")
        defaults_code = []
        if "set_defaults" in self.mapping:
            defaults = self.mapping.get("set_defaults", {})
            for default_name, default_value in defaults.items():
                defaults_code.append(
                    f"{default_name} = locals().get('{default_name}', {default_value})"
                )
        map_code = []
        if "torch_args" in self.mapping:
            args = self.mapping.get("torch_args", [])
            map_code.append("_args = []")
            for arg in args:
                map_code.append(f"_args.extend([{self._format_arg(arg)}])")
        if "torch_kwargs" in self.mapping or "paddle_torch_args_map" in self.mapping:
            map_code.append("_kwargs = {}")
        if "torch_kwargs" in self.mapping:
            kwargs = self.mapping.get("torch_kwargs", {})
            for key, value in kwargs.items():
                map_code.append(f"_kwargs['{key}'] = {self._format_arg(value)}")
        if "paddle_torch_args_map" in self.mapping:
            args_map = self.mapping.get("paddle_torch_args_map", {})
            map_code.append("for paddle_param, torch_param in {")
            for paddle_param, torch_param in args_map.items():
                map_code.append(f"    '{paddle_param}': '{torch_param}',")
            map_code.append("}.items():")
            map_code.append("    if paddle_param in locals():")
            map_code.append("        _kwargs[torch_param] = locals()[paddle_param]")
        return defaults_code, map_code


class GenericRule(BaseRule):
    def apply(self, paddle_api: str) -> ConvertResult:
        pre = []
        for default_name, default_value in self.defaults.items():
            pre.append(
                f"{default_name} = locals().get('{default_name}', {default_value})"
            )
        is_tensor_method = paddle_api.startswith("paddle.Tensor.")
        if is_tensor_method:
            if not self.torch_api.startswith("torch.Tensor."):
                return ConvertResult.error(
                    paddle_api,
                    "The torch api should start with 'torch.Tensor.' when direct mapping a paddle api that starts with 'paddle.Tensor.'",
                )
            pre.append("_tmp_tensor = args[0] if args else next(iter(kwargs.values()))")
            pre.append("_args = list(args[1:])")
            if self.is_attribute:
                core = [f"result = _tmp_tensor.{self.torch_api.split('.')[-1]}"]
                code = Code(preprocess=pre, core=core)
                return ConvertResult.success(paddle_api, code)
        is_inplace = (
            paddle_api.endswith("_") and not paddle_api.endswith("__")
        ) or paddle_api == "paddle.Tensor.__setitem__"

        if not is_tensor_method:
            pre.append("_args = []")
        if self.torch_args:
            for arg in self.torch_args:
                pre.append(f"_args.extend([{self._format_arg(arg)}])")
        pre.append("_kwargs = {}")
        if self.torch_kwargs:
            for key, value in self.torch_kwargs.items():
                pre.append(f"_kwargs['{key}'] = {self._format_arg(value)}")
        if self.args_map:
            pre.append("for paddle_param, torch_param in {")
            for paddle_param, torch_param in self.args_map.items():
                pre.append(f"    '{paddle_param}': '{torch_param}',")
            pre.append("}.items():")
            pre.append("    if paddle_param in locals():")
            pre.append("        _kwargs[torch_param] = locals()[paddle_param]")

        post = []
        if is_tensor_method:
            torch_method = self.torch_api.replace("torch.Tensor.", "")
            if is_inplace:
                core = [f"_tmp_tensor.{torch_method}(*_args, **_kwargs)"]
                post = ["result = _tmp_tensor"]
            else:
                core = [f"result = _tmp_tensor.{torch_method}(*_args, **_kwargs)"]
        else:
            if is_inplace:
                core = [f"{self.torch_api}(*_args, **_kwargs)"]
                post = ["result = next(iter(kwargs.values()))"]
            else:
                core = [f"result = {self.torch_api}(*_args, **_kwargs)"]
        code = Code(preprocess=pre, core=core, postprocess=post)
        return ConvertResult.success(paddle_api, code)


class ErrorRule(BaseRule):
    def __init__(self, message: str = "Error Rule"):
        super().__init__()
        self.message = message

    def apply(self, paddle_api: str) -> ConvertResult:
        return ConvertResult.error(paddle_api, self.message)


# a
class AddNRule(BaseRule):
    def apply(self, paddle_api: str) -> ConvertResult:
        pre = """
inputs = [inputs] if torch.is_tensor(inputs) else inputs
expanded_inputs = torch.broadcast_tensors(*inputs)
"""
        core = "result = torch.sum(torch.stack(expanded_inputs), dim=0)"
        code = Code(preprocess=pre.splitlines(), core=[core])
        return ConvertResult.success(paddle_api, code, is_torch_corresponding=False)


class Adaptive_log_softmax_with_lossRule(BaseRule):
    def apply(self, paddle_api: str) -> ConvertResult:
        core = """
def scatter_nd(index, updates, shape):
    output = torch.zeros(shape, dtype=updates.dtype).to(updates.device)
    if index.numel() == 0:
        result = output + updates
    else:
        flat_index = index.view(-1, index.size(-1))
        flat_updates = updates.reshape(flat_index.size(0), *updates.shape[index.dim()-1:])
        for i in range(flat_index.size(0)):
            idx_tuple = tuple(flat_index[i])
            output[idx_tuple] += flat_updates[i]
        result = output   
    return result
        
input = locals().get('input')
label = locals().get('label')
head_weight = locals().get('head_weight')
tail_weight = locals().get('tail_weights')
cutoffs = locals().get('cutoffs')
head_bias = locals().get('head_bias', None)

target_dim = label.dim()

is_batched = target_dim > 0
input = input if is_batched else input.unsqueeze(0)
label = label if is_batched else label.unsqueeze(0)

used_rows = 0
batch_size = label.shape[0]

output = torch.zeros([batch_size], dtype = input.dtype)
gather_inds = torch.empty([batch_size], dtype = label.dtype)

cutoff_values = [0, *cutoffs]
for i in range(len(cutoff_values) - 1):
    index1 = cutoff_values[i]
    index2 = cutoff_values[i + 1]
    label_mask = (label >= index1) & (label < index2)
    row_indices = label_mask.nonzero().squeeze()
    if row_indices.numel() == 0:
        continue
    if row_indices.dim() == 0:
        row_indices = row_indices.unsqueeze(0)
    if i == 0:
        scatter_output = scatter_nd(
            index = torch.unsqueeze(row_indices, 1),
            updates = torch.masked_select(label, label_mask),
            shape = gather_inds.shape
        )
        gather_inds = scatter_output
    else:
        relative_label = label[label_mask] - index1
        input_subset = input.index_select(index = row_indices, dim = 0)
        cluster_output = torch.nn.functional.linear(
            input = input_subset, weight = tail_weight[i-1][0].t()
        )
        cluster_output = torch.nn.functional.linear(
            input = cluster_output, weight = tail_weight[i-1][1].t()
        )

        cluster_index = cutoffs[0] + i - 1
        
        gather_inds = torch.index_fill(
            gather_inds, 0, row_indices, cluster_index
        )

        cluster_logprob = torch.nn.functional.log_softmax(
            cluster_output, dim = 1
        )

        local_logprob = torch.gather(
            cluster_logprob, dim = 1, index = relative_label.unsqueeze(1)
        )
        
        scatter_output = scatter_nd(
            row_indices.unsqueeze(1), local_logprob.squeeze(1), output.shape
        )
        output = (
            output * (scatter_output == 0).float()
            + scatter_output
        )
    used_rows += row_indices.numel()
if head_bias is not None:
    head_output = torch.nn.functional.linear(
        input = input, weight = head_weight.t(), bias = head_bias
    )
else:
    head_output = torch.nn.functional.linear(
        input = input, weight = head_weight.t()
    )    
head_logprob = torch.nn.functional.log_softmax(head_output, dim = 1)
output += torch.gather(
    head_logprob, dim = 1, index = gather_inds.unsqueeze(1)
).squeeze()
loss = (-output).mean()

if not is_batched:
    output = output.squeeze(0)
    
result = [output, loss]
"""
        code = Code(core=core.splitlines())
        return ConvertResult.success(paddle_api, code, is_torch_corresponding=False)


class AllcloseRule(BaseRule):
    def apply(self, paddle_api: str) -> ConvertResult:
        defaults_code, map_code = self.apply_generic()
        pre = """
if isinstance(x, tuple):
    x = x[0]
if isinstance(y, tuple):
    y = y[0]
if 'rtol' in locals():
    rtol = max(0.0, rtol)
if 'atol' in locals():
    atol = max(0.0, atol)
"""
        core = f"result = {self.torch_api}(**_kwargs)"
        code = Code(
            preprocess=defaults_code + pre.splitlines() + map_code,
            core=core.splitlines(),
        )
        return ConvertResult.success(paddle_api, code)


class AdaptiveAvgPoolRule(BaseRule):
    def apply(self, paddle_api: str) -> ConvertResult:
        defaults_code, map_code = self.apply_generic()
        pre_2d = """
if data_format == "NHWC":
    x = x.permute(0, 3, 1, 2)
"""
        pre_3d = """
if data_format == 'NDHWC':
    x = x.permute(0, 4, 1, 2, 3)
"""
        core = f"result = {self.torch_api}(**_kwargs)"
        post_2d = """
if data_format == "NHWC":
    result = result.permute(0, 2, 3, 1)
"""
        post_3d = """
if data_format == "NDHWC":
    result = result.permute(0, 2, 3, 4, 1)
"""
        pre = defaults_code
        if self.torch_api.endswith("2d"):
            pre += pre_2d.splitlines()
            post = post_2d.splitlines()
        elif self.torch_api.endswith("3d"):
            pre += pre_3d.splitlines()
            post = post_3d.splitlines()
        else:
            return ConvertResult.error(paddle_api, "Unsupported adaptive_avg_pool API")
        pre += map_code
        code = Code(
            preprocess=pre,
            core=[core],
            postprocess=post,
        )
        return ConvertResult.success(paddle_api, code)


class ArgminRule(BaseRule):
    def apply(self, paddle_api: str) -> ConvertResult:
        defaults_code, map_code = self.apply_generic()
        pre = """
if keepdim == None:
    keepdim = False
if not isinstance(axis, int) and axis != None:
    axis = int(axis)
"""
        core = f"result = {self.torch_api}(**_kwargs)"
        code = Code(preprocess=defaults_code + pre.splitlines() + map_code, core=[core])
        return ConvertResult.success(paddle_api, code)


class AssignRule(BaseRule):
    def apply(self, paddle_api: str) -> ConvertResult:
        pre = """
x = locals().get('x')
output = locals().get('output')
"""
        convert_list_to_torch_tensor = """
def convert_list2tensor(tlist):
    #  recursive implementation is not supported in current engine, use vanilla verison
    # # stack tensors and List[scalars] on dim 0 for nested list
    # if isinstance(tlist, list):
    #     return torch.stack([convert_list2tensor(t) for t in tlist])
    # else:
    #     return torch.tensor(tlist)
    if isinstance(tlist, list):
        result = []
        for x in tlist:
            mid_result = []
            if isinstance(x, list):
                for y in x:
                    if isinstance(y, list):
                        inner_result = []
                        for z in y:
                            if isinstance(z, list):
                                raise NotImplementedError("Nested list (depth > 3) is not supported")
                            else:
                                inner_result.append(torch.tensor(z))
                        mid_result.append(torch.stack(inner_result))
                    else:
                        mid_result.append(torch.tensor(y))
                result.append(torch.stack(mid_result))
            else:
                result.append(torch.tensor(x))
        return torch.stack(result)
    else:
        return torch.tensor(tlist)
"""
        core = "result = torch.clone(convert_list2tensor(x))"
        code = Code(
            preprocess=pre.splitlines() + convert_list_to_torch_tensor.splitlines(),
            core=[core],
        )
        return ConvertResult.success(paddle_api, code, is_torch_corresponding=False)


# b
class BlhaGetMaxLenRule(BaseRule):
    def apply(self, paddle_api: str) -> ConvertResult:
        pre = """
seq_lens_encoder = locals().get('seq_lens_encoder')
seq_lens_decoder = locals().get('seq_lens_decoder')
"""
        core = "result = (torch.max(seq_lens_encoder), torch.max(seq_lens_decoder))"
        code = Code(
            preprocess=pre.splitlines(),
            core=[core],
        )
        return ConvertResult.success(paddle_api, code, is_torch_corresponding=False)


class BinomialRule(BaseRule):
    def apply(self, paddle_api: str) -> ConvertResult:
        pre = """
total_count = locals().get('count')
probs = locals().get('prob')

distribution = torch.distributions.binomial.Binomial(total_count=total_count, probs=probs)
"""
        core = "result = distribution.sample()"
        code = Code(preprocess=pre.splitlines(), core=[core])
        return ConvertResult.success(
            paddle_api, code, "result", is_torch_corresponding=False
        )


class BroadcastShapeRule(BaseRule):
    def apply(self, paddle_api: str) -> ConvertResult:
        impl = """
x_shape = locals().get('x_shape')
y_shape = locals().get('y_shape')
result = torch.broadcast_shapes(x_shape, y_shape)
"""
        code = impl.splitlines()
        return ConvertResult.success(paddle_api, code, "result")


class BroadcastTensorsRule(BaseRule):
    def apply(self, paddle_api: str) -> ConvertResult:
        core = "result = torch.broadcast_tensors(*input)"
        code = Code(core=[core])
        return ConvertResult.success(paddle_api, code)


class BatchNormRule(BaseRule):
    def apply(self, paddle_api: str) -> ConvertResult:
        defaults_code, map_code = self.apply_generic()
        pre = """
if locals().get('data_format') == 'NHWC':
    x = x.permute(0, 3, 1, 2)
if 'running_mean' in locals():
    running_mean.requires_grad = False
if 'running_var' in locals():
    running_var.requires_grad = False
"""
        core = f"result = {self.torch_api}(**_kwargs)"
        post = """
if locals().get('data_format') == 'NHWC':
    result = result.permute(0, 2, 3, 1)
"""
        code = Code(
            preprocess=defaults_code + pre.splitlines() + map_code,
            core=[core],
            postprocess=post.splitlines(),
        )
        return ConvertResult.success(paddle_api, code)


# c
class CastRule(BaseRule):
    def apply(self, paddle_api: str) -> ConvertResult:
        pre = """
x = locals().get('x')
dtype = locals().get('dtype')
if isinstance(dtype, str) and hasattr(torch, dtype):
    dtype = getattr(torch, dtype)
"""
        core = "result = x.to(dtype)"
        code = Code(preprocess=pre.splitlines(), core=[core])
        return ConvertResult.success(paddle_api, code, is_torch_corresponding=False)


class CorrcoefRule(BaseRule):
    def apply(self, paddle_api: str) -> ConvertResult:
        pre = """
rowvar = locals().get('rowvar',True)
"""
        core = """
if rowvar:
    result = torch.corrcoef(x)
else:
    x = x.t()
    result = torch.corrcoef(x).t()
"""
        code = Code(preprocess=pre.splitlines(), core=core.splitlines())
        return ConvertResult.success(paddle_api, code, "result")


class CosineEmbeddingLossRule(BaseRule):
    def apply(self, paddle_api: str) -> ConvertResult:
        defaults_code, map_code = self.apply_generic()
        pre = """
if input1.dim() == 1:
    input1 = input1.unsqueeze(1)
if input2.dim() == 1:
    input2 = input2.unsqueeze(1)
"""
        core = f"result = {self.torch_api}(**_kwargs)"
        code = Code(
            preprocess=defaults_code + pre.splitlines() + map_code,
            core=[core],
        )
        return ConvertResult.success(paddle_api, code)


class CrossEntropyRule(BaseRule):
    def apply(self, paddle_api: str) -> ConvertResult:
        pre = """
_kwargs = {}
for paddle_param, torch_param in {
    "input": "input",
    "label": "target",
    "weight": "weight",
    "ignore_index": "ignore_index",
    "reduction": "reduction",
    "label_smoothing": "label_smoothing"
}.items():
    if paddle_param in locals() and locals()[paddle_param] is not None:
        _kwargs[torch_param] = locals()[paddle_param]
shp = _kwargs['target'].shape
if len(_kwargs["input"].shape) > 2:
    perm = [0] + [len(_kwargs["input"].shape)-1]+ [i for i in range(1,len(_kwargs["input"].shape)-1)]
    _kwargs['input'] = _kwargs['input'].permute(*perm)
soft_label = locals().get('soft_label',False)
axis = locals().get('axis',-1)
use_softmax = locals().get('use_softmax',True)
if use_softmax:
    _kwargs['input'] = torch.nn.functional.log_softmax(_kwargs['input'], dim=axis)
_kwargs['target'] = _kwargs['target'].squeeze(-1)
if "weight" in _kwargs:
    _kwargs['weight'].requires_grad = False
"""
        core = """
result = torch.nn.functional.cross_entropy(**_kwargs)
"""
        post = """
if "reduction" in _kwargs and _kwargs['reduction'] == "none":
    if soft_label:
        result = result.unsqueeze(-1)
    else:
        result = result.reshape(shp)
"""
        code = Code(
            preprocess=pre.splitlines(),
            core=core.splitlines(),
            postprocess=post.splitlines(),
        )
        return ConvertResult.success(paddle_api, code)


class ChunkRule(BaseRule):
    def apply(self, paddle_api: str) -> ConvertResult:
        defaults_code, map_code = self.apply_generic()
        pre = """
if not isinstance(axis, int) and axis != None:
    axis = int(axis)
"""
        core = f"result = {self.torch_api}(**_kwargs)"
        code = Code(preprocess=defaults_code + pre.splitlines() + map_code, core=[core])
        return ConvertResult.success(paddle_api, code)


class CovRule(BaseRule):
    def apply(self, paddle_api: str) -> ConvertResult:
        defaults_code, map_code = self.apply_generic()
        pre = """
if 'rowvar' in locals() and rowvar is False:
    if torch.is_tensor(x) and x.dim() > 1:
        x = torch.transpose(x, 0, 1)
"""
        core = f"result = {self.torch_api}(**_kwargs)"
        code = Code(
            preprocess=defaults_code + pre.splitlines() + map_code,
            core=[core],
        )
        return ConvertResult.success(paddle_api, code)


class CropRule(BaseRule):
    def apply(self, paddle_api: str) -> ConvertResult:
        core = """
ndim = x.dim()
offsets = locals().get('offsets')
shape = locals().get('shape')
if offsets is None:
    offsets = [0] * ndim
elif isinstance(offsets, (list, tuple)):
    offsets = [o.item() if isinstance(o, torch.Tensor) else int(o) for o in offsets]
elif isinstance(offsets, torch.Tensor):
    offsets = offsets.tolist()
if shape is None:
    shape = [x.size(i) - offsets[i] for i in range(ndim)]
elif isinstance(shape, (list, tuple)):
    shape = [s.item() if isinstance(s, torch.Tensor) else int(s) for s in shape]
elif isinstance(shape, torch.Tensor):
    shape = shape.tolist()
shape = [x.size(i) - offsets[i] if s == -1 else s for i, s in enumerate(shape)]
slices = [slice(offsets[i], offsets[i] + shape[i]) for i in range(ndim)]
result = x[slices]
"""
        code = Code(core=core.splitlines())
        return ConvertResult.success(paddle_api, code, is_torch_corresponding=False)


class CtcLossRule(BaseRule):
    def apply(self, paddle_api: str) -> ConvertResult:
        pre = """
_kwargs = {}
for paddle_param, torch_param in {
    "log_probs": "log_probs",
    "labels": "targets",
    "input_lengths": "input_lengths",
    "label_lengths":"target_lengths",
    "blank": "blank",
    "reduction": "reduction",
}.items():
    if paddle_param in locals() and not locals()[paddle_param] is None:
        _kwargs[torch_param] = locals()[paddle_param]
_kwargs['log_probs'] = torch.nn.functional.log_softmax(_kwargs['log_probs'])
_kwargs['zero_infinity'] = True
"""
        core = """
result = torch.nn.functional.ctc_loss(**_kwargs)
"""
        code = Code(preprocess=pre.splitlines(), core=core.splitlines())
        return ConvertResult.success(paddle_api, code)


class CumRule(BaseRule):
    def apply(self, paddle_api: str) -> ConvertResult:
        torch_api = paddle_api.replace("paddle.", "torch.")
        pre = """
axis = locals().get('axis')
if axis is None:
    x = x.flatten()
    axis = 0
dtype = locals().get('dtype', torch.int64)
"""
        core = f"result = {torch_api}(input=x, dim=axis)"
        post = "result.values.to(dtype)"
        code = Code(
            preprocess=pre.splitlines(), core=[core], postprocess=post.splitlines()
        )
        return ConvertResult.success(paddle_api, code)


class CumprodRule(BaseRule):
    def apply(self, paddle_api: str) -> ConvertResult:
        pre = f"""
dim = locals().get('dim')
if dim is None:
    x = x.flatten()
    axis = 0
dtype = locals().get('dtype')
"""
        core = "result = torch.cumprod(input=x, dim=dim, dtype=dtype)"
        code = Code(preprocess=pre.splitlines(), core=[core])
        return ConvertResult.success(paddle_api, code)


class CumsumRule(BaseRule):
    def apply(self, paddle_api: str) -> ConvertResult:
        defaults_code, map_code = self.apply_generic()
        pre = """
if axis == None:
    axis = 0
    x = x.flatten()
if not isinstance(axis, int) and axis != None:
    axis = int(axis)
x_dtype = x.dtype
"""
        post = ""
        if paddle_api == "paddle.cumsum":
            core = f"result = torch.cumsum(**_kwargs)"
        elif paddle_api == "paddle.Tensor.cumsum":
            core = f"result = x.cumsum(**_kwargs)"
        elif paddle_api == "paddle.Tensor.cumsum_":
            core = f"x.cumsum_(**_kwargs)"
            post = "result = x"
        else:
            return ConvertResult.error(paddle_api, f"Unsupported api: {paddle_api}")
        post += """
result = result.to(x_dtype)
"""
        code = Code(
            preprocess=defaults_code + pre.splitlines() + map_code,
            core=[core],
            postprocess=post.splitlines(),
        )
        return ConvertResult.success(paddle_api, code)


class CumulativeTrapezoidRule(BaseRule):
    def apply(self, paddle_api: str) -> ConvertResult:
        defaults_code, map_code = self.apply_generic()
        pre = """
if dx is not None:
    if hasattr(dx, 'numel'): 
        if dx.numel() == 0:  
            dx = None
        elif dx.numel() == 1:  
            dx = dx.item()
        else:  
            dx = dx.flatten()[0].item()
"""
        core = f"""
if x is not None:
    result = {self.torch_api}(y, x, dim=axis)
elif dx is not None:
    result = {self.torch_api}(y, dx=dx, dim=axis)
else:
    result = torch.cumulative_trapezoid(y, dim=axis)
"""

        code = Code(
            preprocess=defaults_code + pre.splitlines() + map_code,
            core=core.splitlines(),
        )
        return ConvertResult.success(paddle_api, code)


class ClassCenterSampleRule(BaseRule):
    def apply(self, paddle_api: str) -> ConvertResult:
        core = """
unique_pos_classes = torch.unique(label)
num_pos_classes = unique_pos_classes.size(0)
if num_pos_classes >= num_samples:
    sampled_classes = unique_pos_classes
    remapped_label = torch.zeros_like(label)
    for new_idx, old_class in enumerate(sampled_classes):
        remapped_label[label == old_class] = new_idx
else:
    all_classes = torch.arange(num_classes, device=label.device)
    neg_classes = all_classes[~torch.isin(all_classes, unique_pos_classes)]
    num_neg_needed = num_samples - num_pos_classes
    if num_neg_needed > 0:
        if neg_classes.numel() >= num_neg_needed:
            selected_neg = neg_classes[torch.randperm(neg_classes.size(0))[:num_neg_needed]]
        else:
            selected_neg = neg_classes
        sampled_classes = torch.cat([unique_pos_classes, selected_neg])
    else:
        sampled_classes = unique_pos_classes
    remapped_label = torch.zeros_like(label)
    for new_idx, old_class in enumerate(sampled_classes):
        remapped_label[label == old_class] = new_idx
result = (remapped_label, sampled_classes)
"""
        code = Code(core=core.splitlines())
        return ConvertResult.success(paddle_api, code, is_torch_corresponding=False)


class ClipRule(BaseRule):
    def apply(self, paddle_api: str) -> ConvertResult:
        defaults_code, map_code = self.apply_generic()
        pre = """
if 'min' not in _kwargs:
    _kwargs['min'] = torch.tensor([float('-inf')]).to(dtype=_kwargs['input'].dtype)
if 'max' not in _kwargs:
    _kwargs['max'] = torch.tensor([float('inf')]).to(dtype=_kwargs['input'].dtype)
if isinstance(_kwargs['min'],torch.Tensor):
    _kwargs['min'] = _kwargs['min'].item()
if isinstance(_kwargs['max'],torch.Tensor):
    _kwargs['max'] = _kwargs['max'].item()
"""
        core = f"result = {self.torch_api}(**_kwargs)"
<<<<<<< HEAD
        post = """
result = result.to(_kwargs['input'].dtype)
"""
        code = Code(
            preprocess=map_code + pre.splitlines(),
            core=core.splitlines(),
            postprocess=post.splitlines()
        )
=======
        code = Code(preprocess=map_code + pre.splitlines(), core=core.splitlines())
>>>>>>> 47f83662
        return ConvertResult.success(paddle_api, code)


class Conv1dTransposeRule(BaseRule):
    def apply(self, paddle_api: str) -> ConvertResult:
        defaults_code, map_code = self.apply_generic()
        pre = """
crop = None
if bias is not None:
    out_channels = weight.size(1) * groups
    bias = bias.expand(out_channels)
stride = stride[0] if isinstance(stride, (list, tuple)) else stride
output_padding = output_padding[0] if isinstance(output_padding, (list, tuple)) else output_padding
dilation = dilation[0] if isinstance(dilation, (list, tuple)) else dilation
output_size = output_size[0] if isinstance(output_size, (list, tuple)) else output_size
if data_format == "NLC":
    x = x.transpose(1, 2)
if isinstance(padding, str):
    if padding.upper() == "SAME":
        kernel_size = weight.size(-1)
        padding = (dilation * (kernel_size - 1)) // 2
    elif padding.upper() == "VALID":
        padding = 0
elif isinstance(padding, (list, tuple)):
    if len(padding) == 1:
        padding = padding[0]
    elif len(padding) == 2:
        crop = padding
        padding = 0
    elif len(padding) == 3:
        crop = padding[1] if data_format == "NLC" else padding[2]
        padding = 0
if output_size is not None:
    L_in = x.size(-1)
    kernel_size = weight.size(-1)
    L_out = (L_in - 1) * stride - 2 * padding + dilation * (kernel_size - 1) + 1
    output_padding = output_size - L_out
"""
        core = f"result = {self.torch_api}(**_kwargs)"
        post = """
if crop:
    result = result[:, :, crop[0]:result.size(-1) - crop[1]]
if data_format == "NLC":
    result = result.transpose(1, 2)
"""
        code = Code(
            preprocess=defaults_code + pre.splitlines() + map_code,
            core=[core],
            postprocess=post.splitlines(),
        )
        return ConvertResult.success(paddle_api, code)


class Conv2dTransposeRule(BaseRule):
    def apply(self, paddle_api: str) -> ConvertResult:
        defaults_code, map_code = self.apply_generic()
        pre = """
crop = None
if bias is not None:
    out_channels = weight.size(1) * groups
    bias = bias.expand(out_channels)
stride = tuple(stride) if isinstance(stride, list) else stride
output_padding = tuple(output_padding) if isinstance(output_padding, list) else output_padding
dilation = tuple(dilation) if isinstance(dilation, list) else dilation
if data_format == "NHWC":
    x = x.permute(0, 3, 1, 2)
if isinstance(padding, str):
    if padding.upper() == "SAME":
        padding = []
        for i in range(2):
            dilation_i = dilation[i] if isinstance(dilation, tuple) else dilation
            kernel_size = weight.size(2 + i)
            padding.append((dilation_i * (kernel_size - 1)) // 2)
        padding = tuple(padding)
    elif padding.upper() == "VALID":
        padding = 0
elif isinstance(padding, (list, tuple)):
    if len(padding) == 2:
        padding = tuple(padding)
    elif len(padding) == 4 and all(isinstance(pad, int) for pad in padding):
        crop = padding
        padding = 0
    elif len(padding) == 4:
        crop = []
        if data_format == "NHWC":
            for i in range(1, 3):
                crop.extend(padding[i])
        else:
            for i in range(2, 4):
                crop.extend(padding[i])
        padding = 0
if output_size is not None:
    output_padding = []
    for i in range(2):
        L_in = x.size(2 + i)
        kernel_size = weight.size(2 + i)
        stride_i = stride[i] if isinstance(stride, tuple) else stride
        padding_i = padding[i] if isinstance(padding, tuple) else padding
        dilation_i = dilation[i] if isinstance(dilation, tuple) else dilation
        L_out = (L_in - 1) * stride_i - 2 * padding_i + dilation_i * (kernel_size - 1) + 1
        output_padding.append(output_size[i] - L_out)
    output_padding = tuple(output_padding)
"""
        core = f"result = {self.torch_api}(**_kwargs)"
        post = """
if crop:
    result = result[:, :, crop[0]:result.size(-1) - crop[1], crop[2]:result.size(-2) - crop[3]]
if data_format == "NHWC":
    result = result.permute(0, 2, 3, 1)
"""
        code = Code(
            preprocess=defaults_code + pre.splitlines() + map_code,
            core=[core],
            postprocess=post.splitlines(),
        )
        return ConvertResult.success(paddle_api, code)


class Conv3dTransposeRule(BaseRule):
    def apply(self, paddle_api: str) -> ConvertResult:
        defaults_code, map_code = self.apply_generic()
        pre = """
crop = None
if bias is not None:
    out_channels = weight.size(1) * groups
    bias = bias.expand(out_channels)
stride = tuple(stride) if isinstance(stride, list) else stride
output_padding = tuple(output_padding) if isinstance(output_padding, list) else output_padding
dilation = tuple(dilation) if isinstance(dilation, list) else dilation
if data_format == "NDHWC":
    x = x.permute(0, 4, 1, 2, 3)
if isinstance(padding, str):
    if padding.upper() == "SAME":
        padding = []
        for i in range(3):
            dilation_i = dilation[i] if isinstance(dilation, tuple) else dilation
            kernel_size = weight.size(2 + i)
            padding.append((dilation_i * (kernel_size - 1)) // 2)
        padding = tuple(padding)
    elif padding.upper() == "VALID":
        padding = 0
elif isinstance(padding, (list, tuple)):
    if len(padding) == 3:
        padding = tuple(padding)
    elif len(padding) == 6:
        crop = padding
        padding = 0
    elif len(padding) == 5:
        crop = []
        if data_format == "NDHWC":
            for i in range(1, 4):
                crop.extend(padding[i])
        else:
            for i in range(2, 5):
                crop.extend(padding[i])
        padding = 0
if output_size is not None:
    output_padding = []
    for i in range(3):
        L_in = x.size(2 + i)
        kernel_size = weight.size(2 + i)
        stride_i = stride[i] if isinstance(stride, tuple) else stride
        padding_i = padding[i] if isinstance(padding, tuple) else padding
        dilation_i = dilation[i] if isinstance(dilation, tuple) else dilation
        L_out = (L_in - 1) * stride_i - 2 * padding_i + dilation_i * (kernel_size - 1) + 1
        output_padding.append(output_size[i] - L_out)
    output_padding = tuple(output_padding)
"""
        core = f"result = {self.torch_api}(**_kwargs)"
        post = """
if crop:
    result = result[:, :, crop[0]:result.size(-3) - crop[1], crop[2]:result.size(-2) - crop[3], crop[4]:result.size(-1) - crop[5]]
if data_format == "NDHWC":
    result = result.permute(0, 2, 3, 4, 1)
"""
        code = Code(
            preprocess=defaults_code + pre.splitlines() + map_code,
            core=[core],
            postprocess=post.splitlines(),
        )
        return ConvertResult.success(paddle_api, code)


class Conv1dRule(BaseRule):
    def apply(self, paddle_api: str) -> ConvertResult:
        defaults_code, map_code = self.apply_generic()
        pre = """
if data_format == "NLC":
    x = x.permute(0, 2, 1)
stride = tuple(stride) if isinstance(stride, list) else stride
dilation = tuple(dilation) if isinstance(dilation, list) else dilation
if isinstance(padding, str):
    if padding.lower() == "same":
        padding = "same"
    elif padding.lower() == "valid":
        padding = "valid"
elif isinstance(padding, list):
    if len(padding) == 2:
        pad_left, pad_right = padding
        x = torch.nn.functional.pad(x, (pad_left, pad_right))
        padding = 0
    else:
        padding = tuple(padding)
"""
        core = f"result = {self.torch_api}(**_kwargs)"
        post = """
if data_format == "NLC":
    result = result.permute(0, 2, 1)
"""
        code = Code(
            preprocess=defaults_code + pre.splitlines() + map_code,
            core=[core],
            postprocess=post.splitlines(),
        )
        return ConvertResult.success(paddle_api, code)


class Conv2dRule(BaseRule):
    def apply(self, paddle_api: str) -> ConvertResult:
        defaults_code, map_code = self.apply_generic()
        pre = """
if data_format == "NHWC":
    x = x.permute(0, 3, 1, 2)
stride = tuple(stride) if isinstance(stride, list) else stride
dilation = tuple(dilation) if isinstance(dilation, list) else dilation
if isinstance(padding, str):
    if padding.lower() == "same":
        padding = "same"
    elif padding.lower() == "valid":
        padding = "valid"
elif isinstance(padding, list):
    if len(padding) == 2:  # [pad_height, pad_width]
        padding = tuple(padding)
    elif len(padding) == 4:
        if all(isinstance(pad, int) for pad in padding): # [pad_height_top, pad_height_bottom, pad_width_left, pad_width_right]
            pad_top, pad_bottom, pad_left, pad_right = padding
        else: # Paddle 的 4D 填充格式(NCHW 或 NHWC)
            if data_format == "NCHW":
                pad_top, pad_bottom = padding[2][0], padding[2][1]
                pad_left, pad_right = padding[3][0], padding[3][1]
            else:  # NHWC
                pad_top, pad_bottom = padding[1][0], padding[1][1]
                pad_left, pad_right = padding[2][0], padding[2][1]
        x = torch.nn.functional.pad(x, (pad_left, pad_right, pad_top, pad_bottom))
        padding = 0
"""
        core = f"result = {self.torch_api}(**_kwargs)"
        post = """
if data_format == "NHWC":
    result = result.permute(0, 2, 3, 1)
"""
        code = Code(
            preprocess=defaults_code + pre.splitlines() + map_code,
            core=[core],
            postprocess=post.splitlines(),
        )
        return ConvertResult.success(paddle_api, code)


class Conv3dRule(BaseRule):
    def apply(self, paddle_api: str) -> ConvertResult:
        defaults_code, map_code = self.apply_generic()
        pre = """
if data_format == "NDHWC":
    x = x.permute(0, 4, 1, 2, 3)
stride = tuple(stride) if isinstance(stride, list) else stride
dilation = tuple(dilation) if isinstance(dilation, list) else dilation
if isinstance(padding, str):
    if padding.lower() == "same":
        padding = "same"
    elif padding.lower() == "valid":
        padding = "valid"
elif isinstance(padding, list):
    if len(padding) == 3:  # [pad_depth, pad_height, pad_width]
        padding = tuple(padding)
    elif len(padding) == 6:  # [front, back, top, bottom, left, right]
        pad_front, pad_back, pad_top, pad_bottom, pad_left, pad_right = padding
        x = torch.nn.functional.pad(x, (pad_left, pad_right, pad_top, pad_bottom, pad_front, pad_back))
        padding = 0
    elif len(padding) == 5: # Paddle 的 5D 填充格式
        if data_format == "NCDHW":
            pad_front, pad_back = padding[2][0], padding[2][1]
            pad_top, pad_bottom = padding[3][0], padding[3][1]
            pad_left, pad_right = padding[4][0], padding[4][1]
        else: # NDHWC
            pad_front, pad_back = padding[1][0], padding[1][1]
            pad_top, pad_bottom = padding[2][0], padding[2][1]
            pad_left, pad_right = padding[3][0], padding[3][1]
        x = torch.nn.functional.pad(x, (pad_left, pad_right, pad_top, pad_bottom, pad_front, pad_back))
        padding = 0
"""
        core = f"result = {self.torch_api}(**_kwargs)"
        post = """
if data_format == "NDHWC":
    result = result.permute(0, 2, 3, 4, 1)
"""
        code = Code(
            preprocess=defaults_code + pre.splitlines() + map_code,
            core=[core],
            postprocess=post.splitlines(),
        )
        return ConvertResult.success(paddle_api, code)


# d
class DotRule(BaseRule):
    def apply(self, paddle_api: str) -> ConvertResult:
        pre = """
x_dtype = x.dtype
if x.dtype in {torch.int32, torch.int64, torch.bool}:
    x = x.to(torch.float32)
    y = y.to(torch.float32)
"""
        if paddle_api == "paddle.dot":
            core = """
if x.ndim == 2:
    result = torch.stack([torch.dot(x[i], y[i]) for i in range(x.shape[0])])
else:
    result = torch.dot(x, y)
"""
        elif paddle_api == "paddle.Tensor.dot":
            core = """
if x.ndim == 2:
    result = torch.stack([x[i].dot(y[i]) for i in range(x.shape[0])])
else:
    result = x.dot(y)
"""
        else:
            return ConvertResult.error(paddle_api, f"Unsupported dot API: {paddle_api}")
        post = "result = result.to(x_dtype)"
        code = Code(
            preprocess=pre.splitlines(), core=core.splitlines(), postprocess=[post]
        )
        return ConvertResult.success(paddle_api, code)


class DeformConv2dRule(BaseRule):
    def apply(self, paddle_api: str) -> ConvertResult:
        defaults_code, map_code = self.apply_generic()
        pre = """
import torchvision
"""
        core = f"result = {self.torch_api}(**_kwargs)"
        code = Code(
            preprocess=map_code + pre.splitlines(),
            core=[core],
        )
        return ConvertResult.success(paddle_api, code)


class DataFormatRule(BaseRule):
    def apply(self, paddle_api: str) -> ConvertResult:
        defaults_code, map_code = self.apply_generic()
        pre = """
if data_format == "NLC":
    x = x.transpose(1, 2)
elif data_format == "NHWC":
    x = x.permute(0, 3, 1, 2)
elif data_format == "NDHWC":
    x = x.permute(0, 4, 1, 2, 3)
"""
        core = f"result = {self.torch_api}(**_kwargs)"
        post = """
if data_format == "NLC":
    result = result.transpose(1, 2)
elif data_format == "NHWC":
    result = result.permute(0, 2, 3, 1)
elif data_format == "NDHWC":
    result = result.permute(0, 2, 3, 4, 1)
"""
        code = Code(
            preprocess=defaults_code + pre.splitlines() + map_code,
            core=[core],
            postprocess=post.splitlines(),
        )
        return ConvertResult.success(paddle_api, code)


class DiceLossRule(BaseRule):
    def apply(self, paddle_api: str) -> ConvertResult:
        core = """
intersection = (input * label).sum(dim=1)
union = input.square().sum(dim=1) + label.square().sum(dim=1)

dice = (2 * intersection + epsilon) / (union + epsilon)

loss = 1 - dice  # shape: [N, C]
result = loss.mean()
"""
        code = Code(core=core.splitlines())
        return ConvertResult.success(paddle_api, code, is_torch_corresponding=False)


class Distribute_fpn_proposalsRule(BaseRule):
    def apply(self, paddle_api: str) -> ConvertResult:
        core = """
import math
def BBoxArea(box, pixel_offset):
    w = box[2] - box[0]
    h = box[3] - box[1]
    if pixel_offset:
        return (w+1) * (h+1)
    else:
        return w * h     

pixel_offset = locals().get('pixel_offset',False)
rois_num = locals().get('rois_num', None)
num_level = max_level - min_level + 1
if rois_num is not None:
    for i in range(1, rois_num.numel()):
        rois_num[i] += rois_num[i-1]
    fpn_rois_lod = torch.concat([torch.tensor([0]), rois_num])
else:
    fpn_rois_lod = torch.tensor([0, fpn_rois.shape[0]])   

size = fpn_rois_lod.numel() - 1
fpn_rois_num = (int)(fpn_rois_lod[size])
# 计算roi所属的level
num_rois_level = torch.zeros([num_level])
target_level = []
for i in range(fpn_rois_lod.numel() - 1):
    fpn_rois_slice = fpn_rois[fpn_rois_lod[i]:fpn_rois_lod[i+1]]
    for rois_data in fpn_rois_slice:
        roi_scale = math.sqrt(BBoxArea(rois_data, pixel_offset))
        tgt_lvl = math.floor(math.log2(roi_scale / refer_scale) + refer_level)
        tgt_lvl = min(max_level, max(tgt_lvl, min_level))
        target_level.append(tgt_lvl)
        num_rois_level[tgt_lvl - min_level] += 1 
# 初始化结果
multi_rois = []
for i in range(num_level):
    multi_rois.append([])
restore_ind = torch.empty(fpn_rois.shape[0], 1)
rois_num_per_level = []
for i in range(num_level):
    rois_num_per_level.append(
        torch.zeros([rois_num.numel()])
    )
# 计算结果
index = 0
for i in range(fpn_rois_lod.numel() - 1):
    fpn_rois_slice = fpn_rois[fpn_rois_lod[i]:fpn_rois_lod[i+1]]
    for rois_data in fpn_rois_slice:
        level = target_level[index]
        if multi_rois[level-min_level] == []:
            multi_rois[level-min_level].append(rois_data)
        else:
            multi_rois[level-min_level].append(rois_data)
        rois_num_per_level[level - min_level][i] += 1
        index += 1
for i in range(num_level):
    if multi_rois[i] == []:
        multi_rois[i] = torch.zeros([0,4])
    else:
        multi_rois[i] = torch.stack(multi_rois[i])
index = 0
for i in range(num_level):
    for j in range(fpn_rois.shape[0]):
        if target_level[j] == i + min_level:
            restore_ind[j] = index
            index += 1

result = (multi_rois, restore_ind, rois_num_per_level)
"""
        code = Code(core=core.splitlines())
        return ConvertResult.success(paddle_api, code, is_torch_corresponding=False)


class DiagRule(BaseRule):
    def apply(self, paddle_api: str) -> ConvertResult:
        defaults_code, _ = self.apply_generic()
        core = """
if x.ndim == 1:
    out = torch.diag(x, diagonal=offset)
    if padding_value != 0:
        diag_mask = torch.diag(torch.ones_like(x), diagonal=offset)
        full_shape = out.shape
        diag_mask = torch.diag(torch.ones(x.shape[0], dtype=torch.bool), diagonal=offset)
        diag_mask = diag_mask[:full_shape[0], :full_shape[1]]
        out = torch.where(diag_mask.bool(), out, torch.tensor(padding_value, dtype=out.dtype, device=out.device))
    result = out
elif x.ndim == 2:
    result = torch.diagonal(x, offset=offset)
"""
        code = Code(core=defaults_code + core.splitlines())
        return ConvertResult.success(paddle_api, code)


class DropoutRule(BaseRule):
    def apply(self, paddle_api: str) -> ConvertResult:
        impl = """
def axis_dropout(x, p, axis, training=True, mode='upscale_in_train'):
    if isinstance(axis, int):
        axis = [axis]
    mask_shape = [x.shape[i] if i in axis else 1 for i in range(x.dim())]
    mask = torch.bernoulli(torch.full(mask_shape, 1-p)).to(x.device)
    if mode == 'upscale_in_train':
        if training:
            return x * mask / (1.0 - p)
        else:
            return x
    elif mode == 'downscale_in_infer':
        if training:
            return x * mask
        else:
            return x * (1.0 - p)
    else:
        raise ValueError(f"Invalid mode: {mode}")
        
x = locals().get('x')
p = locals().get('p')
axis = locals().get('axis')
training = locals().get('training')
mode = locals().get('mode')
result = axis_dropout(x, p, axis, training, mode) if axis is not None else torch.nn.functional.dropout(input=x, p=float(p), training=training)
"""
        code = impl.splitlines()
        return ConvertResult.success(paddle_api, code, "result")


class Dropout2dRule(BaseRule):
    def apply(self, paddle_api: str) -> ConvertResult:
        impl = """
x = locals().get('x')
p = locals().get('p')
training = locals().get('training')
data_format = locals().get('data_format')

if data_format == "NHWC":
    x = x.permute(0, 3, 1, 2)
result = torch.nn.functional.dropout(input=x, p=float(p), training=training)
if data_format == "NHWC":
    result = result.permute(0, 2, 3, 1)
"""
        code = impl.splitlines()
        return ConvertResult.success(paddle_api, code, "result")


class Dropout3dRule(BaseRule):
    def apply(self, paddle_api: str) -> ConvertResult:
        impl = """
x = locals().get('x')
p = locals().get('p')
training = locals().get('training')
data_format = locals().get('data_format')

if data_format == "NDHWC":
    x = x.permute(0, 4, 1, 2, 3)
result = torch.nn.functional.dropout3d(input=x, p=float(p), training=training)
if data_format == "NDHWC":
    result = result.permute(0, 2, 3, 4, 1)
"""
        code = impl.splitlines()
        return ConvertResult.success(paddle_api, code, "result")


# e
class EinsumRule(BaseRule):
    def apply(self, paddle_api: str) -> ConvertResult:
        pre = """
tensor_args = list(operands) if isinstance(operands, (list, tuple)) else [operands]
output_pattern = equation.split('->')[-1] if '->' in equation else ""
has_repeats = len(output_pattern.replace('...', '')) != len(set(output_pattern.replace('...', '')))
is_ii_pattern = output_pattern == 'ii'
special_handling = has_repeats and is_ii_pattern
if special_handling:
    interim_eq = equation.split('->')[0] + '->i'
    interim_result = None
"""
        core = f"""
if special_handling:
    interim_result = {self.torch_api}(interim_eq, *tensor_args)
    n = interim_result.shape[0]
    result = torch.zeros((n, n), dtype=interim_result.dtype, device=interim_result.device)
    result.diagonal().copy_(interim_result)
else:
    result = {self.torch_api}(equation, *tensor_args)
"""
        code = Code(preprocess=pre.splitlines(), core=core.splitlines())
        return ConvertResult.success(paddle_api, code)


class EembeddingRule(BaseRule):
    def apply(self, paddle_api: str) -> ConvertResult:
        pre = """
_kwargs = {}
for paddle_param, torch_param in{
    "x": "input",
    "weight": "weight",
    "padding_idx": "padding_idx",
    "max_norm": "max_norm",
    "norm_type": "norm_type",
    "scale_grad_by_freq": "scale_grad_by_freq",
    "sparse": "sparse"
}.items():
    if paddle_param in kwargs and kwargs[paddle_param] is not None:
        _kwargs[torch_param] = kwargs[paddle_param]
if torch.is_complex(_kwargs["weight"]):
    weight1 = _kwargs["weight"].real
    weight2 = _kwargs["weight"].imag
    del _kwargs["weight"]
"""
        core = """
if not "weight" in _kwargs:
    result = torch.nn.functional.embedding(**_kwargs,weight = weight1) + 1j * torch.nn.functional.embedding(**_kwargs,weight = weight2)
else:
    result = torch.nn.functional.embedding(**_kwargs)
"""
        code = Code(preprocess=pre.splitlines(), core=core.splitlines())
        return ConvertResult.success(paddle_api, code)


class EmptyRule(BaseRule):
    def apply(self, paddle_api: str) -> ConvertResult:
        pre = """
if isinstance(shape, torch.Tensor):
    size_list = shape.tolist()
elif isinstance(shape, (list, tuple)):
    size_list = []
    for s in shape:
        if isinstance(s, torch.Tensor):
            if s.numel() == 1:
                size_list.append(s.item())
            else:
                size_list.append(s.flatten()[0].item())
        else:
            size_list.append(s)
"""
        core = """
if len(size_list) == 0:
    result = torch.empty([])
else:
    result = torch.empty(*size_list)
"""
        code = Code(preprocess=pre.splitlines(), core=core.splitlines())
        return ConvertResult.success(paddle_api, code)


class ExpandRule(BaseRule):
    def apply(self, paddle_api: str) -> ConvertResult:
        impl = """
if (isinstance(shape, list) or isinstance(shape, tuple)) and len(shape) == 0:
    result = x
else:
    result = x.expand(*shape)  
"""
        code = impl.splitlines()
        return ConvertResult.success(paddle_api, code)


class ExpandasRule(BaseRule):
    def apply(self, paddle_api: str) -> ConvertResult:
        impl = """
result = x.expand_as(y)  
"""
        code = impl.splitlines()
        return ConvertResult.success(paddle_api, code)


class EyeRule(BaseRule):
    def apply(self, paddle_api: str) -> ConvertResult:
        defaults_code, map_code = self.apply_generic()
        pre = """
if not isinstance(num_rows, int) and num_rows != None:
    num_rows = int(num_rows)
if not isinstance(num_columns, int) and num_columns != None:
    num_columns = int(num_columns)
"""
        core = f"""
if _kwargs.get("m") is None:
    _kwargs.pop("m")
result = {self.torch_api}(**_kwargs)
"""
        code = Code(preprocess=defaults_code + pre.splitlines() + map_code, core=[core])
        return ConvertResult.success(paddle_api, code)


# f
class FillDiagonalTensorRule(BaseRule):
    def apply(self, paddle_api: str) -> ConvertResult:
        pre = """
x = args[0] if args else next(iter(kwargs.values()))
offset = locals().get('offset', 0)
dim1 = locals().get('dim1', 0)
dim2 = locals().get('dim2', 1)
diag = torch.diagonal(x, offset=offset, dim1=dim1, dim2=dim2)
result = x.clone()
"""
        core = """
result = torch.diagonal_scatter(result, y, offset=offset, dim1=dim1, dim2=dim2)
"""
        code = Code(preprocess=pre.splitlines(), core=core.splitlines())
        return ConvertResult.success(paddle_api, code, is_torch_corresponding=False)


class FracRule(BaseRule):
    def apply(self, paddle_api: str) -> ConvertResult:
        pre = """
if isinstance(x, torch.Tensor):
    src_dtype = x.dtype
    if x.dtype not in [torch.float16, torch.float32, torch.float64]:
        x = x.to(torch.float64)
else:
    raise ValueError(f"x must be a tensor, but got {type(x)}")
"""
        core = "result = torch.frac(input=x)"
        post_process = """
if src_dtype != result.dtype:
    result = result.to(src_dtype)
"""
        code = Code(preprocess=pre.splitlines(), core=[core], postprocess=post_process.splitlines())
        return ConvertResult.success(paddle_api, code)


class FractionalMaxPoolRule(BaseRule):
    def apply(self, paddle_api: str) -> ConvertResult:
        defaults_code, map_code = self.apply_generic()
        pre1 = """
batch_size, C = x.shape[0], x.shape[1]
if locals().get('random_u') is not None:
    random_u = torch.tensor([[[random_u] * 2] * C] * batch_size, dtype=x.dtype, device=x.device)

def compute_kernel_size(x, output_size):
    H_in, W_in = x.shape[2], x.shape[3]
    if isinstance(output_size, int):
        H_out = W_out = output_size
    else:
        H_out, W_out = output_size
    
    def compute_k(input_size, output_size):
        if output_size is None or output_size == input_size:
            return 1  # No pooling
        else:
            return (input_size + output_size - 1) // output_size  # ceil(input_size / output_size)
    
    kH = compute_k(H_in, H_out)
    kW = compute_k(W_in, W_out)
    return (kH, kW)
"""
        pre2 = """
batch_size, C = x.shape[0], x.shape[1]
if locals().get('random_u') is not None:
    random_u = torch.tensor([[[random_u] * 3] * C] * batch_size, dtype=x.dtype, device=x.device)

def compute_kernel_size(x, output_size):
    D_in, H_in, W_in = x.shape[2], x.shape[3], x.shape[4]
    if isinstance(output_size, int):
        D_out = H_out = W_out = output_size
    else:
        D_out, H_out, W_out = output_size

    def compute_k(input_size, output_size):
        if output_size is None or output_size == input_size:
            return 1  # No pooling
        else:
            return (input_size + output_size - 1) // output_size  # ceil(input_size / output_size)

    kD = compute_k(D_in, D_out)
    kH = compute_k(H_in, H_out)
    kW = compute_k(W_in, W_out)
    return (kD, kH, kW)  
"""
        pre3 = """
kernel_size = locals().get('kernel_size')
if kernel_size is None:
    kernel_size = compute_kernel_size(x, output_size)
elif isinstance(kernel_size, list):
    kernel_size = tuple(kernel_size)
if isinstance(output_size, (list, tuple)):
    output_size = tuple([x.shape[i + 2] if size is None else size 
                       for i, size in enumerate(output_size)])
"""
        core = f"result = {self.torch_api}(**_kwargs)"
        pre = defaults_code
        if paddle_api == "paddle.nn.functional.fractional_max_pool2d":
            pre += pre1.splitlines()
        else:
            pre += pre2.splitlines()
        pre += pre3.splitlines()
        code = Code(preprocess=pre, core=[core])
        return ConvertResult.success(paddle_api, code)


class FusedBiasActRule(BaseRule):
    def apply(self, paddle_api: str) -> ConvertResult:
        pre = """
def fused_bias_act(
    x: torch.Tensor,
    bias: torch.Tensor | None = None,
    dequant_scales: torch.Tensor | None = None,
    shift: torch.Tensor | None = None,
    smooth: torch.Tensor | None = None,
    act_method: str = 'gelu',
    compute_dtype: str = 'default',
    quant_scale: float = -1,
    quant_round_type: int = 0,
    quant_max_bound: float = 0,
    quant_min_bound: float = 0
) -> torch.Tensor:
    import torch.nn.functional as F

    x_dtype = x.dtype
    if compute_dtype != 'default':
        if compute_dtype == 'fp16':
            compute_dtype = 'float16'
        elif compute_dtype == 'fp32':
            compute_dtype = 'float32'
        elif compute_dtype == 'fp64':
            compute_dtype = 'float64'
        if compute_dtype in ['float16', 'float32', 'float64']:
            x = x.to(getattr(torch, compute_dtype))
    else:
        x = x.float() if not x.is_floating_point() else x
    if dequant_scales is not None:
        dequant_scales = dequant_scales.to(x.dtype)
        x = x * dequant_scales
    if bias is not None:
        bias = bias.to(x.dtype)
        x = x + bias
    if shift is not None:
        repeat_factor = x.shape[-1] // shift.shape[-1]
        shift = shift.repeat(repeat_factor)
        shift = shift.to(x.dtype)
        x = x + shift
    if smooth is not None:
        repeat_factor = x.shape[-1] // smooth.shape[-1]
        smooth = smooth.repeat(repeat_factor)
        smooth = smooth.to(x.dtype)
        x = x * smooth

    def swiglu(x):
        x, gate = x.chunk(2, dim=-1)
        return x * torch.sigmoid(x) * gate

    def geglu(x):
        x, gate = x.chunk(2, dim=-1)
        return F.gelu(x) * gate

    act_method = act_method.lower()
    if act_method == 'gelu':
        x = F.gelu(x)
    elif act_method == 'relu':
        x = F.relu(x)
    elif act_method == 'sigmoid':
        x = torch.sigmoid(x)
    elif act_method == 'tanh':
        x = torch.tanh(x)
    elif act_method == 'swiglu':
        x = swiglu(x)
    elif act_method == 'geglu':
        x = geglu(x)
    else:
        raise ValueError(f"Unsupported activation method: {act_method}")

    if quant_scale > 0:
        x = x / quant_scale
        if quant_round_type == 0:
            x = torch.round(x)  # Round to nearest, ties to even
        elif quant_round_type == 1:
            x = torch.where(x >= 0, torch.ceil(x - 0.5), torch.floor(x + 0.5))
        else:
            raise ValueError(f"Unsupported quant_round_type: {quant_round_type}")
        x = x * quant_scale
        x = torch.clamp(x, min=quant_min_bound, max=quant_max_bound)
    return x.to(x_dtype)
"""
        core = "result = fused_bias_act(**kwargs)"
        code = Code(preprocess=pre.splitlines(), core=[core])
        return ConvertResult.success(paddle_api, code, is_torch_corresponding=False)


class FusedMatmulBiasRule(BaseRule):
    def apply(self, paddle_api: str) -> ConvertResult:
        pre = """
def fused_matmul_bias(
    x: torch.Tensor,
    y: torch.Tensor,
    bias: torch.Tensor | None = None,
    transpose_x: bool = False,
    transpose_y: bool = False,
    name: str | None = None
) -> torch.Tensor:
    if transpose_x:
        x = x.swapaxes(-1, -2)
    if transpose_y:
        y = y.transpose(0, 1)
    out = torch.matmul(x, y)
    if bias is not None:
        out = out + bias
    return out
"""
        core = "result = fused_matmul_bias(**kwargs)"
        code = Code(preprocess=pre.splitlines(), core=[core])
        return ConvertResult.success(paddle_api, code)


class FusedMultiHeadAttentionRule(BaseRule):
    def apply(self, paddle_api: str) -> ConvertResult:
        pre = """
def fused_multi_head_attention(
    x: torch.Tensor,
    qkv_weight: torch.Tensor,
    linear_weight: torch.Tensor,
    pre_layer_norm: bool = False,
    pre_ln_scale: torch.Tensor | None = None,
    pre_ln_bias: torch.Tensor | None = None,
    ln_scale: torch.Tensor | None = None,
    ln_bias: torch.Tensor | None = None,
    pre_ln_epsilon: float = 1e-05,
    qkv_bias: torch.Tensor | None = None,
    linear_bias: torch.Tensor | None = None,
    cache_kv: torch.Tensor | None = None,
    attn_mask: torch.Tensor | None = None,
    dropout_rate: float = 0.5,
    attn_dropout_rate: float = 0.5,
    ln_epsilon: float = 1e-05,
    training: bool = True,
    mode: str = 'upscale_in_train',
    ring_id: int = -1,
    add_residual: bool = True,
    num_heads: int = -1,
    transpose_qkv_wb: bool = False,
    name: str | None = None
) -> torch.Tensor:
    import torch.nn.functional as F

    batch_size, seq_len, embed_dim = x.shape
    residual = x
    if pre_layer_norm and pre_ln_scale is not None and pre_ln_bias is not None:
        pre_ln_scale = pre_ln_scale.to(x.dtype)
        pre_ln_bias = pre_ln_bias.to(x.dtype)
        x = F.layer_norm(x, [embed_dim], pre_ln_scale, pre_ln_bias, pre_ln_epsilon)
    if transpose_qkv_wb:
        dim_head = embed_dim // num_heads
        qkv = torch.matmul(x, qkv_weight)  # [bs, seq_len, 3 * embed_dim]
        if qkv_bias is not None:
            qkv = qkv + qkv_bias
        qkv = qkv.view(batch_size, seq_len, 3, num_heads, dim_head)
        qkv = qkv.permute(2, 0, 3, 1, 4)  # [3, bs, n_head, seq_len, dim_head]
    else:
        qkv = torch.matmul(x, qkv_weight.permute(3, 0, 1, 2).view(embed_dim, -1))  # [bs, seq_len, 3 * n_head * dim_head]
        if qkv_bias is not None:
            qkv = qkv + qkv_bias.view(-1)
        num_heads = qkv_weight.shape[1]
        dim_head = qkv_weight.shape[2]
        qkv = qkv.view(batch_size, seq_len, 3, num_heads, dim_head)
        qkv = qkv.permute(2, 0, 3, 1, 4)  # [3, bs, n_head, seq_len, dim_head]
    q, k, v = qkv[0], qkv[1], qkv[2]  # [bs, n_head, seq_len, dim_head]
    q = q * (dim_head ** -0.5)  # Scale query
    if cache_kv is not None:
        k = cache_kv[0]  # [bs, n_head, seq_len, dim_head]
        v = cache_kv[1]  # [bs, n_head, seq_len, dim_head]
    attn_scores = torch.matmul(q, k.transpose(-1, -2))  # [bs, n_head, seq_len, seq_len]
    if attn_mask is not None:
        attn_scores = attn_scores + attn_mask
    attn_weights = F.softmax(attn_scores, dim=-1)
    if attn_dropout_rate > 0 and training:
        attn_weights = F.dropout(attn_weights, p=attn_dropout_rate, training=training)
    out = torch.matmul(attn_weights, v)  # [bs, n_head, seq_len, dim_head]
    out = out.permute(0, 2, 1, 3).contiguous()  # [bs, seq_len, n_head, dim_head]
    out = out.view(batch_size, seq_len, embed_dim)  # [bs, seq_len, embed_dim]
    out = torch.matmul(out, linear_weight)
    if linear_bias is not None:
        out = out + linear_bias
    if dropout_rate > 0:
        if mode == 'upscale_in_train':
            scale = 1.0 / (1.0 - dropout_rate) if training else 1.0
            out = F.dropout(out, p=dropout_rate, training=training) * scale
        else:  # downscale_in_infer
            scale = (1.0 - dropout_rate) if not training else 1.0
            out = F.dropout(out, p=dropout_rate, training=training) * scale
    if add_residual:
        out = residual + out
    if not pre_layer_norm and ln_scale is not None and ln_bias is not None:
        ln_scale = ln_scale.to(x.dtype)
        ln_bias = ln_bias.to(x.dtype)
        out = F.layer_norm(out, [embed_dim], ln_scale, ln_bias, ln_epsilon)
    return out
"""
        core = "result = fused_multi_head_attention(**kwargs)"
        code = Code(preprocess=pre.splitlines(), core=[core])
        return ConvertResult.success(paddle_api, code)


class FusedRMSNormRule(BaseRule):
    def apply(self, paddle_api: str) -> ConvertResult:
        pre = """
def fused_rms_norm(
    x: torch.Tensor,
    norm_weight: torch.Tensor,
    norm_bias: torch.Tensor,
    epsilon: float,
    begin_norm_axis: int,
    bias: torch.Tensor | None = None,
    residual: torch.Tensor | None = None,
    quant_scale: float = -1,
    quant_round_type: int = 0,
    quant_max_bound: float = 0,
    quant_min_bound: float = 0
) -> torch.Tensor:
    x = x.float() if not x.is_floating_point() else x
    if residual is not None:
        x = x + residual
    if bias is not None:
        x = x + bias
    norm_axes = tuple(range(begin_norm_axis, x.dim()))
    variance = torch.mean(x**2, dim=norm_axes, keepdim=True)
    x = x / torch.sqrt(variance + epsilon)
    x = x * norm_weight
    if norm_bias is not None:
        x = x + norm_bias
    if quant_scale > 0:
        x = x / quant_scale
        if quant_round_type == 0:
            x = torch.round(x)  # Round to nearest, ties to even
        elif quant_round_type == 1:
            x = torch.where(x >= 0, torch.ceil(x - 0.5), torch.floor(x + 0.5))
        else:
            raise ValueError(f"Unsupported quant_round_type: {quant_round_type}")
        x = x * quant_scale
        x = torch.clamp(x, min=quant_min_bound, max=quant_max_bound)
    return x
"""
        core = "result = fused_rms_norm(**kwargs)"
        code = Code(preprocess=pre.splitlines(), core=[core])
        return ConvertResult.success(paddle_api, code)


class FusedRotaryPositionEmbeddingRule(BaseRule):
    def apply(self, paddle_api: str) -> ConvertResult:
        pre = """
def fused_rotary_position_embedding(
    q: torch.Tensor,
    k: torch.Tensor | None = None,
    v: torch.Tensor | None = None,
    sin: torch.Tensor | None = None,
    cos: torch.Tensor | None = None,
    position_ids: torch.Tensor | None = None,
    use_neox_rotary_style: bool = True,
    time_major: bool = False,
    rotary_emb_base: float = 10000.0
) -> tuple[torch.Tensor, torch.Tensor | None, torch.Tensor | None]:
    if time_major:
        batch_size, seq_len = q.size(1), q.size(0)
    else:
        batch_size, seq_len = q.size(0), q.size(1)
    num_heads, head_dim = q.size(2), q.size(3)
    if sin is None or cos is None:
        if position_ids is None:
            position_ids = torch.arange(seq_len, device=q.device).unsqueeze(0).expand(batch_size, -1)
        inv_freq = 1.0 / (rotary_emb_base ** (torch.arange(0, head_dim, 2, device=q.device).float() / head_dim))
        t = position_ids.float().unsqueeze(-1)
        freqs = t * inv_freq.unsqueeze(0).unsqueeze(0)
        sin = freqs.sin().unsqueeze(2).expand(-1, -1, num_heads, -1)
        cos = freqs.cos().unsqueeze(2).expand(-1, -1, num_heads, -1)
        sin = torch.cat([sin, sin], dim=-1)
        cos = torch.cat([cos, cos], dim=-1)
    else:
        sin = sin.view(1, seq_len, 1, head_dim) if sin.dim() == 2 else sin
        cos = cos.view(1, seq_len, 1, head_dim) if cos.dim() == 2 else cos
    if time_major:
        q = q.permute(1, 0, 2, 3)
        if k is not None:
            k = k.permute(1, 0, 2, 3)
        if v is not None:
            v = v.permute(1, 0, 2, 3)

    def apply_rotary_emb(x: torch.Tensor, sin: torch.Tensor, cos: torch.Tensor) -> torch.Tensor:
        if use_neox_rotary_style:
            # NeoX style: rotate pairs (x1, x2) -> (x1 * cos - x2 * sin, x1 * sin + x2 * cos)
            x1, x2 = x[..., :head_dim//2], x[..., head_dim//2:]
            sin_half, cos_half = sin[..., :head_dim//2], cos[..., :head_dim//2:]
            x1_rot = x1 * cos_half - x2 * sin_half
            x2_rot = x1 * sin_half + x2 * cos_half
            return torch.cat([x1_rot, x2_rot], dim=-1)
        else:
            # Non-NeoX: rotate first and second halves separately
            x1, x2 = x[..., :head_dim//2], x[..., head_dim//2:]
            sin1, cos1 = sin[..., :head_dim//2], cos[..., :head_dim//2]
            sin2, cos2 = sin[..., head_dim//2:], cos[..., head_dim//2:]
            x1_rot = x1 * cos1 - x2 * sin1
            x2_rot = x1 * sin1 + x2 * cos1
            return torch.cat([x1_rot, x2_rot], dim=-1)

    out_q = apply_rotary_emb(q, sin, cos)
    out_k = apply_rotary_emb(k, sin, cos) if k is not None else None
    out_v = apply_rotary_emb(v, sin, cos) if v is not None else None
    if time_major:
        out_q = out_q.permute(1, 0, 2, 3)
        if out_k is not None:
            out_k = out_k.permute(1, 0, 2, 3)
        if out_v is not None:
            out_v = out_v.permute(1, 0, 2, 3)
    return out_q, out_k, out_v
"""
        core = "result = fused_rotary_position_embedding(**kwargs)"
        code = Code(preprocess=pre.splitlines(), core=[core])
        return ConvertResult.success(paddle_api, code)


class FullRule(BaseRule):
    def apply(self, paddle_api: str) -> ConvertResult:
        preprocess = """
shape = locals().get('shape')
fill_value = locals().get('fill_value')
dtype = locals().get('dtype')

# handle shape
def convert_to_list(shape):
    if isinstance(shape, torch.Tensor):
        return shape.tolist()
    elif isinstance(shape, (list, tuple)):
        shape_list = []
        for item in shape:
            if isinstance(item, torch.Tensor):
                if item.shape == torch.Size([]):
                    shape_list.append(item.item())
                else:
                    shape_list.extend(item.tolist())
            else:
                shape_list.append(item)
        return shape_list
    elif isinstance(shape, int):
        return [shape]
    else:
        return shape

# handle fill_value
def convert_to_scalar(fill_value):
    if isinstance(fill_value, torch.Tensor):
        return fill_value.item()
    # example: "-inf", "3.5"
    elif isinstance(fill_value, str):
        return float(fill_value)
    else:
        return fill_value

converted_shape = convert_to_list(shape)
converted_fill_value = convert_to_scalar(fill_value)
"""
        core = "result = torch.full(size=converted_shape, fill_value=converted_fill_value, dtype=dtype)"
        code = Code(preprocess=preprocess.splitlines(), core=[core])
        return ConvertResult.success(paddle_api, code)


class FusedBiasDropoutResidualLayerNormRule(BaseRule):
    def apply(self, paddle_api: str) -> ConvertResult:
        preprocess = """
x = locals().get('x')
residual = locals().get('residual')
bias = locals().get('bias', None)
ln_scale = locals().get('ln_scale', None)
ln_bias = locals().get('ln_bias', None)
dropout_rate = locals().get('dropout_rate', 0.5)
ln_epsilon = locals().get('ln_epsilon', 1e-05)
training = locals().get('training', True)
mode = locals().get('mode', 'upscale_in_train')

def fused_bias_dropout_residual_layernorm(x, residual, bias=None, ln_scale=None, ln_bias=None, dropout_rate=0.5, ln_epsilon=1e-05, training=True, mode='upscale_in_train', name=None):
    if mode == 'upscale_in_train':
        if bias is not None:
            x = x + bias
        x = torch.nn.functional.dropout(x, p=dropout_rate, training=training)
        x = torch.nn.functional.layer_norm(x + residual, [residual.shape[-1]], weight=ln_scale, bias=ln_bias, eps=ln_epsilon)
    else:
        if bias is not None:
            x = x + bias
        # handle downscale dropout
        mask = torch.bernoulli(torch.full(x.shape, 1-dropout_rate)).to(x.device)
        if training:
            x = x * mask
        else:
            x = x * (1 - dropout_rate)
        x = torch.nn.functional.layer_norm(x + residual, [residual.shape[-1]], weight=ln_scale, bias=ln_bias, eps=ln_epsilon)
    return x
"""
        core = """
result = fused_bias_dropout_residual_layernorm(x, residual, bias, ln_scale, ln_bias, dropout_rate, ln_epsilon, training, mode)
"""
        code = Code(preprocess=preprocess.splitlines(), core=[core])
        return ConvertResult.success(paddle_api, code, is_torch_corresponding=False)


class FusedDropoutAddRule(BaseRule):
    def apply(self, paddle_api: str) -> ConvertResult:
        preprocess = """
x = locals().get('x')
y = locals().get('y')
p = locals().get('p', 0.5)
training = locals().get('training', True)
mode = locals().get('mode', 'upscale_in_train')

def fused_dropout_add(x, y, p=0.5, training=True, mode='upscale_in_train'):
    if mode == 'upscale_in_train':
        x = torch.nn.functional.dropout(x, p=p, training=training)
        x = x + y
    else:
        # handle downscale dropout
        mask = torch.bernoulli(torch.full(x.shape, 1-p)).to(x.device)
        if training:
            x = x * mask
        else:
            x = x * (1 - p)
        x = x + y
    return x
"""
        core = """
result = fused_dropout_add(x, y, p, training, mode)
"""
        code = Code(preprocess=preprocess.splitlines(), core=[core])
        return ConvertResult.success(paddle_api, code, is_torch_corresponding=False)


class FusedFeedforwardRule(BaseRule):
    def apply(self, paddle_api: str) -> ConvertResult:
        preprocess = """
x = locals().get('x')
linear1_weight = locals().get('linear1_weight')
linear2_weight = locals().get('linear2_weight')
linear1_bias = locals().get('linear1_bias', None)
linear2_bias = locals().get('linear2_bias', None)
ln1_scale = locals().get('ln1_scale', None)
ln1_bias = locals().get('ln1_bias', None)
ln2_scale = locals().get('ln2_scale', None)
ln2_bias = locals().get('ln2_bias', None)
dropout1_rate = locals().get('dropout1_rate', 0.5)
dropout2_rate = locals().get('dropout2_rate', 0.5)
activation = locals().get('activation', 'relu')
ln1_epsilon = locals().get('ln1_epsilon', 1e-5)
ln2_epsilon = locals().get('ln2_epsilon', 1e-5)
pre_layer_norm = locals().get('pre_layer_norm', False)
training = locals().get('training', True)
mode = locals().get('mode', 'upscale_in_train')

def fused_feedforward(x, linear1_weight, linear2_weight, linear1_bias=None, linear2_bias=None, ln1_scale=None, ln1_bias=None, ln2_scale=None, ln2_bias=None, dropout1_rate=0.5, dropout2_rate=0.5, activation='relu', ln1_epsilon=1e-5, ln2_epsilon=1e-5, pre_layer_norm=False, training=True, mode='upscale_in_train'):
    # torch linear input [out_features, in_features], while paddle linear input [in_features, out_features]
    linear1_weight = linear1_weight.transpose(-2, -1)
    linear2_weight = linear2_weight.transpose(-2, -1)
    layer_norm = torch.nn.functional.layer_norm
    linear = torch.nn.functional.linear
    dropout = torch.nn.functional.dropout if mode == 'upscale_in_train' else lambda x, p, training: (
        x * torch.bernoulli(torch.full(x.shape, 1 - p)).to(x.device) if training else x * (1 - p)
    )
    activation = torch.nn.functional.relu if activation == 'relu' else torch.nn.functional.gelu
    
    residual = x
    if pre_layer_norm:
        x = layer_norm(x, [x.shape[-1]], weight=ln1_scale, bias=ln1_bias, eps=ln1_epsilon)
    x = linear(dropout(activation(linear(x, linear1_weight, linear1_bias)), dropout1_rate, training), linear2_weight, linear2_bias)
    x = residual + dropout(x, dropout2_rate, training)
    if not pre_layer_norm:
        x = layer_norm(x, [x.shape[-1]], weight=ln2_scale, bias=ln2_bias, eps=ln2_epsilon)
    return x
"""
        core = """
result = fused_feedforward(x, linear1_weight, linear2_weight, linear1_bias, linear2_bias, ln1_scale, ln1_bias, ln2_scale, ln2_bias, dropout1_rate, dropout2_rate, activation, ln1_epsilon, ln2_epsilon, pre_layer_norm, training, mode)

# Force tensors to float16 when autocast is enabled, as all our test cases using autocast expect fp16
# https://docs.pytorch.org/docs/stable/amp.html#autocast-op-reference
# Note: Autocast detection must happen inside the core execution block because preprocess and postprocess
# do not use autocast context manager
if torch.is_autocast_enabled():
    result = result.to(torch.float16)
"""
        code = Code(preprocess=preprocess.splitlines(), core=core.splitlines())
        return ConvertResult.success(paddle_api, code, is_torch_corresponding=False)


class FusedLayerNormRule(BaseRule):
    def apply(self, paddle_api: str) -> ConvertResult:
        pre = """
x = locals().get('x')
norm_weight = locals().get('norm_weight')
norm_bias = locals().get('norm_bias')
epsilon = locals().get('epsilon')
residual_alpha = locals().get('residual_alpha', 1.0)
begin_norm_axis = locals().get('begin_norm_axis', 1)
bias = locals().get('bias', None)
residual = locals().get('residual', None)
quant_scale = locals().get('quant_scale', -1)
quant_round_type = locals().get('quant_round_type', 0)
quant_max_bound = locals().get('quant_max_bound', 0)
quant_min_bound = locals().get('quant_min_bound', 0)

if residual is None:
    residual = torch.zeros_like(x, dtype=x.dtype)
if bias is None:
    bias = torch.zeros_like(x, dtype=x.dtype)
# get min dims and reshape all tensor to min dims to squeeze extra dimensions
if x.ndim > residual.ndim:
    x = x.reshape(residual.shape)
if residual.ndim > x.ndim:
    residual = residual.reshape(x.shape)
        
# handle bias and residual is None outside of function
def fused_layer_norm(x, norm_weight, norm_bias, epsilon, residual_alpha=1.0, begin_norm_axis=1, bias=None, residual=None, quant_scale=-1, quant_round_type=0, quant_max_bound=0, quant_min_bound=0):
        
    # construct output tuple and keep out_{mean, var} dim == 1
    # suppose bias.shape is whether zeros_like(x) or [num_layer_norm_cnt, ]
    x_rb = x + residual * residual_alpha + bias
    out_residual = x_rb
    # flatten norm dims
    x_rb = torch.flatten(x_rb, start_dim=begin_norm_axis)
    out_mean = torch.mean(x_rb, dim=-1).reshape(-1)
    out_var = torch.var(x_rb, dim=-1, unbiased=False).reshape(-1)

    if norm_weight is not None or norm_bias is not None:
        if norm_weight is None:
            norm_weight = torch.ones(x_rb.shape[-1])
        if norm_bias is None:
            norm_bias = torch.zeros(x_rb.shape[-1])
        x_rb = torch.nn.functional.layer_norm(x_rb, [x_rb.shape[-1]], weight=norm_weight, bias=norm_bias, eps=epsilon)

    x = torch.reshape(x_rb, x.shape)

    if quant_scale != -1:
        x = quant_scale * x * quant_max_bound
        # using banker's rounding
        if quant_round_type == 0:
            x = torch.round(x)
        else: #  Round to nearest if type != 0
            x = torch.floor(x + 0.5)
        x = torch.clamp(x, min=quant_min_bound, max=quant_max_bound).to(torch.int8)
            
    return (x, out_residual, out_mean, out_var)
"""
        core = """
result = fused_layer_norm(x, norm_weight, norm_bias, epsilon, residual_alpha, begin_norm_axis, bias, residual, quant_scale, quant_round_type, quant_max_bound, quant_min_bound)
"""
        code = Code(preprocess=pre.splitlines(), core=[core])
        return ConvertResult.success(paddle_api, code, is_torch_corresponding=False)


class FusedLinearActivationRule(BaseRule):
    def apply(self, paddle_api: str) -> ConvertResult:
        preprocess = """
x = locals().get('x')
y = locals().get('y')
bias = locals().get('bias', None)
trans_x = locals().get('trans_x', False)
trans_y = locals().get('trans_y', False)
activation = locals().get('activation', None)

def fused_linear_activation(x, y, bias, trans_x=False, trans_y=False, activation=None):
    if trans_x:
        x = x.T
    if trans_y:
        y = y.T
    
    if activation == 'relu':
        return torch.nn.functional.relu(torch.nn.functional.linear(x, y.T, bias))
    elif activation == 'gelu':
        return torch.nn.functional.gelu(torch.nn.functional.linear(x, y.T, bias))
    elif activation is None or activation == 'none':
        return torch.nn.functional.linear(x, y.T, bias)
    else:
        raise ValueError(f"Unsupported activation: {activation}")
"""
        core = """
result = fused_linear_activation(x, y, bias, trans_x, trans_y, activation)
"""
        code = Code(preprocess=preprocess.splitlines(), core=[core])
        return ConvertResult.success(paddle_api, code, is_torch_corresponding=False)


class FusedLinearRule(BaseRule):
    def apply(self, paddle_api: str) -> ConvertResult:
        preprocess = """
x = locals().get('x')
weight = locals().get('weight')
bias = locals().get('bias', None)
transpose_weight = locals().get('transpose_weight', False)

# paddle expected weight shape: (in_features, out_features)
# torch expected weight shape: (out_features, in_features)
transpose_weight = not transpose_weight
def fused_linear(x, weight, bias=None, transpose_weight=False):
    if transpose_weight:
        weight = weight.T
    x = torch.nn.functional.linear(x, weight, bias)
    return x
"""
        core = """
result = fused_linear(x, weight, bias, transpose_weight)
"""
        code = Code(preprocess=preprocess.splitlines(), core=[core])
        return ConvertResult.success(paddle_api, code, is_torch_corresponding=False)


# g
class GatherRule(BaseRule):
    def apply(self, paddle_api: str) -> ConvertResult:
        # 抽取对应维度的tensor直接进行stack操作
        core = """
x = locals().get('x')
index = locals().get('index')
axis = locals().get('axis', 0)
if isinstance(axis,torch.Tensor):
    axis = axis.item()
if len(index.shape) == 0:
    result = torch.squeeze(torch.narrow(x, axis, index, 1),axis)
elif index.numel()==0:
    s = list(x.shape)
    s[axis] = 0
    result = torch.zeros(s).to(dtype=x.dtype)
else:
    ans = []
    for i in index:
        temp = torch.narrow(x, axis, i.reshape([]), 1)
        ans.append(torch.squeeze(temp, axis))
    if len(ans) == 0:
        result = torch.zeros([x.shape[0],0])
    else:
        result = torch.stack(ans,axis)
"""
        code = Code(core=core.splitlines())
        return ConvertResult.success(paddle_api, code, is_torch_corresponding=False)


class Gather_ndRule(BaseRule):
    def apply(self, paddle_api: str) -> ConvertResult:
        core = """
class _func:
    def func(self,x,index):
        if index.dim() == 1:
            temp = x
            for i in range(index.numel()):
                temp = torch.narrow(temp, 0, index[i].reshape([]), 1)
                temp = torch.squeeze(temp, 0)
            return temp
        ans = []
        for i in index:
            ans.append(self.func(x, i))
        return torch.stack(ans, 0)
f = _func()
x = locals().get('x')
index = locals().get('index')
result = f.func(x,index)
"""
        code = Code(core=core.splitlines())
        return ConvertResult.success(paddle_api, code, is_torch_corresponding=False)


class Gather_treeRule(BaseRule):
    def apply(self, paddle_api: str) -> ConvertResult:
        impl = """
parents = locals().get('parents')
ids = locals().get('ids')
result = torch.empty(ids.shape)
max_time = ids.shape[0]
batch_size = ids.shape[1]
beam_size = ids.shape[2]
for batch in range(batch_size):
    for beam in range(beam_size):
        result[max_time-1,batch,beam] = ids[max_time-1,batch,beam]
        pa = parents[max_time-1,batch,beam]
        for step in range(max_time-2,-1,-1):
            result[step,batch,beam] = ids[step,batch,pa]
            pa = parents[step,batch,pa]
result = result.to(dtype=ids.dtype)
"""
        code = impl.splitlines()
        return ConvertResult.success(paddle_api, code)


class GenerateProposalsRule(BaseRule):
    def apply(self, paddle_api: str) -> ConvertResult:
        core = """    
def nms(box1, box2, normaloized):
    if box2[0] > box1[2] or box2[2] < box1[0] or box2[1] > box1[3] or box2[3] < box1[1]:
        return 0
    if normaloized:
        norm = 0
    else:
        norm = 1
    x_min = max(box1[0], box2[0])
    y_min = max(box1[1], box2[1])
    x_max = min(box1[2], box2[2])
    y_max = min(box1[3], box2[3])
    w = x_max - x_min + norm
    h = y_max - y_min + norm
    area = w * h
    if box1[0] > box1[2] or box1[1] > box1[3]:
        area1 = 0
    else:
        area1 = (box1[2] - box1[0] + norm) * (box1[3] - box1[1] + norm)
    if box2[0] > box2[2] or box2[1] > box2[3]:
        area2 = 0
    else:
        area2 = (box2[2] - box2[0] + norm) * (box2[3] - box2[1] + norm)
    return area / (area1 + area2 - area)
    
pre_nms_top_n = locals().get('pre_nms_top_n', 6000)
post_nms_top_n = locals().get('post_nms_top_n', 1000)
nms_thresh = locals().get('nms_thresh', 0.5)
min_size = locals().get('min_size', 0.1)
eta = locals().get('eta', 1.0)
pixel_offset = locals().get('pixel_offset', False)
return_rois_num = locals().get('return_rois_num', False)

# 初始化结果
rpn_rois = []
rpn_roi_probs = []

# 调整大小
scores = scores.permute(0,2,3,1)
bbox_deltas = bbox_deltas.permute(0,2,3,1)
scores = scores.reshape([scores.shape[0],-1, 1])
bbox_deltas = bbox_deltas.reshape([bbox_deltas.shape[0],-1, 4])
anchors = anchors.reshape([-1,4])
variances = variances.reshape([-1,4])
proposal = torch.empty([scores.shape[0], scores.shape[1],4])

#逐张图片进行处理
for ii in range(scores.shape[0]):
    scores_i = scores[ii]
    bbox_deltas_i = bbox_deltas[ii]
    img_size_i = img_size[ii]
    proposal_i = proposal[ii]

    class cls:
        def __init__(self, scores, index):
            self.scores = scores
            self.index = index
    ind = []
    for j in range(scores_i.numel()):
        c = cls(scores_i[j,0], j)
        ind.append(c)    
    ind = sorted(ind, key = lambda x : x.scores, reverse = True)   
    for j in range(len(ind)):
        ind[j] = ind[j].index    
    if pre_nms_top_n < scores_i.numel():
        ind = torch.tensor(ind[:pre_nms_top_n]).squeeze()
    else:
        ind = torch.tensor(ind).squeeze()
    scores_i = scores_i.index_select(0, ind)
    bbox_deltas_i = bbox_deltas_i.index_select(0, ind)
    anchors_i = anchors.index_select(0, ind)
    variances_i = variances.index_select(0, ind)
    proposal_i = proposal_i.index_select(0, ind)

    #计算候选框的位置 
    if pixel_offset == True:
        offset = 1
    else:
        offset = 0
    for i in range(anchors_i.shape[0]):
        anchor_width = anchors_i[i][2] - anchors_i[i][0] + offset
        anchor_height = anchors_i[i][3] - anchors_i[i][1] + offset
        anchor_center_x = anchors_i[i][0] + 0.5 * anchor_width
        anchor_center_y = anchors_i[i][1] + 0.5 * anchor_height
        bbox_center_x = variances_i[i][0] * bbox_deltas_i[i, 0] * anchor_width + anchor_center_x
        bbox_center_y = variances_i[i][1] * bbox_deltas_i[i, 1] * anchor_height + anchor_center_y
        bbox_width = anchor_width * torch.exp(min(variances_i[i][2] * bbox_deltas_i[i, 2], math.log(1000.0 / 16.0)))
        bbox_height = anchor_height * torch.exp(min(variances_i[i][3] * bbox_deltas_i[i, 3], math.log(1000.0 / 16.0)))

        proposal_i[i,0] = bbox_center_x - 0.5 * bbox_width
        proposal_i[i,1] = bbox_center_y - 0.5 * bbox_height
        proposal_i[i,2] = bbox_center_x + 0.5 * bbox_width - offset
        proposal_i[i,3] = bbox_center_y + 0.5 * bbox_height - offset

    # 将检测框的坐标限定到图像尺寸范围内。
    for i in range(proposal_i.shape[0]):
        proposal_i[i,0] = max(min(float(proposal_i[i,0]), img_size_i[1]), 0)
        proposal_i[i,1] = max(min(float(proposal_i[i,1]), img_size_i[0]), 0)
        proposal_i[i,2] = max(min(float(proposal_i[i,2]), img_size_i[1]), 0)
        proposal_i[i,3] = max(min(float(proposal_i[i,3]), img_size_i[0]), 0)

    # 源码将这里限制为1 如果取消注释 这里将和源码一样
    # min_size = max(min_size,1.)
    #删除面积较小的候选框
    proposal_i = proposal_i.reshape([-1, 4])
    keep = []
    for i in range(proposal_i.shape[0]):
        w = proposal_i[i,2] - proposal_i[i,0]
        h = proposal_i[i,3] - proposal_i[i,1]
        if pixel_offset:
            x_cen = proposal_i[i,0] + 0.5 * w
            y_cen = proposal_i[i,1] + 0.5 * h
            if w >= min_size and h >= min_size and x_cen <= img_size_i[1] and y_cen <= img_size_i[0]:
                keep.append(i)
        elif w >= min_size and h >= min_size:
            keep.append(i)
    keep = torch.tensor(keep).squeeze()
    proposal_i = proposal_i.index_select(0,keep)
    scores_i = scores_i.index_select(0,keep)

    # 通过非极大抑制，选出合适的候选框
    adaptive_threshold = nms_thresh
    nomormalized = not pixel_offset
    selected_index = []
    selected_num = 0
    for num in range(proposal_i.shape[0]):
        flag =True
        for i in selected_index:
            if flag:
                overlap = nms(proposal_i[i], proposal_i[num], nomormalized)
                flag = overlap <= adaptive_threshold
            else:
                break
        if flag:
            selected_index.append(num)
            selected_num += 1
        if flag and eta < 1 and adaptive_threshold > 0.5:
            adaptive_threshold = adaptive_threshold * eta
    if selected_num > post_nms_top_n:
        selected_index = selected_index[:post_nms_top_n]
    proposal_i = proposal_i.index_select(0,torch.tensor(selected_index).squeeze())
    scores_i = scores_i.index_select(0,torch.tensor(selected_index).squeeze())

    #汇集结果
    rpn_rois.append(proposal_i)
    rpn_roi_probs.append(scores_i)

# 返回结果
if return_rois_num:
    num = []
    for i in range(len(rpn_rois)):
        num.append(rpn_rois[i].numel()//4)
    result = (torch.stack(rpn_rois).squeeze(), torch.stack(rpn_roi_probs).squeeze(0), torch.tensor(num).squeeze())
else:
    result = (torch.stack(rpn_rois).squeeze(), torch.stack(rpn_roi_probs).squeeze())
"""
        code = Code(core=core.splitlines())
        return ConvertResult.success(paddle_api, code, is_torch_corresponding=False)


class GetWindowRule(BaseRule):
    def apply(self, paddle_api: str) -> ConvertResult:
        core = """

def general_gaussian(M, p, sig, sym=True, dtype=torch.float64):
    if M < 1:
        return torch.tensor([], dtype=dtype)
    if M == 1:
        return torch.ones(1, dtype=dtype)
    odd = M % 2
    if not sym and not odd:
        M = M + 1
    n = torch.arange(0, M, dtype=dtype)
    w = n.new_empty(n.shape)
    if not sym and not odd:
        n = n[:-1]
    sig2 = 2 * sig * sig
    w = torch.exp(-torch.pow(n - (M - 1.0) / 2.0, 2.0 * p) / sig2)
    return w

def triang(M, sym=True, dtype=torch.float64):
    if M < 1:
        return torch.tensor([], dtype=dtype)
    if M == 1:
        return torch.ones(1, dtype=dtype)
    odd = M % 2
    if not sym and not odd:
        M = M + 1
    n = torch.arange(1, (M + 1) // 2 + 1, dtype=dtype)
    if M % 2 == 0:
        w = (2 * n - 1.0) / M
        w = torch.cat([w, w.flip(0)])
    else:
        w = 2 * n / (M + 1.0)
        w = torch.cat([w, w[-2::-1]])
    if not sym and not odd:
        w = w[:-1]
    return w

def bohman(M, sym=True, dtype=torch.float64):
    if M < 1:
        return torch.tensor([], dtype=dtype)
    if M == 1:
        return torch.ones(1, dtype=dtype)
    odd = M % 2
    if not sym and not odd:
        M = M + 1
    fac = torch.linspace(-1, 1, M, dtype=dtype)
    w = (1 - torch.abs(fac)) * torch.cos(torch.pi * torch.abs(fac)) + 1.0 / torch.pi * torch.sin(torch.pi * torch.abs(fac))
    if not sym and not odd:
        w = w[:-1]
    return w

def tukey(M, alpha=0.5, sym=True, dtype=torch.float64):
    if M < 1:
        return torch.tensor([], dtype=dtype)
    if M == 1:
        return torch.ones(1, dtype=dtype)
    if alpha <= 0:
        return torch.ones(M, dtype=dtype)
    if alpha >= 1:
        return torch.hann_window(M, periodic=not sym, dtype=dtype)
    odd = M % 2
    if not sym and not odd:
        M = M + 1
    n = torch.arange(0, M, dtype=dtype)
    width = int(alpha * (M - 1) / 2.0)
    n1 = n[0:width+1]
    n2 = n[width+1:M-width-1]
    n3 = n[M-width-1:]
    w1 = 0.5 * (1 + torch.cos(torch.pi * (-1 + 2.0*n1/alpha/(M-1))))
    w2 = torch.ones(len(n2), dtype=dtype)
    w3 = 0.5 * (1 + torch.cos(torch.pi * (-2.0/alpha + 1 + 2.0*n3/alpha/(M-1))))
    w = torch.cat([w1, w2, w3])
    if not sym and not odd:
        w = w[:-1]
    return w

def taylor(M, nbar=4, sll=30, norm=True, sym=True, dtype=torch.float64):
    if M < 1:
        return torch.tensor([], dtype=dtype)
    if M == 1:
        return torch.ones(1, dtype=dtype)
    odd = M % 2
    if not sym and not odd:
        M = M + 1
    B = 10**(sll / 20)
    A = torch.log(B + torch.sqrt(B**2 - 1)) / torch.pi
    sigma2 = nbar**2 / (A**2 + (nbar - 0.5)**2)
    fm = lambda m: torch.prod(torch.tensor([(1 - (m/torch.sqrt(sigma2))**2/(n**2 + (n-0.5)**2)) 
                                          for n in range(1, nbar)], dtype=dtype))
    coefficients = torch.tensor([fm(i) for i in range(nbar)], dtype=dtype)
    n = torch.arange(-(M-1)/2, (M+1)/2, dtype=dtype) * 2/M
    w = coefficients[0]
    for i in range(1, nbar):
        w = w + coefficients[i] * torch.cos(2 * torch.pi * i * torch.arange(M, dtype=dtype) / M)
    if norm:
        w = w / w.max()
    if not sym and not odd:
        w = w[:-1]
    return w

if isinstance(window, tuple):
    window_name, param = window[0], window[1:]
else:
    window_name, param = window, None
fftbins = locals().get('fftbins', True)
dtype = locals().get('dtype', torch.float64)
if window_name == 'hamming':
    window = torch.signal.windows.hamming(win_length, sym=not fftbins, dtype=dtype)
elif window_name == 'hann':
    window = torch.signal.windows.hann(win_length, sym=not fftbins, dtype=dtype)
elif window_name == 'gaussian':
    window = torch.signal.windows.gaussian(win_length, std=param[0], sym=not fftbins, dtype=dtype)
elif window_name == 'general_gaussian':
    window = general_gaussian(win_length, p=param[0], sig=param[1], sym=not fftbins, dtype=dtype)
elif window_name == 'exponential':
    window = torch.signal.windows.exponential(win_length, center=param[0], tau=param[1], sym=not fftbins, dtype=dtype)
elif window_name == 'triang':
    window = triang(win_length, sym=not fftbins, dtype=dtype)
elif window_name == 'bohman':
    window = bohman(win_length, sym=not fftbins, dtype=dtype)
elif window_name == 'blackman':
    window = torch.signal.windows.blackman(win_length, sym=not fftbins, dtype=dtype)
elif window_name == 'cosine':
    window = torch.signal.windows.cosine(win_length, sym=not fftbins, dtype=dtype)
elif window_name == 'tukey':
    window = tukey(win_length, sym=not fftbins, dtype=dtype)
elif window_name == 'taylor':
    window = taylor(win_length, sym=not fftbins, dtype=dtype)
elif window_name == 'bartlett':
    window = torch.signal.windows.bartlett(win_length, sym=not fftbins, dtype=dtype)
elif window_name == 'kaiser':
    window = torch.signal.windows.kaiser(win_length, beta=param[0], sym=not fftbins, dtype=dtype)
elif window_name == 'nuttall':
    window = torch.signal.windows.nuttall(win_length, sym=not fftbins, dtype=dtype)
result = window
"""
        code = Code(core=core.splitlines())
        return ConvertResult.success(paddle_api, code)


class GroupNormRule(BaseRule):
    def apply(self, paddle_api: str) -> ConvertResult:
        pre = """
_kwargs = {}
for paddle_param, torch_param in {
    'x': 'input',
    'weight': 'weight',
    'bias': 'bias',
    'num_groups': 'num_groups',
    'epsilon': 'eps'
}.items():
    if paddle_param in locals() and locals()[paddle_param] is not None:
        _kwargs[torch_param] = locals()[paddle_param]
data_format = locals().get('data_format', 'NCHW')
if data_format == "NLC":
    _kwargs['input'] = _kwargs['input'].transpose(1, 2)
elif data_format == "NHWC":
    _kwargs['input'] = _kwargs['input'].transpose(1, 3)
elif data_format == "NDHWC":
    _kwargs['input'] = _kwargs['input'].transpose(1, 4)
"""
        core = """
result = torch.nn.functional.group_norm(**_kwargs)
"""
        post = """
if data_format == "NLC":
    result = result.transpose(1, 2)
elif data_format == "NHWC":
    result = result.transpose(1, 3)
elif data_format == "NDHWC":
    result = result.transpose(1, 4)
"""
        code = Code(
            preprocess=pre.splitlines(),
            core=core.splitlines(),
            postprocess=post.splitlines(),
        )
        return ConvertResult.success(paddle_api, code)


# h
class HessianRule(BaseRule):
    def apply(self, paddle_api: str) -> ConvertResult:
        pre = """
batch_axis = locals().get('batch_axis', None)

class Hessian:
    def __init__(self, ys, xs, batch_axis = None):
        self.ys = ys
        self.xs = tuple(xs) if isinstance(xs, (tuple, list)) else (xs,)
        self.batch_axis = batch_axis
        self.cache = {}  # 缓存已计算的子矩阵
        self.device = ys.device

    def _compute_hessian_single(self, x, batch_idx = None) -> torch.Tensor:
        if self.batch_axis == 0 and batch_idx is not None:
            # 批量模式，计算单个 batch 的 Hessian
            def func(x): return torch.sum(self.ys[batch_idx] * x)
            x_batch = x[batch_idx]
        else:
            # 非批量模式或整个批量
            def func(x): return torch.sum(self.ys * x) if self.batch_axis is None else torch.sum(self.ys @ x)
        # 计算 Hessian
        hessian = torch.autograd.functional.hessian(func, x.flatten(), create_graph=False)
        if self.batch_axis == 0 and batch_idx is None:
            # 批量模式，返回 [B, N, N]
            B, N = x.shape
            return hessian.view(B, N, N)
        return hessian

    def _compute_hessian_tuple(self, idx1, idx2, batch_idx = None) -> torch.Tensor:
        x1, x2 = self.xs[idx1], self.xs[idx2]
        if self.batch_axis == 0 and batch_idx is not None:
            # 批量模式，单 batch
            def func(x): return torch.sum(self.ys[batch_idx] * x)
            x1_batch = x1[batch_idx]
            x2_batch = x2[batch_idx]
        else:
            def func(x): return torch.sum(self.ys * x) if self.batch_axis is None else torch.sum(self.ys @ x)
        # 计算交叉梯度
        grad_x1 = torch.autograd.grad(func(x1), x1, create_graph=True)[0]
        hessian = torch.zeros(x1.shape[-1], x2.shape[-1], device=self.device)
        for i in range(x1.shape[-1]):
            hessian[i] = torch.autograd.grad(grad_x1[i], x2, retain_graph=True)[0]
        return hessian

    def __getitem__(self, key):
        if isinstance(key, int):
            key = (key, key)  # 单个索引转换为元组
        else:
            key = tuple(key)
        # 处理批量索引
        batch_idx = None
        if len(key) == 3 and self.batch_axis == 0:
            batch_idx, idx1, idx2 = key
        elif len(key) == 2:
            idx1, idx2 = key
        # 检查缓存
        cache_key = (batch_idx, idx1, idx2)
        if cache_key in self.cache:
            return self.cache[cache_key]
        # 计算 Hessian
        if idx1 == idx2:
            result = self._compute_hessian_single(self.xs[idx1], batch_idx)
        else:
            result = self._compute_hessian_tuple(idx1, idx2, batch_idx)
        # 缓存结果
        self.cache[cache_key] = result
        return result
"""
        core = "result = Hessian(ys=ys, xs=xs, batch_axis=batch_axis)"
        code = Code(preprocess=pre.splitlines(), core=[core])
        return ConvertResult.success(paddle_api, code, is_torch_corresponding=False)

class HistogramRule(BaseRule):
    def apply(self, paddle_api: str) -> ConvertResult:
        defaults_code, map_code = self.apply_generic()
        core = f"result = {self.torch_api}(**_kwargs)"
        post = """
result =result.to(dtype=torch.int64)
"""
        code = Code(
            preprocess=defaults_code + map_code,
            core=[core],
            postprocess=post.splitlines(),
        )
        return ConvertResult.success(paddle_api, code)

class HistogramddRule(BaseRule):
    def apply(self, paddle_api: str) -> ConvertResult:
        pre = """
_kwargs = {}
for paddle_param, torch_param in {
    "x": "input",
    "bins": "bins",
    "ranges": "range",
    "weights": "weight",
    "density": "density"
}.items():
    if paddle_param in locals() and not locals()[paddle_param] is None:
        _kwargs[torch_param] = locals()[paddle_param]
for k in _kwargs:
    if isinstance(_kwargs[k],torch.Tensor):
        _kwargs[k] = _kwargs[k].cpu()
    elif isinstance(_kwargs[k], (list,tuple)):
        _kwargs[k] = list(_kwargs[k])
        for i in range(len(_kwargs[k])):
            if isinstance(_kwargs[k][i],torch.Tensor):
                _kwargs[k][i] = _kwargs[k][i].cpu()
        _kwargs[k] = tuple(_kwargs[k])
"""
        core = """
result = torch.histogramdd(**_kwargs)
"""
        code = Code(
            preprocess=pre.splitlines(),
            core=core.splitlines(),
        )
        return ConvertResult.success(paddle_api, code)


class HistogramBinEdgeRule(BaseRule):
    def apply(self, paddle_api: str) -> ConvertResult:
        pre = """
input = locals().get("input")
bins = locals().get("bins", 100)
min = locals().get("min", 0.0)
max = locals().get("max", 0.0)
input = input.flatten()
if min == 0.0 and max == 0.0:
    min = torch.min(input)
    max = torch.max(input)
elif min == max:
    min = min - 0.5
    max = max + 0.5
"""
        core = """
result = torch.linspace(min, max, steps=bins + 1, device=input.device, dtype=input.dtype)
"""
        code = Code(
            preprocess=pre.splitlines(),
            core=core.splitlines(),
        )
        return ConvertResult.success(paddle_api, code, is_torch_corresponding=False)


class HsigmoidLossRule(BaseRule):
    def apply(self, paddle_api: str) -> ConvertResult:
        core = """
if label.dim() == 2 and label.size(1) == 1:
    label = label.squeeze(1)

batch_size = input.size(0)
if num_classes is None:
    num_classes = input.size(1)

# 获取每个样本的目标 logit 值
target_logits = input[torch.arange(batch_size), label]

if bias is not None:
    target_logits += bias[label]

# BCE with logits: -log( sigmoid(target_logit) )
loss = torch.nn.functional.binary_cross_entropy_with_logits(target_logits, torch.ones_like(target_logits), reduction='none')

if weights is not None:
    loss = loss * weights
result = loss
"""
        code = Code(
            core=core.splitlines(),
        )
        return ConvertResult.success(paddle_api, code, is_torch_corresponding=False)


# i
class InterpolateRule(BaseRule):
    def apply(self, paddle_api: str) -> ConvertResult:
        pre = """
_kwargs = {}
for paddle_param, torch_param in {
    'x': 'input',
    'size': 'size',
    'scale_factor': 'scale_factor',
    'mode': 'mode',
    'align_corners': 'align_corners',
    'recompute_scales': 'recompute_scales'
}.items():
    if paddle_param in locals() and not locals()[paddle_param] is None:
        _kwargs[torch_param] = locals()[paddle_param]
for k in list(_kwargs.keys()):
    if _kwargs[k] is None:
        del _kwargs[k]
if 'size' in _kwargs and isinstance(_kwargs['size'],torch.Tensor):
    size = []
    for i in _kwargs['size']:
        size.append(int(i.item()))
    _kwargs['size'] = size
if 'scale_factor' in _kwargs and isinstance(_kwargs['scale_factor'],torch.Tensor):
    scale_factor = []
    for i in _kwargs['scale_factor']:
        scale_factor.append(i.item())
    _kwargs['scale_factor'] = scale_factor
align_mode = locals().get('align_mode', 0)
data_format = locals().get('data_format', 'None')
if data_format == "NHWC":
    _kwargs['input'] = _kwargs['input'].permute(0,3,1,2)
elif data_format == "NDHWC":
    _kwargs['input'] = _kwargs['input'].permute(0,4,1,2,3)
elif data_format == "NWC":
    _kwargs['input'] = _kwargs['input'].permute(0,2,1)
if not 'mode' in _kwargs:
    _kwargs['mode'] = 'nearest'
if not 'align_corners' in _kwargs:
    _kwargs['align_corners'] = False    
if not _kwargs['mode'] in ['linear','bilinear','bicubic','trilinear']:
    del _kwargs["align_corners"]
elif align_mode == 1:
    _kwargs['align_corners'] = True
elif align_mode == 0:
    _kwargs['align_corners'] = False
"""
        core = """
result = torch.nn.functional.interpolate(**_kwargs)
"""
        post = """
if data_format == "NHWC":
    result = result.permute(0,2,3,1)
elif data_format == "NDHWC":
    result = result.permute(0,2,3,4,1)
elif data_format == "NWC":
    result = result.permute(0,2,1)
"""
        code = Code(
            preprocess=pre.splitlines(),
            core=core.splitlines(),
            postprocess=post.splitlines(),
        )
        return ConvertResult.success(paddle_api, code)


class IsEmptyRule(BaseRule):
    def apply(self, paddle_api: str) -> ConvertResult:
        core = "result = x.numel() == 0"
        code = Code(core=[core])
        return ConvertResult.success(paddle_api, code, is_torch_corresponding=False)


class IndexAddRule(BaseRule):
    def apply(self, paddle_api: str) -> ConvertResult:
        core = """
x = x.clone()
for i in range(len(index)):
    if index[i].item() >= x.size(axis):
        continue
    tmp = x.select(dim=axis, index=index[i].item())
    tmp += value.select(dim=axis, index=i)
result = x
"""
        code = Code(core=[core])
        return ConvertResult.success(paddle_api, code, is_torch_corresponding=False)


class IndexPutRule(BaseRule):
    def apply(self, paddle_api: str) -> ConvertResult:
        defaults_code, map_code = self.apply_generic()
        pre = """
if value.dim() ==1 and len(value) == 56 and accumulate == True :   # 56 此处特判
    m = torch.tensor(1)
    for item in indices:
        m = torch.max(m, torch.prod(torch.tensor(item.shape)))
    value = value.expand(m, len(value))
"""
        core = "result = x.index_put(**_kwargs)"
        code = Code(
            preprocess=defaults_code + pre.splitlines() + map_code,
            core=core.splitlines(),
        )
        return ConvertResult.success(paddle_api, code)


class IndexSampleRule(BaseRule):
    def apply(self, paddle_api: str) -> ConvertResult:
        core = """
batch_size = x.shape[0]
batch_idx = torch.arange(batch_size).unsqueeze(1).expand_as(index)
result = x[batch_idx, index]
"""
        code = Code(core=core.splitlines())
        return ConvertResult.success(paddle_api, code, is_torch_corresponding=False)


class IndexSelectRule(BaseRule):
    def apply(self, paddle_api: str) -> ConvertResult:
        pre = """
_kwargs = {}
for paddle_param, torch_param in {
    'x': 'input',
    'index': 'index',
    'axis': 'dim'
}.items():
    if paddle_param in locals():
        _kwargs[torch_param] = locals()[paddle_param]
    else:
        _kwargs[torch_param] = 0
_kwargs['index'] = torch.squeeze(_kwargs['index'])
"""
        core = """
result = torch.index_select( **_kwargs)
"""
        code = Code(preprocess=pre.splitlines(), core=core.splitlines())
        return ConvertResult.success(paddle_api, code, "result")


class ItemRule(BaseRule):
    def apply(self, paddle_api: str) -> ConvertResult:
        core = """
x = next(iter(kwargs.values()))
args = locals().get('args')
if args:
    if len(args) == 1:
        x = x.flatten()
    result = x[*args].item()
else:
    result = x.item()
"""
        code = Code(core=core.splitlines())
        return ConvertResult.success(paddle_api, code, is_torch_corresponding=False)


class IncrementRule(BaseRule):
    def apply(self, paddle_api: str) -> ConvertResult:
        pre = "value = locals().get('value', 1)"
        core = "result = x + value"
        code = Code(preprocess=[pre], core=[core])
        return ConvertResult.success(paddle_api, code, is_torch_corresponding=False)


# j
class JacobianRule(BaseRule):
    def apply(self, paddle_api: str) -> ConvertResult:
        pre = """
batch_axis = locals().get('batch_axis', None)

class Jacobian:
    def __init__(self, ys, xs, batch_axis = None):
        self.ys = tuple(ys) if isinstance(ys, (tuple, list)) else (ys,)
        self.xs = tuple(xs) if isinstance(xs, (tuple, list)) else (xs,)
        self.batch_axis = batch_axis
        self.cache = {}  # 缓存已计算的子矩阵
        self.device = self.ys[0].device
        # 计算输出形状
        self.shapes = []
        for y in self.ys:
            for x in self.xs:
                if batch_axis is None:
                    M = y.numel()
                    N = x.numel()
                    shape = (M, N)
                else:
                    B = y.shape[0]
                    M = y.shape[1] if y.dim() == 2 else 1
                    N = x.shape[1] if x.dim() == 2 else x.shape[0]
                    shape = (B, M, N)
                self.shapes.append(shape)

    def _compute_jacobian(self, y_idx, x_idx, batch_idx = None, row_slice = None) -> torch.Tensor:
        y = self.ys[y_idx]
        x = self.xs[x_idx]
        cache_key = (batch_idx, y_idx, x_idx, row_slice)
        # 检查缓存
        if cache_key in self.cache:
            return self.cache[cache_key]
        if self.batch_axis is None:
            # 非批量模式
            def func(x): return y.flatten()
            jacobian = torch.autograd.functional.jacobian(func, x.flatten(), create_graph=False)
        else:
            # 批量模式
            if batch_idx is not None:
                # 单 batch
                def func(x): return y[batch_idx].flatten()
                jacobian = torch.autograd.functional.jacobian(func, x[batch_idx].flatten(), create_graph=False)
            else:
                # 整个批量
                B = y.shape[0]
                M = y.shape[1] if y.dim() == 2 else 1
                N = x.shape[1] if x.dim() == 2 else x.shape[0]
                jacobian = torch.zeros(B, M, N, device=self.device)
                for b in range(B):
                    def func(x): return y[b].flatten()
                    jacobian[b] = torch.autograd.functional.jacobian(func, x[b].flatten(), create_graph=False)
        # 处理行切片
        if row_slice is not None:
            jacobian = jacobian[row_slice]
        # 缓存结果
        self.cache[cache_key] = jacobian
        return jacobian

    def __getitem__(self, key):
        key = tuple(key)
        if len(key) == 2:
            # 形式 [y_idx, x_idx] 或 [:, :]
            y_idx, x_idx = key
            if isinstance(y_idx, int) and isinstance(x_idx, int):
                return self._compute_jacobian(y_idx, x_idx)
            elif isinstance(y_idx, slice) and isinstance(x_idx, slice):
                # 切片行
                return self._compute_jacobian(0, 0, row_slice=y_idx)
        elif len(key) == 3 and self.batch_axis == 0:
            # 形式 [batch_idx, y_idx, x_idx] 或 [:, y_slice, :]
            batch_idx, y_idx, x_idx = key
            if isinstance(batch_idx, int) and isinstance(y_idx, int) and isinstance(x_idx, int):
                return self._compute_jacobian(y_idx, x_idx, batch_idx=batch_idx)
            elif isinstance(batch_idx, slice) and isinstance(y_idx, slice) and isinstance(x_idx, slice):
                # 切片行
                return self._compute_jacobian(0, 0, row_slice=y_idx)
"""
        core = "result = Jacobian(ys=ys, xs=xs, batch_axis=batch_axis)"
        code = Code(preprocess=pre.splitlines(), core=[core])
        return ConvertResult.success(paddle_api, code, is_torch_corresponding=False)


# k


# l
class LabelSmoothRule(BaseRule):
    def apply(self, paddle_api: str) -> ConvertResult:
        core = """
num_classes = label.size(-1)
prior_dist = locals().get('prior_dist', None)
if prior_dist is None:
    prior_dist = torch.full((1, num_classes,), 1.0 / num_classes)
result = (1 - epsilon) * label + epsilon * prior_dist
"""
        code = Code(core=core.splitlines())
        return ConvertResult.success(paddle_api, code, is_torch_corresponding=False)


class LayerNormRule(BaseRule):
    def apply(self, paddle_api: str) -> ConvertResult:
        defaults_code, map_code = self.apply_generic()
        pre = """
if isinstance(normalized_shape, int):
    normalized_shape = (normalized_shape,)
elif isinstance(normalized_shape, list):
    normalized_shape = tuple(normalized_shape)
if weight is not None:
    weight = weight.view(normalized_shape).to(x.dtype)
if bias is not None:
    bias = bias.view(normalized_shape).to(x.dtype)
"""
        core = f"result = {self.torch_api}(**_kwargs)"
        code = Code(preprocess=defaults_code + pre.splitlines() + map_code, core=[core])
        return ConvertResult.success(paddle_api, code)

        
class LcmRule(BaseRule):
    def apply(self, paddle_api: str) -> ConvertResult:
        impl = """
x, y = torch.broadcast_tensors(x, y)
x_abs = torch.abs(x)
y_abs = torch.abs(y)
gcd = torch.gcd(x_abs, y_abs)
lcm = torch.zeros_like(gcd)
nonzero_mask = gcd != 0
lcm[nonzero_mask] = (x_abs[nonzero_mask] * y_abs[nonzero_mask]) // gcd[nonzero_mask]
result = torch.abs(lcm)
"""
        code = impl.splitlines()
        return ConvertResult.success(paddle_api, code)


class LinearRule(BaseRule):
    def apply(self, paddle_api: str) -> ConvertResult:
        defaults_code, map_code = self.apply_generic()
        pre = """
_kwargs["weight"] = _kwargs["weight"].T
"""
        core = """
if isinstance(_kwargs['input'], tuple):
    input = _kwargs['input']
    del _kwargs['input']
    result = []
    for i in input:
        result.append(torch.nn.functional.linear(input=i, **_kwargs))
    result = torch.stack(result)
else:
    result = torch.nn.functional.linear(**_kwargs)
"""
        code = Code(preprocess=map_code + pre.splitlines(), core=core.splitlines())
        return ConvertResult.success(paddle_api, code)


class LocalResponseNormRule(BaseRule):
    def apply(self, paddle_api: str) -> ConvertResult:
        defaults_code, map_code = self.apply_generic()
        pre = """
data_format = locals().get('data_format', 'NCHW')
if data_format == "NLC":
    _kwargs['input'] = _kwargs['input'].permute(0,2,1)
elif data_format == "NHWC":
    _kwargs['input'] = _kwargs['input'].permute(0,3,1,2)
elif data_format == "NDHWC":
    _kwargs['input'] = _kwargs['input'].permute(0,4,1,2,3)
"""
        core = """
result = torch.nn.functional.local_response_norm(**_kwargs)
"""
        post = """
if data_format == "NLC":
    result = result.permute(0,2,1)
elif data_format == "NHWC":
    result = result.permute(0,2,3,1)
elif data_format == "NDHWC":
    result = result.permute(0,2,3,4,1)
"""
        code = Code(
            preprocess=map_code + pre.splitlines(),
            core=core.splitlines(),
            postprocess=post.splitlines(),
        )
        return ConvertResult.success(paddle_api, code)


class LogcumsumexpRule(BaseRule):
    def apply(self, paddle_api: str) -> ConvertResult:
        preprocess = """
x = locals().get('x')
axis = locals().get('axis')

if axis is None:
    x = x.flatten()
    axis = 0
"""
        core = "result = torch.logcumsumexp(x, dim=axis)"
        code = Code(preprocess=preprocess.splitlines(), core=[core])
        return ConvertResult.success(paddle_api, code)


class LogaddexpRule(BaseRule):
    def apply(self, paddle_api: str) -> ConvertResult:
        defaults_code, map_code = self.apply_generic()
        pre = """
def to_float_if_needed(tensor):
    if tensor.dtype in [torch.int32, torch.int64]:
        return tensor.to(torch.float32)
    return tensor
x = to_float_if_needed(x)
y = to_float_if_needed(y)
"""
        core = f"result = {self.torch_api}(**_kwargs)"
        code = Code(
            preprocess=defaults_code + pre.splitlines() + map_code,
            core=core.splitlines(),
        )
        return ConvertResult.success(paddle_api, code)


class LogLossRule(BaseRule):
    def apply(self, paddle_api: str) -> ConvertResult:
        core = """
label = label.detach()
epsilon = locals().get('epsilon', 1e-4)
result = -label * torch.log(input + epsilon) - (1 - label) * torch.log(1 - input + epsilon)
"""
        code = Code(
            core=core.splitlines(),
        )
        return ConvertResult.success(paddle_api, code, is_torch_corresponding=False)


class LogSoftMaxRule(BaseRule):
    def apply(self, paddle_api: str) -> ConvertResult:
        defaults_code, map_code = self.apply_generic()
        pre = """
if "dtype" in _kwargs and isinstance(_kwargs["dtype"], str):
    _kwargs["dtype"] = getattr(torch,_kwargs["dtype"])
if not "dim" in _kwargs:
    _kwargs["dim"] = -1
"""
        core = f"result = {self.torch_api}(**_kwargs)"
        code = Code(
            preprocess=map_code + pre.splitlines(),
            core=core.splitlines(),
        )
        return ConvertResult.success(paddle_api, code)


class LogNormalRule(BaseRule):
    def apply(self, paddle_api: str) -> ConvertResult:
        defaults_code, map_code = self.apply_generic()
        core = """
result = torch.normal(**_kwargs)"
result = torch.exp(result)
"""
        code = Code(
            preprocess=defaults_code + map_code,
            core=core.splitlines(),
        )
        return ConvertResult.success(paddle_api, code, is_torch_corresponding=False)


class LstsqRule(BaseRule):
    def apply(self, paddle_api: str) -> ConvertResult:
        defaults_code, map_code = self.apply_generic()
        pre = """
driver='gels'
"""
        core = f"result = {self.torch_api}(**_kwargs)"
        code = Code(preprocess=defaults_code + pre.splitlines() + map_code, core=[core])
        return ConvertResult.success(paddle_api, code, is_torch_corresponding=True)


# m
class MarginCrossEntropyRule(BaseRule):
    def apply(self, paddle_api: str) -> ConvertResult:
        core = """
margin1 = locals().get('margin1', 1.0)
margin2 = locals().get('margin2', 0.5)
margin3 = locals().get('margin3', 0.0)
scale = locals().get('scale', 64.0)
group = locals().get('group', None)
return_softmax = locals().get('return_softmax', False)
reduction = locals().get('reduction', 'mean')
if reduction is None:
    reduction = 'none'

theta = torch.acos(logits)

target_theta = theta[torch.arange(logits.size(0)), label]
modified_theta = margin1 * target_theta + margin2
modified_cos = torch.cos(modified_theta) - margin3

logits_modified = logits.clone()
logits_modified[torch.arange(logits.size(0)), label] = modified_cos

logits_modified *= scale

if return_softmax:
    probs = torch.nn.functional.softmax(logits_modified, dim=1)
loss = torch.nn.functional.cross_entropy(logits_modified, label, reduction=reduction)

if reduction == 'none':
    loss = loss.unsqueeze(-1)
    
if return_softmax:
    result = loss, probs
else:
    result = loss

"""
        code = Code(core=core.splitlines())
        return ConvertResult.success(paddle_api, code, is_torch_corresponding=False)


class MatmulRule(BaseRule):
    def apply(self, paddle_api: str) -> ConvertResult:
        pre = """
if x.dtype != y.dtype:
    if x.dtype.is_complex:
        y = y.to(x.dtype)
    elif y.dtype.is_complex:
        x = x.to(y.dtype)
transpose_x = locals().get('transpose_x', False)
transpose_y = locals().get('transpose_y', False)
if transpose_x == True and x.dim() >=2:
    x = x.transpose(-2, -1)
if transpose_y == True and y.dim() >=2:
    y = y.transpose(-2, -1)
"""
        core = f"result = {self.torch_api}(x, y)"
        code = Code(preprocess=pre.splitlines(), core=core.splitlines())
        return ConvertResult.success(paddle_api, code)


class Matrix_transposeRule(BaseRule):
    def apply(self, paddle_api: str) -> ConvertResult:
        core = """
result = x.transpose(-1, -2)
"""
        code = Code(core=core.splitlines())
        return ConvertResult.success(paddle_api, code, is_torch_corresponding=False)


class MatmulTensorRule(BaseRule):
    def apply(self, paddle_api: str) -> ConvertResult:
        defaults_code, map_code = self.apply_generic()
        pre = r"""
if transpose_x == True:
    x = x.transpose(-1, -2)
if transpose_y == True:
    y = y.transpose(-1, -2)

def extract_bit(dtype):
    import re 
    s = str(dtype)
    m = re.search(r'(\d+)', s)
    return int(m.group(1)) if m else 0

x_bits = extract_bit(x.dtype)
y_bits = extract_bit(y.dtype)
target_dtype = x.dtype if x_bits >= y_bits else y.dtype
x, y = x.to(target_dtype), y.to(target_dtype)

"""
        core = "result = x.matmul(**_kwargs)"
        code = Code(preprocess=defaults_code + pre.splitlines() + map_code, core=[core])
        return ConvertResult.success(paddle_api, code)


class MaskedScatterRule(BaseRule):
    def apply(self, paddle_api: str) -> ConvertResult:
        _, map_code = self.apply_generic()
        core = "result = x.masked_scatter(**_kwargs)"
        code = Code(preprocess=map_code, core=[core])
        return ConvertResult.success(paddle_api, code)


class MaxoutRule(BaseRule):
    def apply(self, paddle_api: str) -> ConvertResult:
        core = """
axis = locals().get('axis', 1)
axis = axis if axis >= 0 else x.dim() + axis
in_channels = x.shape[axis]
channels_per_group = in_channels // groups
shape = list(x.shape)
new_shape = shape[:axis] + [channels_per_group, groups] + shape[axis+1:]
    
x = x.reshape(*new_shape)
result = x.max(dim=axis+1).values
"""
        code = Code(core=core.splitlines())
        return ConvertResult.success(paddle_api, code, is_torch_corresponding=False)


class MedianRule(BaseRule):
    def apply(self, paddle_api: str) -> ConvertResult:
        core = """
axis = locals().get('axis')
keepdim = locals().get('keepdim', False)
mode = locals().get('mode', 'avg')
if axis is None:
    x_flat = x.flatten()
    length = x_flat.numel()
    if length % 2 == 0 and mode == 'avg':
        sorted_x = torch.sort(x_flat).values
        mid = length // 2
        median = (sorted_x[mid - 1] + sorted_x[mid]) / 2
    else:
        median = torch.median(x_flat)
else:
    if mode == 'avg':
        length = x.shape[axis] if x.ndim > 0 else 1
        if length % 2 == 0:
            sorted_x = torch.sort(x, dim=axis).values
            mid = length // 2
            median = (sorted_x.index_select(axis, torch.tensor([mid - 1])) + 
                      sorted_x.index_select(axis, torch.tensor([mid]))) / 2
            if not keepdim:
                median = median.squeeze(axis)
        else:
            median = torch.median(x, dim=axis, keepdim=keepdim).values
    else:
        median = torch.median(x, dim=axis, keepdim=keepdim)
result = median
"""
        code = Code(core=core.splitlines())
        return ConvertResult.success(paddle_api, code, is_torch_corresponding=False)


class MultiplexRule(BaseRule):
    def apply(self, paddle_api: str) -> ConvertResult:
        core = """
input = locals().get("inputs")
index = locals().get("index")
temp = []
for i in range(index.shape[0]):
    j = index[i].item()
    temp.append(input[j][i])
result = torch.stack(temp)
"""
        code = Code(core=core.splitlines())
        return ConvertResult.success(paddle_api, code, is_torch_corresponding=False)


class MaskedMultiheadAttentionRule(BaseRule):
    def apply(self, paddle_api: str) -> ConvertResult:
        pre = """
def masked_multihead_attention(
    x: torch.Tensor,
    cache_kv: torch.Tensor | None = None,
    bias: torch.Tensor | None = None,
    src_mask: torch.Tensor | None = None,
    cum_offsets: torch.Tensor | None = None,
    sequence_lengths: torch.Tensor | None = None,
    rotary_tensor: torch.Tensor | None = None,
    beam_cache_offset: torch.Tensor | None = None,
    qkv_out_scale: torch.Tensor | None = None,
    out_shift: torch.Tensor | None = None,
    out_smooth: torch.Tensor | None = None,
    seq_len: int = 1,
    rotary_emb_dims: int = 0,
    use_neox_rotary_style: bool = False,
    compute_dtype: str = 'default',
    out_scale: float = -1.0,
    quant_round_type: int = 1,
    quant_max_bound: float = 127.0,
    quant_min_bound: float = -127.0
):
    # Infer dimensions from input
    _, batch_size, num_head, max_seq_len, head_dim = cache_kv.shape
    # Reshape and split QKV: [batch_size, 3 * num_head * head_dim] -> [batch_size, 3, num_head, head_dim]
    x = x.view(batch_size, 3, num_head, head_dim)
    q, k, v = x[:, 0], x[:, 1], x[:, 2]  # Each is [batch_size, num_head, head_dim]
    # Apply bias if provided
    if bias is not None:
        q = q + bias[0]
        k = k + bias[1]
        v = v + bias[2]
    # Apply QKV quantization if qkv_out_scale is provided
    if qkv_out_scale is not None:
        q = q / qkv_out_scale[0]
        k = k / qkv_out_scale[1]
        v = v / qkv_out_scale[2]
        # Apply quantization
        if quant_round_type == 1:
            q = torch.round(q).clamp(quant_min_bound, quant_max_bound)
            k = torch.round(k).clamp(quant_min_bound, quant_max_bound)
            v = torch.round(v).clamp(quant_min_bound, quant_max_bound)
    # Handle rotary embeddings
    if rotary_tensor is not None and rotary_emb_dims > 0:
        # Apply rotary embeddings to q and k
        def apply_rotary_emb(x, rotary):
            if use_neox_rotary_style:
                # Neox-style: split head_dim into pairs and apply rotation
                half_dim = rotary_emb_dims // 2
                x1, x2 = x[..., :half_dim], x[..., half_dim:2 * half_dim]
                rot1, rot2 = rotary[..., :half_dim], rotary[..., half_dim:2 * half_dim]
                x_rot = torch.cat((-x2 * rot2 + x1 * rot1, x1 * rot2 + x2 * rot1), dim=-1)
                return torch.cat((x_rot, x[..., 2 * half_dim:]), dim=-1)
            else:
                # Standard rotary: apply cosine and sine rotations
                cos, sin = rotary[..., ::2], rotary[..., 1::2]
                x1, x2 = x[..., ::2], x[..., 1::2]
                x_rot = torch.cat((x1 * cos - x2 * sin, x1 * sin + x2 * cos), dim=-1)
                return x_rot
        q = apply_rotary_emb(q, rotary_tensor.squeeze(2))
        k = apply_rotary_emb(k, rotary_tensor.squeeze(2))
    # Prepare key and value with cache
    if cache_kv is not None:
        cache_k, cache_v = cache_kv[0], cache_kv[1]  # [batch_size, num_head, max_seq_len, head_dim]
        # Concatenate new k, v to cache
        k = torch.cat((cache_k, k.unsqueeze(-2)), dim=2)  # Add seq_len dim
        v = torch.cat((cache_v, v.unsqueeze(-2)), dim=2)
        cache_kvs_out = torch.stack((k, v), dim=0)
    else:
        k = k.unsqueeze(-2)  # [batch_size, num_head, 1, head_dim]
        v = v.unsqueeze(-2)
        cache_kvs_out = torch.stack((k, v), dim=0)
    # Reshape for attention: [batch_size, num_head, seq_len, head_dim]
    q = q.unsqueeze(2)  # [batch_size, num_head, 1, head_dim]
    seq_len_kv = k.shape[2]
    # Compute attention scores
    attn_scores = torch.matmul(q, k.transpose(-2, -1)) / math.sqrt(head_dim)  # [batch_size, num_head, 1, seq_len_kv]
    # Apply source mask
    if src_mask is not None:
        expected_mask_shape = (batch_size, 1, 1, seq_len_kv)
        if src_mask.shape[-1] != seq_len_kv:
            # Pad src_mask with zeros to match seq_len_kv
            padding = torch.zeros(
                batch_size, 1, 1, seq_len_kv - src_mask.shape[-1],
                device=src_mask.device, dtype=src_mask.dtype
            )
            src_mask = torch.cat((src_mask, padding), dim=-1)
        attn_scores = attn_scores + src_mask  # Broadcasting applies mask
    # Apply sequence lengths if provided
    if sequence_lengths is not None:
        mask = torch.arange(seq_len_kv, device=x.device).expand(batch_size, seq_len_kv)
        mask = mask < sequence_lengths.squeeze(-1).unsqueeze(-1)
        mask = mask[:, None, None, :]  # [batch_size, 1, 1, seq_len_kv]
        attn_scores = attn_scores.masked_fill(~mask, float('-inf'))
    # Softmax to get attention weights
    attn_weights = torch.nn.functional.softmax(attn_scores, dim=-1)
    # Compute attention output
    attn_output = torch.matmul(attn_weights, v)  # [batch_size, num_head, 1, head_dim]
    attn_output = attn_output.squeeze(-2)  # [batch_size, num_head, head_dim]
    # Reshape output: [batch_size, num_head * head_dim]
    attn_output = attn_output.transpose(1, 2).contiguous().view(batch_size, num_head * head_dim)
    # Apply output quantization
    if out_scale > 0:
        attn_output = attn_output / out_scale
        if out_shift is not None:
            attn_output = attn_output + out_shift
        if out_smooth is not None:
            attn_output = attn_output * out_smooth
        if quant_round_type == 1:
            attn_output = torch.round(attn_output).clamp(quant_min_bound, quant_max_bound)
    # Handle beam_cache_offset
    beam_cache_offset_out = beam_cache_offset
    if beam_cache_offset is not None:
        # In Paddle, beam_cache_offset is typically updated in beam search; here we return as-is
        # If specific updates are needed, they should be implemented based on model logic
        pass
    # Return based on beam_cache_offset presence
    if beam_cache_offset is not None:
        return attn_output, cache_kvs_out, beam_cache_offset_out
    return attn_output, cache_kvs_out, None
"""
        core = "result = masked_multihead_attention(**kwargs)"
        code = Code(preprocess=pre.splitlines(), core=[core])
        return ConvertResult.success(paddle_api, code, is_torch_corresponding=False)


class MmRule(BaseRule):
    def apply(self, paddle_api: str) -> ConvertResult:
        defaults_code, map_code = self.apply_generic()
        pre = """
if input.dtype == torch.float16 and mat2.dtype != torch.float16:
    input = input.to(torch.float32)
if mat2.dtype == torch.float16 and input.dtype != torch.float16:
    mat2 = mat2.to(torch.float32)
"""
        core = f"result = {self.torch_api}(**_kwargs)"
        code = Code(preprocess=defaults_code + pre.splitlines() + map_code, core=[core])
        return ConvertResult.success(paddle_api, code)


# n
class NanmedianRule(BaseRule):
    def apply(self, paddle_api: str) -> ConvertResult:
        core = """
axis = locals().get("axis")
keepdim = locals().get("keepdim", False)
mode = locals().get("mode", "avg")

def single_axis_nanmedian(x, axis, keepdim, mode):
    if mode == "avg":
        valid_mask = ~torch.isnan(x)
        if x.ndim == 0:
            valid_x = x.masked_select(valid_mask).reshape(1)
            length = valid_x.numel()
        else:
            valid_x = x.masked_select(valid_mask).reshape(
                *[s if i != axis else -1 for i, s in enumerate(x.shape)]
            )
            length = valid_x.shape[axis]
        if length % 2 == 0:
            sorted_x = torch.sort(valid_x, dim=axis).values
            non_nan_mask = ~torch.isnan(sorted_x)
            sorted_x = sorted_x.masked_select(non_nan_mask).reshape(
                *[s if i != axis else -1 for i, s in enumerate(sorted_x.shape)]
            )
            mid = length // 2
            median = (
                sorted_x.index_select(axis, torch.tensor([mid - 1]))
                + sorted_x.index_select(axis, torch.tensor([mid]))
            ) / 2
            if not keepdim:
                median = median.squeeze(axis)
        else:
            median = torch.nanmedian(x, dim=axis, keepdim=keepdim).values
    else:
        median = torch.nanmedian(x, dim=axis, keepdim=keepdim)
    return median

if axis is None:
    x = x.flatten()
    valid_mask = ~torch.isnan(x)
    valid_x = x[valid_mask]
    length = valid_x.numel()
    if length % 2 == 0 and mode == "avg":
        sorted_x = torch.sort(valid_x).values
        mid = length // 2
        median = (sorted_x[mid - 1] + sorted_x[mid]) / 2
    else:
        median = torch.nanmedian(x)
elif isinstance(axis, int):
    median = single_axis_nanmedian(x, axis, keepdim, mode)
else:
    axes = [ax % x.ndim for ax in axis]
    non_axes = [i for i in range(x.ndim) if i not in axes]
    perm = non_axes + list(axes)
    x_permuted = x.permute(perm)
    non_axes_shape = [x.shape[i] for i in non_axes]
    flattened_size = 1
    for ax in axes:
        flattened_size *= x.shape[ax]
    new_shape = non_axes_shape + [flattened_size]
    x_flat = x_permuted.reshape(new_shape)
    median = single_axis_nanmedian(x_flat, -1, False, mode)
    if mode == "min":
        median = median.values
    if keepdim:
        output_shape = [1 if i in axes else x.shape[i] for i in range(x.ndim)]
        median = median.reshape(output_shape)
result = median
"""
        code = Code(core=core.splitlines())
        return ConvertResult.success(paddle_api, code, is_torch_corresponding=False)


class NpairlossRule(BaseRule):
    def apply(self, paddle_api: str) -> ConvertResult:
        core = """
l2_reg = locals().get('l2_reg', 0.002)

l2_loss = (anchor.pow(2).sum(dim=1) + positive.pow(2).sum(dim=1)).mean() * 0.5 * l2_reg

sim_matrix = torch.matmul(anchor, positive.T)

labels = labels.view(-1, 1)  # shape: [N, 1]
mask = labels.eq(labels.T).float()  

sim_matrix = torch.nn.functional.log_softmax(sim_matrix, dim=1)

loss_ce = -torch.sum(sim_matrix * mask, dim=1)
loss_ce = loss_ce.mean()

result = loss_ce + l2_loss
"""
        code = Code(core=core.splitlines())
        return ConvertResult.success(paddle_api, code, is_torch_corresponding=False)


class NmsRule(BaseRule):
    def apply(self, paddle_api: str) -> ConvertResult:
        core = """
import torchvision
class scores_pair:
    def __init__(self, scores, index):
        self.scores = scores
        self.index = index
scores = locals().get('scores', None)
top_k = locals().get('top_k', None)
category_idxs = locals().get('category_idxs', None)
category = locals().get('categories', None)
iou_threshold = locals().get('iou_threshold', 0.3)

# 没有scores时自行生成scores
if scores is None:
    scores = torch.arange(1,0,(0.-1.)/boxes.shape[0])
    scores = scores[:boxes.shape[0]]

# 存在category时, 按照类别进行nms
if category_idxs is not None:
    result = []
    for cls in category:
        sele = []
        for i in range(len(category_idxs)):
            if category_idxs[i] == cls:
                sele.append(i)
        box = boxes.index_select(0, torch.tensor(sele))
        score = scores.index_select(0, torch.tensor(sele))
        result.append(torchvision.ops.nms(box, score, iou_threshold))
    result = torch.concat(result) 
else:
    result = torchvision.ops.nms(boxes, scores, iou_threshold)

# 对结果从大到小进行排序输出
ind = []
scores = scores.index_select(0,result)
for j in range(scores.numel()):
    tmp = scores_pair(scores[j], j)
    ind.append(tmp)
ind = sorted(ind, key = lambda x : x.scores, reverse = True)
for j in range(len(ind)):
    ind[j] = ind[j].index
result = result.index_select(0, torch.tensor(ind))
if top_k is not None:
    result = result[:top_k]
"""
        code = Code(core=core.splitlines())
        return ConvertResult.success(paddle_api, code, is_torch_corresponding=False)


class NormRule(BaseRule):
    def apply(self, paddle_api: str) -> ConvertResult:
        defaults_code, map_code = self.apply_generic()
        pre = """
if p == "fro" and x.dim() == 1:
    p = 2
"""
        core = f"""
import math
if p==0:
    if keepdim:
        result = (x!= 0).sum(dim=axis, keepdim=True).to(x.dtype)
    else:
        result = (x!= 0).sum(dim=axis).to(x.dtype)
elif len(x.shape)>2 and axis is None:
    if p==math.inf:
        if keepdim:
            result = x.abs().amax().reshape([1] * x.ndim)
        else:
            result = x.abs().amax()
    elif p==-math.inf:
        if keepdim:
            result = x.abs().amin().reshape([1] * x.ndim)
        else:
            result = x.abs().amin()
    else:
        result = {self.torch_api}(**_kwargs)
else:
    result = {self.torch_api}(**_kwargs)
"""
        code = Code(preprocess=defaults_code + pre.splitlines() + map_code, core=[core])
        return ConvertResult.success(paddle_api, code)


class NumelRule(BaseRule):
    def apply(self, paddle_api: str) -> ConvertResult:
        impl = """
num_elements = x.numel()
result = torch.tensor(num_elements, dtype=torch.int64)
"""
        code = impl.splitlines()
        return ConvertResult.success(paddle_api, code)


class NonzeroRule(BaseRule):
    def apply(self, paddle_api: str) -> ConvertResult:
        pre = """
x = args[0] if args else next(iter(kwargs.values()))
"""
        core = "result = x.__gt__(0).item()"
        code = Code(preprocess=pre.splitlines(), core=[core])
        return ConvertResult.success(paddle_api, code, is_torch_corresponding=False)


class NormalRule(BaseRule):
    def apply(self, paddle_api: str) -> ConvertResult:
        pre = """
mean = locals().get("mean", 0.0) * 1.
std = locals().get("std", 1.0) * 1.
shape = locals().get("shape",None)
if isinstance(mean,torch.Tensor) or isinstance(std,torch.Tensor):
    if (isinstance(mean,torch.Tensor) and torch.is_complex(mean)) or (isinstance(std,torch.Tensor) and torch.is_complex(std)):
        if isinstance(mean,torch.Tensor) and not torch.is_complex(mean):
            mean = torch.complex(mean,torch.zeros_like(mean))
        if isinstance(std,torch.Tensor) and not torch.is_complex(std):
            std = torch.complex(std,torch.zeros_like(std))
    elif isinstance(mean, complex) or isinstance(std, complex):
        if isinstance(mean,torch.Tensor) and not torch.is_complex(mean):
            mean = torch.complex(mean,torch.zeros_like(mean))
        if isinstance(std,torch.Tensor) and not torch.is_complex(std):
            std = torch.complex(std,torch.zeros_like(std))        
else:
    if isinstance(mean, complex) or isinstance(std, complex):
        if not isinstance(mean, complex):
            mean = complex(mean)
        if not isinstance(std, complex):
            std = complex(std)            
"""
        core = """
if isinstance(mean,torch.Tensor) or isinstance(std,torch.Tensor):
    if (isinstance(mean,torch.Tensor) and torch.is_complex(mean)) or (isinstance(std,torch.Tensor) and torch.is_complex(std)):
        result = torch.complex(torch.normal(mean.real, std.real),torch.normal(mean.imag,std.imag))
    elif isinstance(mean, complex) or isinstance(std, complex):
            result = torch.complex(torch.normal(mean.real, std.real),torch.normal(mean.imag,std.imag))
    else:
        result = torch.normal(mean,std)
else:
    if isinstance(mean, complex) or isinstance(std, complex):
         result = torch.complex(torch.normal(mean.real, std.real,shape),torch.normal(mean.imag,std.imag,shape))  
    else:
        result = torch.normal(mean,std,shape)
            
"""
        code = Code(preprocess=pre.splitlines(), core=core.splitlines())
        return ConvertResult.success(paddle_api, code)


# o
class OneHotRule(BaseRule):
    def apply(self, paddle_api: str) -> ConvertResult:
        defaults_code, map_code = self.apply_generic()
        core = f"result = {self.torch_api}(**_kwargs)"
        post = """
result =result.to(dtype=torch.int64)
"""
        code = Code(
            preprocess=defaults_code + map_code,
            core=[core],
            postprocess=post.splitlines(),
        )
        return ConvertResult.success(paddle_api, code)

class OnesRule(BaseRule):
    def apply(self, paddle_api: str) -> ConvertResult:
        pre = """
dtype = locals().get("dtype", None)
if isinstance(shape,torch.Tensor):
    if shape.numel() == 1:
        shape = shape.item()
    else:
        li = []
        for i in shape:
            li.append(i.item())
        shape = li
"""
        core = """
if dtype is None:
    result = torch.ones(shape)
else:
    result = torch.ones(shape, dtype=dtype)
"""
        code = Code(preprocess=pre.splitlines(), core=core.splitlines())
        return ConvertResult.success(paddle_api, code, "result")


class OuterRule(BaseRule):
    def apply(self, paddle_api: str) -> ConvertResult:
        defaults_code, map_code = self.apply_generic()
        pre = """
x = x.flatten()
y = y.flatten()
"""
        core = f"result = {self.torch_api}(**_kwargs)"
        code = Code(preprocess=defaults_code + pre.splitlines() + map_code, core=[core])
        return ConvertResult.success(paddle_api, code)


# p
class PadRule(BaseRule):
    def apply(self, paddle_api: str) -> ConvertResult:
        pre = """
_kwargs = {}
for paddle_param, torch_param in {
    'x': 'input',
    'pad': 'pad',
    'mode': 'mode',
    'value': 'value'
}.items():
    if paddle_param in locals() and not locals()[paddle_param] is None:
        _kwargs[torch_param] = locals()[paddle_param]
data_format = locals().get("data_format", None)
pad_from_left_axis = locals().get("pad_from_left_axis", True)
if "value" in _kwargs and isinstance(_kwargs["value"], torch.Tensor):
    _kwargs['value'] = _kwargs['value'].item()
if data_format == "NLC":
    _kwargs['input'] = _kwargs['input'].permute(0, 2, 1)
elif data_format == "NDHWC":
    _kwargs['input'] = _kwargs['input'].permute(0, 4, 1, 2, 3)
elif data_format == "NHWC":
    _kwargs['input'] = _kwargs['input'].permute(0, 3, 1, 2)
if isinstance(_kwargs["pad"], torch.Tensor):
    li = []
    for i in _kwargs["pad"]:
        li.append(i.item())
    _kwargs["pad"] = li
if not pad_from_left_axis:
    num_dims = len(_kwargs["pad"]) // 2
    new_pad = []
    for i in range(num_dims):
        left = _kwargs["pad"][2 * i]
        right = _kwargs["pad"][2 * i + 1]
        new_pad = [right, left] + new_pad
    _kwargs["pad"] = new_pad
"""
        core = """
result = torch.nn.functional.pad(**_kwargs)
"""
        post = """
if data_format == "NLC":
    result = result.permute(0, 2, 1)
elif data_format == "NDHWC":
    result = result.permute(0, 2, 3, 4, 1)
elif data_format == "NHWC":
    result = result.permute(0, 2, 3, 1)
"""
        code = Code(
            preprocess=pre.splitlines(),
            core=core.splitlines(),
            postprocess=post.splitlines(),
        )
        return ConvertResult.success(paddle_api, code)


class PolarRule(BaseRule):
    def apply(self, paddle_api: str) -> ConvertResult:
        core = """
real = abs * torch.cos(angle)
imag = abs * torch.sin(angle)
result = torch.complex(real, imag)
"""
        code = Code(core=core.splitlines())
        return ConvertResult.success(
            paddle_api, code, "result", is_torch_corresponding=False
        )


class PositiveRule(BaseRule):
    def apply(self, paddle_api: str) -> ConvertResult:
        core = """
result = x
"""
        code = Code(core=core.splitlines())
        return ConvertResult.success(
            paddle_api, code, "result", is_torch_corresponding=False
        )


class ProdRule(BaseRule):
    def apply(self, paddle_api: str) -> ConvertResult:
        pre = """
import re
dtype = locals().get("dtype", None)
axis = locals().get("axis", None)
keepdim = locals().get("keepdim", False)
if dtype is None:
    dtype = x.dtype
else:
    if isinstance(dtype, str):
        dtype = getattr(torch, dtype)
    else:
        if str(dtype).split('.')[0] in ["paddle", "numpy"]:
            dtype_str = str(dtype).split('.')[-1]
            dtype = getattr(torch, dtype_str)
        else:
            match = re.search(r"'(.+?)'", str(dtype))
            dtype_str = match.group(1)
            dtype_str = dtype_str.split('.')[-1]
            dtype = getattr(torch, dtype_str)
if not axis is None:
    dim = []
    if isinstance(axis, (list, tuple)):
        for i in axis:
            if isinstance(i, torch.Tensor):
                dim.append(i.item())
            else:
                dim.append(i)
    elif isinstance(axis, torch.Tensor):
        for i in axis:
            dim.append(i.item())
    else:
        dim.append(axis)
"""
        core = """
if axis is None:
    result = torch.prod(x, dtype = dtype)
else:
    for i in dim:
        x = torch.prod(x,dim = i,keepdim=True,dtype = dtype)
    if not keepdim:
        x = x.squeeze(dim)
    result = x
"""
        code = Code(preprocess=pre.splitlines(), core=core.splitlines())
        return ConvertResult.success(paddle_api, code, "result")


class Put_along_axisRule(BaseRule):
    def apply(self, paddle_api: str) -> ConvertResult:
        pre = """
input = locals().get('arr')
dim = locals().get('axis')
index = locals().get('indices')
src = locals().get('values')
reduce = locals().get('reduce', 'assign')
if reduce == 'add':
    reduce = 'sum'
if reduce == 'mul':
    reduce = 'prod'
include_self = locals().get('include_self', True)
broadcast = locals().get('broadcast', True)

def infer_broadcast_shape(input, index, dim):
    broadcast_shape_list = list(input.shape)
    broadcast_shape_list[dim] = list(index.shape)[dim]
    broadcast_shape = tuple(broadcast_shape_list)
    for i in range(len(input.shape)):
        if input.shape[i] < index.shape[i]:
            # if indices matrix has larger size than arr matrix, do not broadcast.
            return None
    return broadcast_shape

if broadcast == True:
    broadcast_shape = infer_broadcast_shape(arr, indices, axis)
    if broadcast_shape:
        index = torch.broadcast_to(index, broadcast_shape)
        src = torch.broadcast_to(src, broadcast_shape)
"""
        core = """
if reduce == 'assign':
    result = torch.scatter(input, dim, index, src)
else:
    result = torch.scatter_reduce(input, dim, index, src, reduce, include_self=include_self)
"""
        code = Code(preprocess=pre.splitlines(), core=core.splitlines())
        return ConvertResult.success(paddle_api, code, "result")


class PoolRule(BaseRule):
    def apply(self, paddle_api: str) -> ConvertResult:
        head_code, map_code = self.apply_generic()
        func1 = """
kernel_size = tuple(kernel_size) if isinstance(kernel_size, list) else kernel_size
stride = tuple(stride) if isinstance(stride, list) else stride

def _get_same_padding_1d(input_size, kernel_size, stride):
    if stride is None:
        stride = kernel_size
    output_size = (input_size + stride - 1) // stride
    total_pad = max(0, (output_size - 1) * stride + kernel_size - input_size)
    pad_left = total_pad // 2
    pad_right = total_pad - pad_left
    return pad_left, pad_right

if isinstance(padding, str):
    if padding.upper() == "VALID":
        padding = 0
    elif padding.upper() == "SAME":
        input_size = x.shape[2]
        pad_left, pad_right = _get_same_padding_1d(input_size, kernel_size, stride)
        padding = pad_left # 对称填充
        if pad_left != pad_right:  # 非对称填充
            x = torch.nn.functional.pad(x, (pad_left, pad_right))
            padding = 0
elif isinstance(padding, (list, tuple)):
    if len(padding) == 1:  # [pad]
        padding = tuple(padding)
    elif len(padding) == 2:  # [pad_left, pad_right]
        pad_left, pad_right = padding
        x = torch.nn.functional.pad(x, (pad_left, pad_right))
        padding = 0
"""
        func2 = """
kernel_size = tuple(kernel_size) if isinstance(kernel_size, list) else kernel_size
stride = tuple(stride) if isinstance(stride, list) else stride
if data_format == "NHWC":
    x = x.permute(0, 3, 1, 2)
            
def _get_same_padding_2d(input_size, kernel_size, stride):
    if isinstance(kernel_size, int):
        kernel_size = (kernel_size, kernel_size)
    if stride is None:
        stride = kernel_size
    if isinstance(stride, int):
        stride = (stride, stride)
    output_size_h = (input_size[0] + stride[0] - 1) // stride[0]
    output_size_w = (input_size[1] + stride[1] - 1) // stride[1]
    total_pad_h = max(0, (output_size_h - 1) * stride[0] + kernel_size[0] - input_size[0])
    total_pad_w = max(0, (output_size_w - 1) * stride[1] + kernel_size[1] - input_size[1])
    pad_h = (total_pad_h // 2, total_pad_h - total_pad_h // 2)
    pad_w = (total_pad_w // 2, total_pad_w - total_pad_w // 2)
    return pad_h, pad_w

if isinstance(padding, str):
    if padding == "VALID":
        padding = 0
    elif padding == "SAME":
        input_size = (x.shape[2], x.shape[3])
        pad_h, pad_w = _get_same_padding_2d(input_size, kernel_size, stride)
        padding = (pad_h[0], pad_w[0]) # 对称填充
        if pad_h[0] != pad_h[1] or pad_w[0] != pad_w[1]: # 非对称填充
            x = torch.nn.functional.pad(x, (pad_w[0], pad_w[1], pad_h[0], pad_h[1]))
            padding = 0
elif isinstance(padding, (list, tuple)):
    if len(padding) == 2: # [pad_height, pad_width]
        padding = tuple(padding)
    elif len(padding) == 4:
        if all(isinstance(p, (list, tuple)) for p in padding): # Paddle 的 4D 填充格式(NCHW 或 NHWC)
            if data_format == "NCHW":
                pad_top, pad_bottom = padding[2]
                pad_left, pad_right = padding[3]
            else:  # NHWC
                pad_top, pad_bottom = padding[1]
                pad_left, pad_right = padding[2]
        else: # [pad_height_top, pad_height_bottom, pad_width_left, pad_width_right]
            pad_top, pad_bottom, pad_left, pad_right = padding
        x = torch.nn.functional.pad(x, (pad_left, pad_right, pad_top, pad_bottom))
        padding = 0
"""
        func3 = """
kernel_size = tuple(kernel_size) if isinstance(kernel_size, list) else kernel_size
stride = tuple(stride) if isinstance(stride, list) else stride
if data_format == 'NDHWC':
    x = x.permute(0, 4, 1, 2, 3)
        
def _get_same_padding_3d(input_size, kernel_size, stride):
    if isinstance(kernel_size, int):
        kernel_size = (kernel_size,) * 3
    if stride is None:
        stride = kernel_size
    if isinstance(stride, int):
        stride = (stride,) * 3
    output_size_d = (input_size[0] + stride[0] - 1) // stride[0]
    output_size_h = (input_size[1] + stride[1] - 1) // stride[1]
    output_size_w = (input_size[2] + stride[2] - 1) // stride[2]
    total_pad_d = max(0, (output_size_d - 1) * stride[0] + kernel_size[0] - input_size[0])
    total_pad_h = max(0, (output_size_h - 1) * stride[1] + kernel_size[1] - input_size[1])
    total_pad_w = max(0, (output_size_w - 1) * stride[2] + kernel_size[2] - input_size[2])
    pad_d = (total_pad_d // 2, total_pad_d - total_pad_d // 2)
    pad_h = (total_pad_h // 2, total_pad_h - total_pad_h // 2)
    pad_w = (total_pad_w // 2, total_pad_w - total_pad_w // 2)
    return pad_d, pad_h, pad_w

if isinstance(padding, str):
    if padding == "VALID":
        padding = 0
    elif padding == "SAME":
        input_size = (x.shape[2], x.shape[3], x.shape[4])  # (D, H, W)
        pad_d, pad_h, pad_w = _get_same_padding_3d(input_size, kernel_size, stride)
        padding = (pad_d[0], pad_h[0], pad_w[0]) # 对称填充
        if pad_d[0] != pad_d[1] or pad_h[0] != pad_h[1] or pad_w[0] != pad_w[1]: # 非对称填充
            x = torch.nn.functional.pad(x, (pad_w[0], pad_w[1], pad_h[0], pad_h[1], pad_d[0], pad_d[1]))
            padding = 0
elif isinstance(padding, (list, tuple)):
    if len(padding) == 3:  # [pad_depth, pad_height, pad_width]
        max_pad = [kernel_size[i] // 2 for i in range(3)]
        if any(p > m for p, m in zip(padding, max_pad)):
            pad_d, pad_h, pad_w = padding
            x = torch.nn.functional.pad(x, (pad_w, pad_w, pad_h, pad_h, pad_d, pad_d))
            padding = 0
        else:
            padding = tuple(padding)
    elif len(padding) == 6:  # [front, back, top, bottom, left, right]
        pad_front, pad_back, pad_top, pad_bottom, pad_left, pad_right = padding
        x = torch.nn.functional.pad(x, (pad_left, pad_right, pad_top, pad_bottom, pad_front, pad_back))
        padding = 0
    elif len(padding) == 5: # Paddle 的 5D 填充格式
        if data_format == "NCDHW":
            pad_front, pad_back = padding[2]
            pad_top, pad_bottom = padding[3]
            pad_left, pad_right = padding[4]
        else: # NDHWC
            pad_front, pad_back = padding[1]
            pad_top, pad_bottom = padding[2]
            pad_left, pad_right = padding[3]
        x = torch.nn.functional.pad(x, (pad_left, pad_right, pad_top, pad_bottom, pad_front, pad_back))
        padding = 0
"""
        core = f"result = {self.torch_api}(**_kwargs)"
        impl2 = """
if data_format == "NHWC":
    result = result.permute(0, 2, 3, 1)
"""
        impl3 = """
if data_format == "NDHWC":
    result = result.permute(0, 2, 3, 4, 1)
"""
        if paddle_api.endswith("_pool1d"):
            code = head_code + func1.splitlines() + map_code + core.splitlines()
        elif paddle_api.endswith("_pool2d"):
            code = (
                head_code
                + func2.splitlines()
                + map_code
                + core.splitlines()
                + impl2.splitlines()
            )
        elif paddle_api.endswith("_pool3d"):
            code = (
                head_code
                + func3.splitlines()
                + map_code
                + core.splitlines()
                + impl3.splitlines()
            )
        else:
            return ConvertResult.error(
                paddle_api, f"Unsupported pooling api: {paddle_api}"
            )
        return ConvertResult.success(paddle_api, code)


# q
class QuantileRule(BaseRule):
    def apply(self, paddle_api: str) -> ConvertResult:
        defaults_code, map_code = self.apply_generic()
        pre = """
import numbers
d = x.dim()
axis0 = axis
if isinstance(axis, int) and axis < 0:
    axis = axis + d
if not isinstance(q,numbers.Number):
    q = torch.tensor(q, dtype = x.dtype)
if isinstance(axis, int) and axis < 0:
    axis = axis + d
if isinstance(axis, list):
    if len(axis) > 1: 
        axis_adjusted = []
        for a in axis:
            if a < 0:
                axis_adjusted.append(a + d)
            else:
                axis_adjusted.append(a)
        axis = sorted(axis_adjusted)
        remaining_axes = []
        for i in range(d):
            if i not in axis:
                remaining_axes.append(i)
        permute_order = remaining_axes + axis
        x_perm = x.permute(permute_order)
        shape_list = []
        for i in range(len(remaining_axes), d):
            shape_list.append(x_perm.shape[i])
        merged_dim = int(torch.prod(torch.tensor(shape_list)))
        new_shape = x_perm.shape[:len(remaining_axes)] + (merged_dim,)
        x = x_perm.reshape(*new_shape)
        axis0 = axis
        axis = -1
    elif len(axis) ==1 :
        axis = axis[0]
    else:
        axis = None

"""
        core = f"result = {self.torch_api}(**_kwargs)"
        post = """
if keepdim and axis0 != axis:
    if not isinstance(q,numbers.Number) and len(q) >1:
        result = result.unsqueeze(-1)
    else:
        result = result.squeeze(0).unsqueeze(-1)

"""
        code = Code(
            preprocess=defaults_code + pre.splitlines() + map_code,
            core=[core],
            postprocess=post.splitlines(),
        )
        return ConvertResult.success(paddle_api, code)


class QrRule(BaseRule):
    def apply(self, paddle_api: str) -> ConvertResult:
        pre = """
mode = locals().get('mode', 'reduced')
"""
        core = """
result = torch.linalg.qr(x, mode)
"""
        post = """
if mode == "r":
    result = result[1]
"""
        code = Code(
            preprocess=pre.splitlines(),
            core=core.splitlines(),
            postprocess=post.splitlines(),
        )
        return ConvertResult.success(
            paddle_api, code, "result", is_torch_corresponding=False
        )


# r
class RankRule(BaseRule):
    def apply(self, paddle_api: str) -> ConvertResult:
        core = f"result = torch.tensor(input.dim(),dtype=torch.int64)"
        post = """
result = result.to(torch.int32)
"""
        code = Code(
            core=core.splitlines(),
            postprocess=post.splitlines()
        )
        return ConvertResult.success(paddle_api, code, is_torch_corresponding=False)


class Reduce_asRule(BaseRule):
    def apply(self, paddle_api: str) -> ConvertResult:
        core = """
x_shape = list(x.shape)
t_shape = [1] * (x.dim() - target.dim()) + list(target.shape)
reduce_dims = [i for i, (xs, ts) in enumerate(zip(x_shape, t_shape)) if ts == 1 and xs != 1]
out = x.sum(dim=reduce_dims, keepdim=True)
result = out.view(target.shape)
"""
        code = Code(core=core.splitlines())
        return ConvertResult.success(paddle_api, code, is_torch_corresponding=False)


class ReshapeRule(BaseRule):
    def apply(self, paddle_api: str) -> ConvertResult:
        pre = """
sh = []
if isinstance(shape,torch.Tensor):
    for i in shape:
        sh.append(i.item())
elif isinstance(shape,tuple):
    sh = list(shape)
else:
    sh = shape
sum = x.numel()
if sum != 0:
    for i in range(len(sh)):
        if sh[i] != -1 and sh[i] != 0:
            sum = sum // sh[i]
        elif sh[i] == 0:
            sh[i] = x.shape[i]
            sum = sum // sh[i]
    for i in range(len(sh)):
        if sh[i] == -1:
            sh[i] = sum
"""
        core = """
if sum != 0:
    result = torch.reshape(x,sh)
else:
    result = torch.zeros(sh,dtype=x.dtype)
"""
        code = Code(preprocess=pre.splitlines(), core=core.splitlines())
        return ConvertResult.success(paddle_api, code, "result")


class ReverseRule(BaseRule):
    def apply(self, paddle_api: str) -> ConvertResult:
        pre = """
dim = []
if isinstance(axis,int):
    dim.append(axis)
else:
    dim = axis
"""
        core = """
result = torch.flip(x,dim)
"""
        code = Code(preprocess=pre.splitlines(), core=core.splitlines())
        return ConvertResult.success(paddle_api, code, "result")


class Roi_aignRule(BaseRule):
    def apply(self, paddle_api: str) -> ConvertResult:
        pre = """
import torchvision
_kwargs = {}
for paddle_param, torch_param in {
    'x': 'input',
    'output_size': 'output_size',
    'spatial_scale': 'spatial_scale',
    'sampling_ratio': 'sampling_ratio',
    'aligned': 'aligned'
}.items():
    if paddle_param in locals():
        _kwargs[torch_param] = locals()[paddle_param]
boxes = locals().get('boxes')
boxnum = locals().get('boxes_num')
ans = []
end = 0
"""
        core = """
for i in range(boxnum.shape[0]):
    begin = end
    end = end + int(boxnum[i])
    ans.append(boxes[begin:end,])
result = torchvision.ops.roi_align( **_kwargs, boxes = ans)
"""
        code = Code(preprocess=pre.splitlines(), core=core.splitlines())
        return ConvertResult.success(paddle_api, code, "result")


class Roi_poolRule(BaseRule):
    def apply(self, paddle_api: str) -> ConvertResult:
        pre = """
import torchvision
_kwargs = {}
for paddle_param, torch_param in {
    'x': 'input',
    'output_size': 'output_size',
    'spatial_scale': 'spatial_scale'
}.items():
    if paddle_param in locals():
        _kwargs[torch_param] = locals()[paddle_param]
    else:
        _kwargs[torch_param] = 1.0
boxes = locals().get('boxes')
boxnum = locals().get('boxes_num')
ans = []
end = 0
for i in range(boxnum.shape[0]):
    begin = end
    end = end + int(boxnum[i])
    ans.append(boxes[begin:end,])
"""
        core = f"result = {self.torch_api}(boxes = ans, **_kwargs)"
        code = Code(preprocess=pre.splitlines(), core=core.splitlines())
        return ConvertResult.success(paddle_api, code, "result")


class RollRule(BaseRule):
    def apply(self, paddle_api: str) -> ConvertResult:
        defaults_code, map_code = self.apply_generic()
        pre = """
if 'shifts' in locals() and isinstance(shifts, torch.Tensor):
    if shifts.numel() == 1:
        shifts = shifts.item()
    else:
        shifts = shifts.tolist()
if 'axis' in locals() and isinstance(axis, torch.Tensor):
    if axis.numel() == 1:
        axis = axis.item()
    else:
        axis = axis.tolist()
"""
        core = f"result = {self.torch_api}(**_kwargs)"
        code = Code(
            preprocess=defaults_code + pre.splitlines() + map_code,
            core=[core],
        )
        return ConvertResult.success(paddle_api, code)


class ReduceRule(BaseRule):
    def apply(self, paddle_api: str) -> ConvertResult:
        defaults_code, _ = self.apply_generic()
        pre = """
if isinstance(axis, (tuple, list)):
    tmp = []
    for a in axis:
        if torch.is_tensor(a):
            tmp.append(a.item())
        else:
            tmp.append(a)
    axis = tuple(tmp)
if torch.is_tensor(axis):
    if axis.dim() == 0:
        axis = axis.item()
    else:
        axis = tuple(axis.tolist())
"""
        if paddle_api == "paddle.mean":
            core = """
if axis is None:
    result = torch.mean(x)
else:
    result = torch.mean(x, dim=axis, keepdim=keepdim)
"""
            post = """
if axis is None and keepdim:
    result = result.view([1] * x.dim())
"""
        elif paddle_api == "paddle.Tensor.mean":
            pre += """
x_dtype = x.dtype
if x_dtype in {torch.int64, torch.int32, torch.bool}:
    x = x.to(torch.float32)
"""
            core = """
if axis is None:
    result = x.mean()
else:
    result = x.mean(dim=axis, keepdim=keepdim)
"""
            post = """
if axis is None and keepdim:
    result = result.view([1] * x.dim())
if x_dtype in {torch.int64, torch.int32, torch.bool}:
    result = result.to(x_dtype)
"""
        elif paddle_api == "paddle.prod":
            pre += """
if dtype is None:
    dtype = x.dtype
"""
            core = """
if axis is None:
    result = torch.prod(x, dtype = dtype)
elif isinstance(axis, int):
    result = torch.prod(x, dim=axis, keepdim=keepdim, dtype = dtype)
else:
    for a in axis:
        x = torch.prod(x, dim=a, keepdim=True, dtype=dtype)
    result = x
"""
            post = """
if isinstance(axis, tuple) and not keepdim:
    result = torch.squeeze(result, dim=axis)
"""
        elif paddle_api == "paddle.sum":
            core = f"result = torch.sum(x, dim=axis, keepdim=keepdim, dtype=dtype)"
            post = ""
        else:
            core = f"result = {self.torch_api}(x, dim=axis, keepdim=keepdim)"
            post = ""
        code = Code(
            preprocess=defaults_code + pre.splitlines(),
            core=core.splitlines(),
            postprocess=post.splitlines(),
        )
        return ConvertResult.success(paddle_api, code)


class RnntLossRule(BaseRule):
    def apply(self, paddle_api: str) -> ConvertResult:
        core = """
import torchaudio
blank = locals().get('blank', 0)
fastemit_lambda = locals().get('fastemit_lambda', 0.001)
reduction = locals().get('reduction', 'mean')

result = torchaudio.functional.rnnt_loss(
        logits=input,
        targets=label,
        logit_lengths=input_lengths,
        target_lengths=label_lengths,
        blank=blank,
        reduction=reduction
    )
"""
        code = Code(core=core.splitlines())
        return ConvertResult.success(paddle_api, code, is_torch_corresponding=False)


# s
class SampleNeighborsRule(BaseRule):
    def apply(self, paddle_api: str) -> ConvertResult:
        core = """
eids = locals().get('eids', None)
sample_size = locals().get('sample_size', -1)
return_ids = locals().get('return_eids', False)
out_neighbors = []
out_count = []
out_eids = []
for node in input_nodes:
    start = colptr[node]
    end = colptr[node + 1]        
    neighbors = row[start:end]
    num_neighbors = neighbors.numel()
    edge_ids = torch.arange(start,end,dtype=torch.int64)

    if num_neighbors == 0:
        sampled = torch.tensor([], dtype=row.dtype)
        sampled_eids = torch.tensor([], dtype=torch.int64)
    elif sample_size == -1 or num_neighbors <= sample_size:
        sampled = neighbors
        sampled_eids = edge_ids
    else:
        sampled = neighbors[:sample_size]
        sampled_eids = edge_ids[:sample_size]

    out_neighbors.append(sampled)
    out_count.append(sampled.numel())
    out_eids.append(sampled_eids)

out_neighbors = torch.cat(out_neighbors) if out_neighbors else torch.tensor([], dtype=row.dtype)
out_count = torch.tensor(out_count, dtype=torch.int64)
if return_ids:
    out_eids = eids.index_select(0,torch.cat(out_eids)) if out_eids else torch.tensor([], dtype=eids.dtype)

if return_ids:
    result = (out_neighbors, out_count, out_eids)
else:
    result = (out_neighbors, out_count)

"""
        code = Code(core=core.splitlines())
        return ConvertResult.success(paddle_api, code, is_torch_corresponding=False)


class SegmentMaxRule(BaseRule):
    def apply(self, paddle_api: str) -> ConvertResult:
        core = """
num = int(segment_ids.max().item()) + 1
ans = torch.full((num,)+data.shape[1:], float('-inf'), dtype = data.dtype)
for idx in range(data.shape[0]): 
    seg_id = segment_ids[idx]
    val = data[idx]
    ans[seg_id][val > ans[seg_id]] = val[val > ans[seg_id]]
ans[ans == float('-inf')] = 0
result = ans
"""
        code = Code(core=core.splitlines())
        return ConvertResult.success(paddle_api, code, is_torch_corresponding=False)


class SendURecvRule(BaseRule):
    def apply(self, paddle_api: str) -> ConvertResult:
        defaults_code, map_code = self.apply_generic()
        core = """
out_size = locals().get("out_size", None)
src_feat = x[src_index]
D = x.size(1)
if out_size is None or out_size <= 0:
    # out_size = int(dst_index.max()) + 1
    out_size = x.size(0)
result = torch.zeros((out_size, D), dtype=x.dtype, device=x.device) * 1.
if reduce_op == 'sum' or reduce_op == 'mean':
    count = torch.zeros(out_size, dtype=x.dtype, device=x.device)

    for i in range(src_feat.size(0)):
        dst = dst_index[i]
        result[dst] += src_feat[i]
        count[dst] += 1

    if reduce_op == 'mean':
        mask = count > 0
        result[mask] = result[mask] / count[mask].unsqueeze(1)
elif reduce_op == 'max':
    result[:] = float('-inf')
    for i in range(src_feat.size(0)):
        dst = dst_index[i]
        result[dst] = torch.maximum(result[dst], src_feat[i])

    # 若某些 dst 没收到消息，设为 0
    result[result == float('-inf')] = 0
elif reduce_op == 'min':
    result[:] = float('inf')
    for i in range(src_feat.size(0)):
        dst = dst_index[i]
        result[dst] = torch.minimum(result[dst], src_feat[i])

    # 若某些 dst 没收到消息，设为 0
    result[result == float('inf')] = 0
result = result.to(dtype=x.dtype)
"""
        code = Code(
            core=core.splitlines(),
        )
        return ConvertResult.success(paddle_api, code, is_torch_corresponding=False)


class SendUERecvRule(BaseRule):
    def apply(self, paddle_api: str) -> ConvertResult:
        core = """
out_size = locals().get("out_size", None)
# Determine output size
out_shape = list(x.shape)
if out_size is not None:
    out_shape[0] = out_size
if x.dim() > y.dim():
    y = y.unsqueeze(1)
    y = y.expand(-1,x.shape[1],-1)
dtype = x.dtype

# Get messages from src_index
x_src = x[src_index]

# Apply message operation
if message_op == 'add':
    msg = x_src + y
elif message_op == 'sub':
    msg = x_src - y
elif message_op == 'mul':
    msg = x_src * y
elif message_op == 'div':
    msg = x_src / y

out_shape[-1] = msg.shape[-1]

# Reduce operation
if reduce_op in ['sum', 'mean']:
    result = torch.zeros(out_shape, dtype=dtype)
    count = torch.zeros(out_shape[:-1], dtype=dtype)

    for i in range(dst_index.shape[0]):
        dst = dst_index[i].item()
        if dst >= result.shape[0]:
            continue
        result[dst] += msg[i]
        count[dst] += 1

    if reduce_op == 'mean':
        mask = count > 0
        result[mask] = result[mask] / count[mask].unsqueeze(1)

elif reduce_op == "max":
    result = torch.full(out_shape, float('-inf'), dtype=msg.dtype)
    for i in range(dst_index.shape[0]):
        dst = dst_index[i].item()
        if dst >= result.shape[0]:
            continue
        result[dst] = torch.max(result[dst], msg[i])
    result[result == float('-inf')] = 0

elif reduce_op == "min":
    result = torch.full(out_shape, float('inf'), dtype=msg.dtype)
    for i in range(dst_index.shape[0]):
        dst = dst_index[i].item()
        if dst >= result.shape[0]:
            continue
        result[dst] = torch.min(result[dst], msg[i])
    result[result == float('inf')] = 0
"""
        code = Code(core=core.splitlines())
        return ConvertResult.success(paddle_api, code, is_torch_corresponding=False)


class ScatterRule(BaseRule):
    def apply(self, paddle_api: str) -> ConvertResult:
        impl = """
overwrite = locals().get('overwrite', True)
x = x.clone()
index = index.view(-1, 1)
try:
    updates = updates.expand_as(x)
except:
    pass
if not overwrite:
    for i in range(index.shape[0]):
        x[index[i]] = torch.zeros_like(x[index[i]])
    for i in range(index.shape[0]):
        x[index[i]] += updates[i]
else:
    for i in range(index.shape[0]):
        x[index[i]] = updates[i]
result = x    
"""
        code = impl.splitlines()
        return ConvertResult.success(paddle_api, code)


class ScatterndRule(BaseRule):
    def apply(self, paddle_api: str) -> ConvertResult:
        impl = """
output = torch.zeros(shape, dtype=updates.dtype).to(updates.device)
if index.numel() == 0:
    result = output + updates
else:
    flat_index = index.view(-1, index.size(-1))
    flat_updates = updates.reshape(flat_index.size(0), *updates.shape[index.dim()-1:])
    for i in range(flat_index.size(0)):
        idx_tuple = tuple(flat_index[i])
        output[idx_tuple] += flat_updates[i]
    result = output    
"""
        code = impl.splitlines()
        return ConvertResult.success(paddle_api, code)


class ScatterndaddRule(BaseRule):
    def apply(self, paddle_api: str) -> ConvertResult:
        impl = """
x = x.clone()
if index.numel() == 0:
    result = x + updates
else:
    flat_index = index.view(-1, index.size(-1))
    flat_updates = updates.reshape(flat_index.size(0), *updates.shape[index.dim()-1:])
    for i in range(flat_index.size(0)):
        idx_tuple = tuple(flat_index[i])
        x[idx_tuple] += flat_updates[i]
    result = x    
"""
        code = impl.splitlines()
        return ConvertResult.success(paddle_api, code)


class SeluRule(BaseRule):
    def apply(self, paddle_api: str) -> ConvertResult:
        defaults_code, map_code = self.apply_generic()
        core = f"""
if scale == 1.0507009873554804934193349852946 and alpha == 1.6732632423543772848170429916717:
    result = {self.torch_api}(**_kwargs)
else:
    result = scale * torch.where(x > 0, x, alpha * (torch.exp(x) - 1))
"""
        code = Code(
            preprocess=defaults_code + map_code,
            core=core.splitlines(),
        )
        return ConvertResult.success(paddle_api, code)


class SigmoidFocalLossRule(BaseRule):
    def apply(self, paddle_api: str) -> ConvertResult:
        core = """
normalizer = locals().get('normalizer', None)
alpha = locals().get('alpha', 0.25)
gamma = locals().get('gamma', 2.0)
reduction = locals().get('reduction', 'mean')
prob = torch.sigmoid(logit)

pos_loss = -label * alpha * ((1 - prob) ** gamma) * torch.log(prob)
neg_loss = -(1 - label) * (1 - alpha) * (prob ** gamma) * torch.log(1 - prob)
loss = pos_loss + neg_loss

if normalizer is not None:
    loss = loss / normalizer

if reduction == 'mean':
    result = loss.mean()
elif reduction == 'sum':
    result = loss.sum()
elif reduction == 'none':
    result = loss
"""
        code = Code(
            core=core.splitlines(),
        )
        return ConvertResult.success(paddle_api, code, is_torch_corresponding=False)


class SliceRule(BaseRule):
    def apply(self, paddle_api: str) -> ConvertResult:
        core = """
for i,dim in enumerate(axes):
    if isinstance(starts[i], torch.Tensor):
        starts[i] = starts[i].item()
    if isinstance(ends[i], torch.Tensor):
        ends[i] = ends[i].item()
    if starts[i] < 0:
        starts[i] = starts[i] + input.shape[dim]
    if ends[i] < 0:
        ends[i] = ends[i] + input.shape[dim]
    starts[i] = max(starts[i],0)
    starts[i] = min(starts[i], input.shape[dim])
    ends[i] = min(ends[i], input.shape[dim])
    ends[i] = max(ends[i],0)
    ends[i] = min(ends[i],input.shape[dim])
    input = torch.narrow(input, dim, starts[i], max(0, ends[i]-starts[i]))
result = input
"""
        code = Code(core=core.splitlines())
        return ConvertResult.success(paddle_api, code)

class SmoothL1LossRule(BaseRule):
    def apply(self, paddle_api: str) -> ConvertResult:
        defaults_code, map_code = self.apply_generic()
        core = f"result = {self.torch_api}(**_kwargs)"
        post = """
result =result.to(dtype=label.dtype)
"""
        code = Code(
            preprocess=defaults_code + map_code,
            core=[core],
            postprocess=post.splitlines(),
        )
        return ConvertResult.success(paddle_api, code)

class SplitRule(BaseRule):
    def apply(self, paddle_api: str) -> ConvertResult:
        pre = """
axis = locals().get("axis", 0)
if isinstance(axis, torch.Tensor):
    axis =axis.item()
if axis < 0:
    axis = len(x.shape) + axis
if not isinstance(num_or_sections, int):
    num = x.shape[axis]
    for i in num_or_sections:
        if i != -1:
            num = num - i
    for i in range(len(num_or_sections)):
        if num_or_sections[i] == -1:
            num_or_sections[i] = num
            break    
"""
        core = """
if isinstance(num_or_sections, int):
    result = torch.split(x, x.shape[axis] // num_or_sections, dim=axis)
else:
    result = torch.split(x, num_or_sections, dim=axis)
"""
        code = Code(preprocess=pre.splitlines(), core=core.splitlines())
        return ConvertResult.success(paddle_api, code)


class SsplitRule(BaseRule):
    def apply(self, paddle_api: str) -> ConvertResult:
        defaults_code, map_code = self.apply_generic()
        core = f"""
if isinstance(num_or_indices, int):
    result = {self.torch_api}(x, sections=num_or_indices)
else:
    result = {self.torch_api}(x, indices=tuple(num_or_indices))
"""
        code = Code(preprocess=defaults_code + map_code, core=core.splitlines())
        return ConvertResult.success(paddle_api, code)


class SquareErrorCostRule(BaseRule):
    def apply(self, paddle_api: str) -> ConvertResult:
        core = """
result = (input - label) ** 2
"""
        code = Code(core=core.splitlines())
        return ConvertResult.success(paddle_api, code, is_torch_corresponding=False)


class SqueezeRule(BaseRule):
    def apply(self, paddle_api: str) -> ConvertResult:
        defaults_code, map_code = self.apply_generic()
        pre = """
if 'axis' in locals():
    if isinstance(axis, torch.Tensor):
        if axis.numel() == 1:
            axis = axis.item()
        else:
            axis = tuple(axis.tolist())
    elif isinstance(axis, (list, tuple)):
        axis = tuple(axis)
"""
        core = f"result = {self.torch_api}(**_kwargs)"
        code = Code(
            preprocess=defaults_code + pre.splitlines() + map_code,
            core=[core],
        )
        return ConvertResult.success(paddle_api, code)


class SquenceMaskRule(BaseRule):
    def apply(self, paddle_api: str) -> ConvertResult:
        core = """
maxlen = locals().get('maxlen', None)
dtype = locals().get('dtype', x.dtype)
if maxlen is None:
    maxlen = int(x.max().item())
elif isinstance(maxlen, torch.Tensor):
    maxlen = int(maxlen.item())
if maxlen <= 0:
    maxlen = int(x.max().item())
range_row = torch.arange(maxlen, device=x.device)
mask = range_row < x.unsqueeze(-1)
result = mask.to(dtype)
result = result.to(dtype=torch.int64)
"""
        code = Code(core=core.splitlines())
        return ConvertResult.success(paddle_api, code, is_torch_corresponding=False)


class SortRule(BaseRule):
    def apply(self, paddle_api: str) -> ConvertResult:
        defaults_code, map_code = self.apply_generic()
        pre = """
axis = axis if axis >= 0 else x.dim() + axis
"""
        if self.torch_api.startswith("torch.Tensor"):
            core = "result, _ = x.sort(**_kwargs)"
        else:
            core = f"result, _ = {self.torch_api}(**_kwargs)"
        code = Code(
            preprocess=defaults_code + pre.splitlines() + map_code,
            core=core.splitlines(),
        )
        return ConvertResult.success(paddle_api, code)


class SplitTensorRule(BaseRule):
    def apply(self, paddle_api: str) -> ConvertResult:
        defaults_code, map_code = self.apply_generic()
        pre = """
axis = axis if axis >= 0 else x.dim() + axis
if isinstance(num_or_sections, int):
    num_or_sections = x.shape[axis] // num_or_sections
elif isinstance(num_or_sections, list) and -1 in num_or_sections:
    num_or_sections[num_or_sections.index(-1)] = x.shape[axis] - sum(num_or_sections) - 1
"""
        core = "result = x.split(**_kwargs)"
        code = Code(
            preprocess=defaults_code + pre.splitlines() + map_code,
            core=core.splitlines(),
        )
        return ConvertResult.success(paddle_api, code)


class SlogdetRule(BaseRule):
    def apply(self, paddle_api: str) -> ConvertResult:
        core = """
result = torch.linalg.slogdet(x)
"""
        post = """
result = torch.stack(result,0)
"""
        code = Code(core=core.splitlines(), postprocess=post.splitlines())
        return ConvertResult.success(paddle_api, code)


class SliceScatterRule(BaseRule):
    def apply(self, paddle_api: str) -> ConvertResult:
        core = """
slices = [slice(None)] * x.dim()
for i, axis in enumerate(axes):
    slices[axis] = slice(starts[i], ends[i], strides[i])
shape = list(x.shape)
for i, axis in enumerate(axes):
    start, end, stride = starts[i], ends[i], strides[i]
    shape[axis] = (end - start + stride - 1) // stride
if list(value.shape) != shape:
    value = value.expand(shape)
result = x.clone()
result[tuple(slices)] = value
"""
        code = Code(core=core.splitlines())
        return ConvertResult.success(paddle_api, code, is_torch_corresponding=False)


class StandardGammaRule(BaseRule):
    def apply(self, paddle_api: str) -> ConvertResult:
        defaults_code, map_code = self.apply_generic()
        pre = """
rate = torch.ones_like(x)
"""
        core = f"result = {self.torch_api}(**_kwargs)"
        post = "result = result.sample()"
        code = Code(
            preprocess=defaults_code + pre.splitlines() + map_code,
            core=[core],
            postprocess=[post],
        )
        return ConvertResult.success(paddle_api, code)


class StanhRule(BaseRule):
    def apply(self, paddle_api: str) -> ConvertResult:
        defaults_code, map_code = self.apply_generic()
        pre = "x = x * scale_a"
        core = f"result = {self.torch_api}(**_kwargs)"
        post = "result = result * scale_b"
        code = Code(
            preprocess=defaults_code + [pre] + map_code,
            core=[core],
            postprocess=[post],
        )
        return ConvertResult.success(paddle_api, code)


class StridedSliceRule(BaseRule):
    def apply(self, paddle_api: str) -> ConvertResult:
        core = """
shape = x.shape
index_list = [torch.arange(s) for s in shape]
for axis, start, end, stride in zip(axes, starts, ends, strides):
    dim_len = shape[axis]
    if start < 0:
        start += dim_len
    if end < 0:
        end += dim_len
    if stride > 0:
        start = min(max(start, 0), dim_len)
        end = min(max(end, 0), dim_len)
    else:
        start = min(max(start, -1), dim_len - 1)
        end = min(max(end, -1), dim_len - 1)
    index_list[axis] = torch.arange(start, end, step=stride)
grids = torch.meshgrid(*[ind if isinstance(ind, torch.Tensor) else torch.arange(shape[i]) 
                            for i, ind in enumerate(index_list)], indexing='ij')
result = x[grids]
"""
        code = Code(core=[core])
        return ConvertResult.success(paddle_api, code, is_torch_corresponding=False)


class ShardIndex(BaseRule):
    def apply(self, paddle_api: str) -> ConvertResult:
        core = """
ignore_value = locals().get("ignore_value", -1)
shard_size = (index_num + nshards - 1) // nshards
lower = shard_id * shard_size
upper = (shard_id + 1) * shard_size

mask = (input >= lower) & (input < upper)
output = torch.full_like(input, ignore_value)

output[mask] = input[mask] - lower
result = output
"""
        code = Code(core=core.splitlines())
        return ConvertResult.success(paddle_api, code, is_torch_corresponding=False)


class ScaleRule(BaseRule):
    def apply(self, paddle_api: str) -> ConvertResult:
        defaults_code, _ = self.apply_generic()
        core = """
if bias_after_scale:
    result = scale * x + bias
else:
    result = scale * (x + bias)
if act is not None:
    if act == 'tanh':
        result = torch.tanh(result)
    elif act == 'sigmoid':
        result = torch.sigmoid(result)
    elif act == 'relu':
        result = torch.relu(result)
    elif act == 'softmax':
        result = torch.softmax(result, dim=-1)
"""
        code = Code(preprocess=defaults_code, core=core.splitlines())
        return ConvertResult.success(paddle_api, code, is_torch_corresponding=False)


class ShapeRule(BaseRule):
    def apply(self, paddle_api: str) -> ConvertResult:
        core = "result = torch.tensor(input.shape)"
        code = Code(core=[core])
        return ConvertResult.success(paddle_api, code, is_torch_corresponding=False)


class ScaledDotProductAttentionRule(BaseRule):
    def apply(self, paddle_api: str) -> ConvertResult:
        defaults_code, map_code = self.apply_generic()
        pre = """
_kwargs['query'] = _kwargs['query'].permute(0, 2, 1, 3)
_kwargs['key'] = _kwargs['key'].permute(0, 2, 1, 3)
_kwargs['value'] = _kwargs['value'].permute(0, 2, 1, 3)
if _kwargs['key'].shape[1] < _kwargs['query'].shape[1]:
    _kwargs['key'] = _kwargs['key'].repeat(1, _kwargs['query'].shape[1] // _kwargs['key'].shape[1], 1, 1)
    _kwargs['value'] = _kwargs['key'].repeat(1, _kwargs['query'].shape[1] // _kwargs['key'].shape[1], 1, 1)
if "is_causal" in  _kwargs and _kwargs["is_causal"]:
    if "attn_mask" in _kwargs:
        del _kwargs["attn_mask"]
"""
        core = f"result = {self.torch_api}(**_kwargs)"
        post = """
result = result.permute(0, 2, 1, 3)
"""
        code = Code(
            preprocess=map_code + pre.splitlines(),
            core=core.splitlines(),
            postprocess=post.splitlines(),
        )
        return ConvertResult.success(paddle_api, code)


class SubtractRule(BaseRule):
    def apply(self, paddle_api: str) -> ConvertResult:
        defaults_code, map_code = self.apply_generic()
        pre = """
if x.dtype == torch.bool:
    x = torch.tensor(x, dtype=y.dtype)
elif y.dtype == torch.bool:   
    y = torch.tensor(y, dtype=x.dtype)
"""
        core = f"result = {self.torch_api}(**_kwargs)"
        code = Code(
            preprocess=defaults_code + pre.splitlines() + map_code,
            core=core.splitlines(),
        )
        return ConvertResult.success(paddle_api, code)


class SwigluRule(BaseRule):
    def apply(self, paddle_api: str) -> ConvertResult:
        pre = """
x = locals().get("x")
y = locals().get("y", None)

if y == None:
    x, y = torch.chunk(x, 2, dim=-1)
"""
        core = "result = torch.nn.functional.silu(x) * y"
        code = Code(
            preprocess=pre.splitlines(),
            core=[core],
        )
        return ConvertResult.success(paddle_api, code, is_torch_corresponding=False)


class SwishRule(BaseRule):
    def apply(self, paddle_api: str) -> ConvertResult:
        pre = """
result = x * torch.sigmoid(x)
"""
        code = Code(
            preprocess=pre.splitlines(),
        )
        return ConvertResult.success(paddle_api, code, is_torch_corresponding=False)


class SegmentRule(BaseRule):
    def apply(self, paddle_api: str) -> ConvertResult:
        pre = """
num_segments = segment_ids.max().item() + 1
output_shape = (num_segments,) + data.shape[1:]
segment_ids = segment_ids.to(dtype=torch.int64)
"""
        core_max = """
result = torch.full(output_shape, float('-inf'), dtype=data.dtype)
result.scatter_reduce_(0, segment_ids.unsqueeze(-1).expand_as(data), data, 'amax')
result = torch.where(result == float('-inf'), torch.tensor(0.0, dtype=data.dtype), result)
"""
        core_min = """
result = torch.full(output_shape, float('inf'), dtype=data.dtype)
result.scatter_reduce_(0, segment_ids.unsqueeze(-1).expand_as(data), data, 'amin')
result = torch.where(result == float('inf'), torch.tensor(0.0, dtype=data.dtype), result)
"""
        core_sum = """
result = torch.zeros(output_shape, dtype=data.dtype)
result.scatter_add_(0, segment_ids.unsqueeze(-1).expand_as(data), data)
"""
        core_mean = """
sum_result = torch.zeros(output_shape, dtype=data.dtype)
sum_result.scatter_add_(0, segment_ids.unsqueeze(-1).expand_as(data), data)
count = torch.zeros(num_segments, dtype=torch.int64)
count.scatter_add_(0, segment_ids, torch.ones_like(segment_ids, dtype=torch.int64))
count = count.view(num_segments, *[1] * (data.dim() - 1))
count = count.clamp(min=1)
result = sum_result / count.to(sum_result.dtype)
empty_mask = (count == 1) & (sum_result == 0)
result = torch.where(empty_mask, torch.tensor(0.0, dtype=result.dtype), result)
"""
        if paddle_api.endswith("max"):
            core = core_max
        elif paddle_api.endswith("min"):
            core = core_min
        elif paddle_api.endswith("sum"):
            core = core_sum
        elif paddle_api.endswith("mean"):
            core = core_mean
        else:
            return ConvertResult.error(
                paddle_api, f"Unsupported segment api: {paddle_api}"
            )
        code = Code(
            preprocess=pre.splitlines(),
            core=core.splitlines(),
        )
        return ConvertResult.success(paddle_api, code, is_torch_corresponding=False)


class SoftMaxRule(BaseRule):
    def apply(self, paddle_api: str) -> ConvertResult:
        defaults_code, map_code = self.apply_generic()
        pre = """
if "dim" not in _kwargs:
    _kwargs["dim"] = -1
"""
        core = f"result = {self.torch_api}(**_kwargs)"
        code = Code(preprocess=map_code + pre.splitlines(), core=core.splitlines())
        return ConvertResult.success(paddle_api, code)


class SendUvRule(BaseRule):
    def apply(self, paddle_api: str) -> ConvertResult:
        pre = """
message_op = locals().get('message_op', 'add')
src_features = x[src_index]
dst_features = y[dst_index]
"""
        core = """
if message_op == 'add':
    result = src_features + dst_features
elif message_op == 'sub':
    result = src_features - dst_features
elif message_op == 'mul':
    result = src_features * dst_features
elif message_op == 'div':
    result = src_features / (dst_features)
"""
        code = Code(preprocess=pre.splitlines(), core=core.splitlines())
        return ConvertResult.success(paddle_api, code, is_torch_corresponding=False)


class SoftmaxMaskFuseRule(BaseRule):
    def apply(self, paddle_api: str) -> ConvertResult:
        core = "result = torch.softmax(x + mask, dim=-1)"
        code = Code(core=[core])
        return ConvertResult.success(paddle_api, code, is_torch_corresponding=False)


class SoftmaxMaskFuseUpperTriangleRule(BaseRule):
    def apply(self, paddle_api: str) -> ConvertResult:
        core = """
batch, heads, seq_len, seq_len2 = x.shape
mask = torch.triu(torch.full((seq_len, seq_len2), float('-inf'), device=x.device, dtype=x.dtype), diagonal=1)
mask = mask.view(1, 1, seq_len, seq_len2)
result = torch.softmax(x + mask, dim=-1)
"""
        code = Code(core=core.splitlines())
        return ConvertResult.success(paddle_api, code, is_torch_corresponding=False)


class SoftmaxWithCrossEntropyRule(BaseRule):
    def apply(self, paddle_api: str) -> ConvertResult:
        defaults_code, map_code = self.apply_generic()
        core = """
soft_label = locals().get('soft_label', False)
ignore_index = locals().get('ignore_index', -100)
numeric_stable_mode = locals().get('numeric_stable_mode', True)
return_softmax = locals().get('return_softmax', False)
axis = locals().get('axis', -1)

axis = axis if axis >= 0 else logits.dim() + axis

ogits = logits.transpose(axis, -1)
orig_shape = ogits.shape

logits_flat = ogits.reshape(-1, ogits.shape[-1])
label_flat = label.reshape(-1)  
if numeric_stable_mode:
    max_logits = torch.max(logits_flat, dim=-1, keepdim=True).values
    logits_flat = logits_flat - max_logits
log_softmax = torch.nn.functional.log_softmax(logits_flat, dim=-1)

loss = torch.nn.functional.nll_loss(
    input=log_softmax,
    target=label_flat,
    reduction='none',
    ignore_index=ignore_index
)
if loss.ndim < ogits.ndim:
    loss = loss.reshape(*ogits.shape[:-1])
if return_softmax:
    softmax = torch.nn.functional.softmax(logits, dim=-1)
    softmax = softmax.transpose(-1, axis).contiguous()
    result = (loss.unsqueeze(axis), softmax)
else:
    result = loss.reshape(*label.shape)
"""
        code = Code(core=core.splitlines())
        return ConvertResult.success(paddle_api, code, is_torch_corresponding=False)


class SoftMarginLossRule(BaseRule):
    def apply(self, paddle_api: str) -> ConvertResult:
        defaults_code, map_code = self.apply_generic()
        pre = """
_kwargs['target'] = _kwargs['target'].detach()
"""
        core = f"result = {self.torch_api}(**_kwargs)"
        code = Code(
            preprocess=map_code + pre.splitlines(),
            core=core.splitlines(),
        )
        return ConvertResult.success(paddle_api, code)


# t
class TrapezoidRule(BaseRule):
    def apply(self, paddle_api: str) -> ConvertResult:
        _, map_code = self.apply_generic()
        pre = """
if 'x' in locals() and x is None:
    del x
if 'dx' in locals() and dx is None:
    del dx
if 'dx' in locals() and torch.is_tensor(dx):
    dx = dx.item()
"""
        core = f"result = {self.torch_api}(**_kwargs)"
        code = Code(preprocess=pre.splitlines() + map_code, core=[core])
        return ConvertResult.success(paddle_api, code)


class TraceRule(BaseRule):
    def apply(self, paddle_api: str) -> ConvertResult:
        _, map_code = self.apply_generic()
        core = """
diag = torch.diagonal(**_kwargs)
result = diag.sum(dim=-1)
"""
        code = Code(preprocess=map_code, core=core.splitlines())
        return ConvertResult.success(paddle_api, code, is_torch_corresponding=False)


class TakeRule(BaseRule):
    def apply(self, paddle_api: str) -> ConvertResult:
        defaults_code, map_code = self.apply_generic()
        pre = """
if 'mode' not in locals():
    mode = 'raise'
def torch_take(x, index, mode='raise'):
    x_flat = x.reshape(-1)
    numel = x_flat.numel()
    if mode == 'raise':
        index_mask = (index >= 0) & (index < numel)
        valid_indices = torch.clamp(index, 0, numel - 1)  # 避免报错，先 clamp
        taken = torch.take(x_flat, valid_indices)
        taken[~index_mask] = 0.0  # 非法 index 位置手动填 0
        return taken.view(index.shape)
    elif mode == 'wrap':
        index_mod = ((index % numel) + numel) % numel
        result = torch.take(x_flat, index_mod)
    elif mode == 'clip':
        index_clipped = torch.clamp(index, 0, numel - 1)
        result = torch.take(x_flat, index_clipped)
    else:
        raise ValueError(f"Invalid mode: {mode}")
    return result.view(index.shape)
"""

        core = "result = torch_take(x, index, mode)"
        code = Code(preprocess=defaults_code + pre.splitlines() + map_code, core=[core])
        return ConvertResult.success(paddle_api, code, is_torch_corresponding=False)


class TemporalShiftRule(BaseRule):
    def apply(self, paddle_api: str) -> ConvertResult:
        core = """
shift_ratio = locals().get('shift_ratio', 0.25)
data_format = locals().get('data_format', 'NCHW')
if data_format == "NCHW":
    n_t, c, h, w = x.shape
    n = n_t // seg_num
    x = x.view(n, seg_num, c, h, w)

    fold = int(c * shift_ratio)
    x_padded = torch.nn.functional.pad(x, pad=(0, 0, 0, 0, 0, 0, 1, 1))  # Pad T-dim: (left=1, right=1)

    slice1 = x_padded[:, 0:seg_num, :fold, :, :]
    slice2 = x_padded[:, 2:seg_num+2, fold:2*fold, :, :]
    slice3 = x_padded[:, 1:seg_num+1, 2*fold:, :, :] 

    out = torch.cat((slice1, slice2, slice3), dim=2)
    result = out.view(n_t, c, h, w)

elif data_format == "NHWC":
    n_t, h, w, c = x.shape
    n = n_t // seg_num
    x = x.view(n, seg_num, h, w, c)

    fold = int(c * shift_ratio)
    x_padded = torch.nn.functional.pad(x, pad=(0, 0, 0, 0, 0, 0, 1, 1)) 

    slice1 = x_padded[:, 0:seg_num, :, :, :fold]
    slice2 = x_padded[:, 2:seg_num+2, :, :, fold:2*fold]
    slice3 = x_padded[:, 1:seg_num+1, :, :, 2*fold:] 

    out = torch.cat((slice1, slice2, slice3), dim=4)
    result = out.view(n_t, h, w, c)
"""
        code = Code(core=core.splitlines())
        return ConvertResult.success(paddle_api, code, is_torch_corresponding=False)


class TensordotRule(BaseRule):
    def apply(self, paddle_api: str) -> ConvertResult:
        defaults_code, map_code = self.apply_generic()
        pre = """
def to_nested_list(obj):
    if isinstance(obj, int):
        return obj
    if isinstance(obj, torch.Tensor):
        return obj.tolist()
    if isinstance(obj, (tuple)):
        obj = list(obj)
    for i, item in enumerate(obj):
        if isinstance(item, (tuple)):
            obj[i] = list(item)
    return obj

axes = to_nested_list(axes)
if isinstance(axes, int):
    tmp = axes
    axes = [[], []]
    for i in range(tmp):
        axes[0].append(x.dim() - tmp + i)
        axes[1].append(i)

if isinstance(axes[0], int):
    axes = [axes, axes]

if len(axes) == 1:
    axes.append(axes[0])
if not isinstance(axes[0], list):
    axes[0] = axes[0].tolist()
if not isinstance(axes[1], list):
    axes[1] = axes[1].tolist()
if len(axes[0]) != len(axes[1]):
    if len(axes[0]) < len(axes[1]):
        padding = axes[1][len(axes[0]):]
        axes[0] += padding
    elif len(axes[1]) < len(axes[0]):
        padding = axes[0][len(axes[1]):]
        axes[1] += padding
if len(axes) > 2:
    axes = [axes[0], axes[1]]
"""
        core = f"result = {self.torch_api}(**_kwargs)"
        code = Code(preprocess=defaults_code + pre.splitlines() + map_code, core=[core])
        return ConvertResult.success(paddle_api, code)


class TensorOuterRule(BaseRule):
    def apply(self, paddle_api: str) -> ConvertResult:
        defaults_code, map_code = self.apply_generic()
        pre = """
x = x.flatten()
y = y.flatten()
"""
        core = "result = x.outer(y)"
        code = Code(preprocess=defaults_code + pre.splitlines() + map_code, core=[core])
        return ConvertResult.success(paddle_api, code)


class TriangularSolveRule(BaseRule):
    def apply(self, paddle_api: str) -> ConvertResult:
        pre = """
transpose = locals().get('transpose', False)
upper = locals().get('upper', True)
unitriangular = locals().get('unitriangular', False)
if transpose:
    x = x.transpose(-1,-2)
"""
        core = """
result = torch.linalg.solve_triangular(x,y,upper=upper,left=True,unitriangular=unitriangular)
"""
        code = Code(preprocess=pre.splitlines(), core=core.splitlines())
        return ConvertResult.success(paddle_api, code)


class TolistRule(BaseRule):
    def apply(self, paddle_api: str) -> ConvertResult:
        core = "result = x.tolist()"
        code = Code(core=[core])
        return ConvertResult.success(paddle_api, code)

# u
class UnflattenRule(BaseRule):
    def apply(self, paddle_api: str) -> ConvertResult:
        defaults_code, map_code = self.apply_generic()
        pre = """
sh = []
if isinstance(_kwargs['sizes'],torch.Tensor):
    for i in _kwargs['sizes']:
        sh.append(i.item())
    _kwargs['sizes'] = sh
"""
        core = f"result = {self.torch_api}(**_kwargs)"
        code = Code(preprocess=map_code + pre.splitlines(), core=core.splitlines())
        return ConvertResult.success(paddle_api, code)


class UnpoolRule(BaseRule):
    def apply(self, paddle_api: str) -> ConvertResult:
        defaults_code, map_code = self.apply_generic()
        pre_1d = """
if data_format == "NLC":
    x = x.permute(0, 2, 1)        
"""
        pre_2d = """
if data_format == "NHWC":
    x = x.permute(0, 3, 1, 2)     
"""
        pre_3d = """
if data_format == "NDHWC":
    x = x.permute(0, 4, 1, 2, 3)      
"""
        pre = """
kernel_size = tuple(kernel_size) if isinstance(kernel_size, list) else kernel_size
stride = tuple(stride) if isinstance(stride, list) else stride
padding = tuple(padding) if isinstance(padding, list) else padding
output_size = list(output_size) if isinstance(output_size, tuple) else output_size
indices = indices.to(torch.int64)
"""
        core = f"result = {self.torch_api}(**_kwargs)"
        post_1d = """
if data_format == "NLC":
    result = result.permute(0, 2, 1)
"""
        post_2d = """
if data_format == "NHWC":
    result = result.permute(0, 2, 3, 1)
"""
        post_3d = """
if data_format == "NDHWC":
    result = result.permute(0, 2, 3, 4, 1)
"""
        if self.torch_api.endswith("1d"):
            pre = pre_1d + pre
            post = post_1d
        elif self.torch_api.endswith("2d"):
            pre = pre_2d + pre
            post = post_2d
        elif self.torch_api.endswith("3d"):
            pre = pre_3d + pre
            post = post_3d
        else:
            return ConvertResult.error(
                paddle_api, f"Unsupported unpool api: {paddle_api}"
            )
        code = Code(
            preprocess=defaults_code + pre.splitlines() + map_code,
            core=[core],
            postprocess=post.splitlines(),
        )
        return ConvertResult.success(paddle_api, code)


class UnfoldRule(BaseRule):
    def apply(self, paddle_api: str) -> ConvertResult:
        defaults_code, map_code = self.apply_generic()
        core = "result = x.unfold(**_kwargs)"
        code = Code(preprocess=defaults_code + map_code, core=core.splitlines())
        return ConvertResult.success(paddle_api, code)


class UpsampleRule(BaseRule):
    def apply(self, paddle_api: str) -> ConvertResult:
        defaults_code, map_code = self.apply_generic()
        pre = """
for k in list(_kwargs.keys()):
    if _kwargs[k] is None:
        del _kwargs[k]
if 'size' in _kwargs and isinstance(_kwargs['size'],torch.Tensor):
    size = []
    for i in _kwargs['size']:
        size.append(int(i.item()))
    _kwargs['size'] = size
if 'scale_factor' in _kwargs and isinstance(_kwargs['scale_factor'],torch.Tensor):
    scale_factor = []
    for i in _kwargs['scale_factor']:
        scale_factor.append(i.item())
    _kwargs['scale_factor'] = scale_factor
data_format = locals().get('data_format', 'None')
align_mode = locals().get('align_mode', 0)
if data_format == "NHWC":
    _kwargs['input'] = _kwargs['input'].permute(0,3,1,2)
elif data_format == "NDHWC":
    _kwargs['input'] = _kwargs['input'].permute(0,4,1,2,3)
elif data_format == "NWC":
    _kwargs['input'] = _kwargs['input'].permute(0,2,1)
if not 'mode' in _kwargs:
    _kwargs['mode'] = 'nearest'
if not 'align_corners' in _kwargs:
    _kwargs['align_corners'] = False    
if not _kwargs['mode'] in ['linear','bilinear','bicubic','trilinear']:
    del _kwargs["align_corners"]
elif align_mode == 1:
    _kwargs['align_corners'] = True
elif align_mode == 0:
    _kwargs['align_corners'] = False
"""
        core = """
result = torch.nn.functional.upsample(**_kwargs)
"""
        post = """
if data_format == "NHWC":
    result = result.permute(0,2,3,1)
elif data_format == "NDHWC":
    result = result.permute(0,2,3,4,1)
elif data_format == "NWC":
    result = result.permute(0,2,1)
"""
        code = Code(
            preprocess=map_code + pre.splitlines(),
            core=core.splitlines(),
            postprocess=post.splitlines(),
        )
        return ConvertResult.success(paddle_api, code)


class UnsqueezeRule(BaseRule):
    def apply(self, paddle_api: str) -> ConvertResult:
        defaults_code, map_code = self.apply_generic()
        pre = """
if isinstance(axis, torch.Tensor):
    if axis.numel() == 1:
        axis = axis.item()
    else:
        axis = axis.tolist()
if isinstance(axis, tuple):
    axis = list(axis)
"""
        if paddle_api == "paddle.unsqueeze":
            core = """
if isinstance(axis, list):
    result = x
    for ax in axis:
        result = torch.unsqueeze(result, ax)
else:
    result = torch.unsqueeze(x, axis)
"""
        elif paddle_api == "paddle.Tensor.unsqueeze":
            core = """
result = x
if isinstance(axis, list):
    for ax in axis:
        result = result.unsqueeze(ax)
else:
    result = result.unsqueeze(axis)
"""
        elif paddle_api == "paddle.Tensor.unsqueeze_":
            core = """
result = x
if isinstance(axis, list):
    for ax in axis:
        result.unsqueeze_(ax)
else:
    result.unsqueeze_(axis)
"""
        else:
            return ConvertResult.error(
                paddle_api, f"Unsupported unsqueeze api: {paddle_api}"
            )
        code = Code(
            preprocess=defaults_code + pre.splitlines() + map_code,
            core=core.splitlines(),
        )
        return ConvertResult.success(paddle_api, code)


# v
class VanderRule(BaseRule):
    def apply(self, paddle_api: str) -> ConvertResult:
        pre = """
n = locals().get('n', None)
increasing = locals().get('increasing', False)
if n is None:
    n = len(x)
x_size = x.size(0)
dtype = x.dtype
device = x.device
"""
        core = """
if n == 0:
    result = torch.zeros((x_size, 0), dtype=dtype, device=device)
elif n == 1:
    result = torch.ones((x_size, 1), dtype=dtype, device=device)
else:
    powers = torch.arange(n, device=device)
    if not increasing:
        powers = n - 1 - powers
    x_col = x.view(-1, 1)
    result = x_col ** powers
"""
        code = Code(preprocess=pre.splitlines(), core=core.splitlines())
        return ConvertResult.success(paddle_api, code, is_torch_corresponding=False)


class VecdotRule(BaseRule):
    def apply(self, paddle_api: str) -> ConvertResult:
        pre = """
x = locals().get('x')
y = locals().get('y')
axis = locals().get('axis', -1)
if torch.is_complex(x) or torch.is_complex(y):
    x = x.to(torch.complex128)
    y = y.to(torch.complex128)
elif x.dtype != y.dtype:
    if x.dtype == torch.float64 or y.dtype == torch.float64:
        target_dtype = torch.float64
    elif x.dtype == torch.float32 or y.dtype == torch.float32:
        target_dtype = torch.float32
    else:
        target_dtype = x.dtype
    x = x.to(target_dtype)
    y = y.to(target_dtype)
"""
        core = "result = torch.linalg.vecdot(x, y, dim=axis)"
        code = Code(preprocess=pre.splitlines(), core=[core])
        return ConvertResult.success(paddle_api, code, is_torch_corresponding=False)


class ViewRule(BaseRule):
    def apply(self, paddle_api: str) -> ConvertResult:
        core = """
result = x.view(shape_or_dtype)
"""
        code = Code(core=core.splitlines())
        return ConvertResult.success(paddle_api, code)


class View_As_Rule(BaseRule):
    def apply(self, paddle_api: str) -> ConvertResult:
        core = "result = x.view_as(other)"
        code = Code(core=[core])
        return ConvertResult.success(paddle_api, code, is_torch_corresponding=False)


class VariableLengthMemoryEfficientAttentionRule(BaseRule):
    def apply(self, paddle_api: str) -> ConvertResult:
        pre = """
import math

def variable_length_memory_efficient_attention(
    query: torch.Tensor,
    key: torch.Tensor,
    value: torch.Tensor,
    seq_lens: torch.Tensor,
    kv_seq_lens: torch.Tensor,
    mask: torch.Tensor | None = None,
    scale: float | None = None,
    causal: bool = False,
    pre_cache_length: int = 0
) -> torch.Tensor:
    batch_size, num_heads, query_seq_len, head_size = query.shape
    key_seq_len = key.shape[2]
    # Broadcast key and value to match query's num_heads if needed
    if key.shape[1] != num_heads:
        # Repeat key and value along the num_heads dimension
        repeat_factor = num_heads // key.shape[1]
        key = key.repeat(1, repeat_factor, 1, 1)
        value = value.repeat(1, repeat_factor, 1, 1)
    # Default scale if not provided
    if scale is None:
        scale = math.sqrt(1.0 / head_size)
    scale = torch.tensor(scale, dtype=query.dtype, device=query.device)
    # Initialize mask if None
    if mask is None:
        mask = torch.zeros(batch_size, 1, query_seq_len, key_seq_len,
                        dtype=query.dtype, device=query.device)
    else:
        mask = mask[:, :, :query_seq_len, :key_seq_len]
    # Apply sequence length masking
    seq_mask = torch.ones(batch_size, 1, query_seq_len, key_seq_len,
                         dtype=torch.bool, device=query.device)
    for b in range(batch_size):
        q_len = seq_lens[b].squeeze().item()
        kv_len = kv_seq_lens[b].squeeze().item() + pre_cache_length
        seq_mask[b, :, q_len:, :] = False
        seq_mask[b, :, :, kv_len:] = False
    # Apply causal masking if enabled
    if causal:
        causal_mask = torch.tril(
            torch.ones(1, 1, query_seq_len, key_seq_len, dtype=torch.bool, device=query.device)
        )
        seq_mask = seq_mask & causal_mask
    # Compute attention scores: QK^T
    qk_res = torch.matmul(query, key.transpose(-1, -2))  # [batch_size, num_heads, query_seq_len, key_seq_len]
    # Apply scale
    attention = qk_res * scale
    attention = attention.masked_fill(~seq_mask, torch.finfo(attention.dtype).min)
    attention = attention + mask
    # Softmax over the last dimension
    softmax_result = torch.nn.functional.softmax(attention, dim=-1)
    softmax_result = softmax_result.masked_fill(~seq_mask, 0.0)
    # Compute output: softmax(QK^T)V
    result = torch.matmul(softmax_result, value)  # [batch_size, num_heads, query_seq_len, head_size]
    return result
"""
        core = "result = variable_length_memory_efficient_attention(**kwargs)"
        code = Code(preprocess=pre.splitlines(), core=[core])
        return ConvertResult.success(paddle_api, code, is_torch_corresponding=False)


# w
class WeightDetachRule(BaseRule):
    def apply(self, paddle_api: str) -> ConvertResult:
        defaults_code, map_code = self.apply_generic()
        pre = """
if "weight" in _kwargs and not _kwargs["weight"] is None:
    _kwargs["weight"] = _kwargs["weight"].detach()
if "pos_weight" in _kwargs and not _kwargs["pos_weight"] is None:
    _kwargs["pos_weight"] = _kwargs["pos_weight"].detach()
"""
        core = f"result = {self.torch_api}(**_kwargs)"
        code = Code(
            preprocess=map_code + pre.splitlines(),
            core=core.splitlines(),
        )
        return ConvertResult.success(paddle_api, code)


class WeightOnlyLinearRule(BaseRule):
    def apply(self, paddle_api: str) -> ConvertResult:
        core = """
bias = locals().get("bias", None)
if weight.shape[0] < weight_scale.shape[0]:
    weight = weight.repeat(weight_scale.shape[0] // weight.shape[0], 1)
weight_float = weight * weight_scale.unsqueeze(1)
out = torch.matmul(x, weight_float.t())
if bias is not None:
        out = out + bias
result = out
"""
        code = Code(core=core.splitlines())
        return ConvertResult.success(paddle_api, code, is_torch_corresponding=False)


class WeightQuantizeRule(BaseRule):
    def apply(self, paddle_api: str) -> ConvertResult:
        core = """
# Determine quantization bit width
num_bits = 8 if algo != 'weight_only_int4' else 4
qmax = 2 ** (num_bits - 1) - 1
qmin = -2 ** (num_bits - 1)

# Input shape
out_dim, in_dim = x.shape
x = x.to(torch.float32)  # convert for stable quantization

# Per-channel quantization
scale = torch.max(torch.abs(x), dim=1, keepdim=True)[0] / qmax
q_x = torch.clamp((x / scale).round(), qmin, qmax).to(torch.int8)
result = (q_x.t().contiguous(), scale.squeeze(1))
"""
        code = Code(core=core.splitlines())
        return ConvertResult.success(paddle_api, code, is_torch_corresponding=False)


class WhereRule(BaseRule):
    def apply(self, paddle_api: str) -> ConvertResult:
        pre = """
_kwargs = {}
for paddle_param, torch_param in {
    'condition': 'condition',
    'x': 'input',
    'y': 'other',
}.items():
    if paddle_param in locals():
        _kwargs[torch_param] = locals()[paddle_param]    
if "input" in _kwargs and not isinstance(_kwargs['input'], torch.Tensor):
    _kwargs["input"] = torch.tensor(_kwargs['input'])
"""
        core = """
result = torch.where(**_kwargs)
"""
        post = """
result = result.to(torch.float64)
"""
        code = Code(preprocess=pre.splitlines(), core=core.splitlines())
        return ConvertResult.success(paddle_api, code)


# x


# y


# z
class ZerosRule(BaseRule):
    def apply(self, paddle_api: str) -> ConvertResult:
        pre = """
dtype = locals().get("dtype", None)
if isinstance(shape,torch.Tensor):
    if shape.numel() == 1:
        shape = shape.item()
    else:
        li = []
        for i in shape:
            li.append(i.item())
        shape = li
"""
        core = """
if dtype is None:
    result = torch.zeros(shape)
else:
    result = torch.zeros(shape, dtype=dtype)        
"""
        code = Code(preprocess=pre.splitlines(), core=core.splitlines())
        return ConvertResult.success(paddle_api, code)


class Zeropad2dRule(BaseRule):
    def apply(self, paddle_api: str) -> ConvertResult:
        core = """
data_format = locals().get('data_format', 'NCHW')
pad_left, pad_right, pad_top, pad_bottom = padding
if data_format == "NHWC":
    x = x.permute(0, 3, 1, 2)
    padded = torch.nn.functional.pad(x, (pad_left, pad_right, pad_top, pad_bottom), mode="constant", value=0)
    result = padded.permute(0, 2, 3, 1)
elif data_format == "NCHW":
    result = torch.nn.functional.pad(x, (pad_left, pad_right, pad_top, pad_bottom), mode="constant", value=0)
"""
        code = Code(core=core.splitlines())
        return ConvertResult.success(paddle_api, code, is_torch_corresponding=False)


# __
class __Pow__Rule(BaseRule):
    def apply(self, paddle_api: str) -> ConvertResult:
        impl = """
tensor = locals().get('self')
other = locals().get('y')
result = tensor.__pow__(other)
"""
        code = impl.splitlines()
        return ConvertResult.success(paddle_api, code)


class __rshift__Rule(BaseRule):
    def apply(self, paddle_api: str) -> ConvertResult:
        impl = """
tensor = locals().get('x')
other = locals().get('y')
is_arithmetic = locals().get('is_arithmetic')
# setting default value for is_arithmetic
if is_arithmetic is None:
    is_arithmetic = True

def logical_right_shift(x: torch.Tensor, y: torch.Tensor):
    mask = (1 << (x.element_size() * 8 - 1)) - 1
    x_arithmetic, mask = x >> y, mask >> (y - 1)
    shifted = torch.where(y >= 1, x_arithmetic & mask, x)
    shifted = torch.where(y < 0, torch.zeros_like(x), shifted)
    return shifted
    
if is_arithmetic:
    result = tensor.__rshift__(other)
else:
    # logical right shift 
    result = logical_right_shift(tensor, other)
"""
        code = impl.splitlines()
        return ConvertResult.success(paddle_api, code)


__all__ = [  # type: ignore
    cls.__name__
    for cls in globals().values()
    if isinstance(cls, type) and issubclass(cls, BaseRule) and cls != BaseRule
]<|MERGE_RESOLUTION|>--- conflicted
+++ resolved
@@ -901,7 +901,6 @@
     _kwargs['max'] = _kwargs['max'].item()
 """
         core = f"result = {self.torch_api}(**_kwargs)"
-<<<<<<< HEAD
         post = """
 result = result.to(_kwargs['input'].dtype)
 """
@@ -910,9 +909,6 @@
             core=core.splitlines(),
             postprocess=post.splitlines()
         )
-=======
-        code = Code(preprocess=map_code + pre.splitlines(), core=core.splitlines())
->>>>>>> 47f83662
         return ConvertResult.success(paddle_api, code)
 
 
