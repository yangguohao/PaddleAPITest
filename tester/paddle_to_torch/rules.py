--- conflicted
+++ resolved
@@ -475,7 +475,6 @@
         return ConvertResult.success(paddle_api, code)
 
 
-<<<<<<< HEAD
 class AssignRule(BaseRule):
     def apply(self, paddle_api: str) -> ConvertResult:
         pre = """
@@ -517,10 +516,8 @@
         code = Code(preprocess=pre.splitlines() + convert_list_to_torch_tensor.splitlines(), core=[core])
         return ConvertResult.success(paddle_api, code, is_torch_corresponding=False)
 
+
 # b 
-=======
-# b
->>>>>>> 724e6dd2
 class BlhaGetMaxLenRule(BaseRule):
     def apply(self, paddle_api: str) -> ConvertResult:
         pre = """
