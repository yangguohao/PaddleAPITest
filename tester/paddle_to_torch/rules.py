--- conflicted
+++ resolved
@@ -5,8 +5,6 @@
 from dataclasses import dataclass, field
 from typing import Dict, List, Optional, Union
 
-<<<<<<< HEAD
-=======
 
 @dataclass
 class Code:
@@ -56,7 +54,6 @@
             ]
         )
 
->>>>>>> 1df897dd
 
 @dataclass
 class ConvertResult:
