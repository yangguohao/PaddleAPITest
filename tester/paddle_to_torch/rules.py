import re
import types
from abc import ABC, abstractmethod
from collections import OrderedDict
from dataclasses import dataclass, field
from typing import Dict, List, Optional, Union


@dataclass
class Code:
    """Paddle2PyTorch 转换代码数据类，封装转换后的可执行代码，自动预编译

    Attributes:
        valid: 是否有效，默认为 True
        error_message: 编译错误信息，仅当 valid = False 时有效

        preprocess: 预处理代码，在核心逻辑前执行
        core: 核心逻辑代码，应包含 Torch API
        postprocess: 后处理代码，在核心逻辑后执行

        preprocess_compiled: 预编译的预处理代码
        core_compiled: 预编译的核心逻辑代码
        postprocess_compiled: 预编译的后处理代码
    """

    valid: bool = True
    error_message: Optional[str] = field(default=None, init=False)

    preprocess: List[str] = field(default_factory=list)
    core: List[str] = field(default_factory=list)
    postprocess: List[str] = field(default_factory=list)

    preprocess_compiled: Optional[types.CodeType] = field(init=False, default=None)
    core_compiled: Optional[types.CodeType] = field(init=False, default=None)
    postprocess_compiled: Optional[types.CodeType] = field(init=False, default=None)

    def __post_init__(self):
        """自动编译代码"""
        try:
            self.preprocess_compiled = self._compile(self.preprocess)
            self.core_compiled = self._compile(self.core)
            self.postprocess_compiled = self._compile(self.postprocess)
        except Exception as e:
            self.preprocess_compiled = None
            self.core_compiled = None
            self.postprocess_compiled = None
            self.valid = False
            self.error_message = str(e)

    @classmethod
    def _compile(cls, code_lines: List[str]) -> Optional[types.CodeType]:
        """代码编译方法"""
        if not code_lines:
            return None
        try:
            return compile("\n".join(code_lines), "<string>", "exec")
        except SyntaxError as e:
            raise SyntaxError(f"Syntax error in code: {e.msg}") from e

    def is_valid(self) -> bool:
        """检查代码是否编译成功"""
        return self.valid


@dataclass
class ConvertResult:
    """Paddle2PyTorch 转换结果数据类, 封装 API 转换结果，提供成功/失败的构造方法

    Attributes:
        paddle_api (str): Paddle API 名称
        is_supported (bool): 是否支持转换, 默认为 True
        is_torch_corresponding: 是否与 Torch API 对应，默认为 True
        code (Optional[Code]): 转换后的代码数据对象
        output_var (Optional[str]): 输出变量名，默认值 None 表示 result 保存最后的输出值
        error_message (Optional[str]): 错误信息, 仅当 is_supported = False 时有效

    Methods:
        success(paddle_api, code, output_var): 创建成功转换结果
        error(paddle_api, message): 创建失败转换结果
    """

    paddle_api: str
    is_supported: bool = True
    is_torch_corresponding: bool = True

    code: Optional[Code] = None
    output_var: Optional[str] = None
    error_message: Optional[str] = None

    @classmethod
    def success(
        cls,
        paddle_api: str,
        code: Union[Code, List[str]],
        output_var: str = "result",
        is_torch_corresponding: bool = True,
    ) -> "ConvertResult":
        code_obj = Code(core=code) if isinstance(code, list) else code
        if not code_obj.is_valid():
            return cls.error(paddle_api, f"Invalid code: {code_obj.error_message}")

        if is_torch_corresponding and len(code_obj.core) > 6:
            print(
                f"Warning: The core code of {paddle_api} is too complex.",
                flush=True,
            )

        return cls(
            paddle_api,
            code=code_obj,
            output_var=output_var,
            is_torch_corresponding=is_torch_corresponding,
        )

    @classmethod
    def error(cls, paddle_api: str, message: str) -> "ConvertResult":
        return cls(paddle_api, is_supported=False, error_message=message)


class BaseRule(ABC):
    """转换规则的抽象基类"""

    @abstractmethod
    def apply(self, paddle_api: str) -> ConvertResult:
        """
        将 Paddle API 调用转换为 PyTorch 等效代码形式
        code 中可包含输入变量的占位符(如 {input}、{x}), 这些变量将被自动填充为 torch tensor

        Args:
            paddle_api (str): Paddle API 名称

        Returns:
            ConvertResult: 包含代码和输出变量的 ConvertResult 对象, 或错误信息
        """
        pass

    @classmethod
    def _format_arg(cls, arg) -> str:
        """
        将参数格式化为调用字符串的辅助方法

        Args:
            arg: 待格式化的参数

        Returns:
            str: 格式化后的参数
        """
        PLACEHOLDER_PATTERN: re.Pattern = re.compile(r"\{([^{}]+)\}")

        def replacer(match):
            placeholder = match.group(1)
            if placeholder.isdigit():
                return f"_tmp_{placeholder}"
            elif placeholder.replace("_", "").isalnum():
                return placeholder
            return match.group(0)

        if isinstance(arg, str):
            arg = PLACEHOLDER_PATTERN.sub(replacer, arg)
        return str(arg)

    def read_mapping(self, mapping: Dict):
        """
        预处理，根据传入的 json 配置初始化成员变量

        Args:
            mapping (Dict): 包含 json 配置的字典

        Returns:
            None
        """
        self.mapping: Dict = mapping
        if "Rule" in mapping:
            if "torch_api" in mapping:
                self.torch_api: str = mapping["torch_api"]
            return
        if "torch_api" not in mapping:
            raise ValueError("Missing required field 'torch_api' in the mapping.")
        self.torch_api: str = mapping.get("torch_api", "")
        self.args_map: OrderedDict = mapping.get("paddle_torch_args_map", {})
        self.torch_args: List = mapping.get("torch_args", [])
        self.torch_kwargs: OrderedDict = mapping.get("torch_kwargs", OrderedDict())
        self.is_attribute: bool = mapping.get("is_attribute", False)
        self.defaults: Dict = mapping.get("set_defaults", {})

    def apply_generic(self):
        # if "torch_api" in self.mapping:
        #     self.torch_api: str = self.mapping.get("torch_api", "")
        defaults_code = []
        if "set_defaults" in self.mapping:
            defaults = self.mapping.get("set_defaults", {})
            for default_name, default_value in defaults.items():
                defaults_code.append(
                    f"{default_name} = locals().get('{default_name}', {default_value})"
                )
        map_code = []
        if "torch_args" in self.mapping:
            args = self.mapping.get("torch_args", [])
            map_code.append("_args = []")
            for arg in args:
                map_code.append(f"_args.extend([{self._format_arg(arg)}])")
        if "torch_kwargs" in self.mapping or "paddle_torch_args_map" in self.mapping:
            map_code.append("_kwargs = {}")
        if "torch_kwargs" in self.mapping:
            kwargs = self.mapping.get("torch_kwargs", {})
            for key, value in kwargs.items():
                map_code.append(f"_kwargs['{key}'] = {self._format_arg(value)}")
        if "paddle_torch_args_map" in self.mapping:
            args_map = self.mapping.get("paddle_torch_args_map", {})
            map_code.append("for paddle_param, torch_param in {")
            for paddle_param, torch_param in args_map.items():
                map_code.append(f"    '{paddle_param}': '{torch_param}',")
            map_code.append("}.items():")
            map_code.append("    if paddle_param in locals():")
            map_code.append("        _kwargs[torch_param] = locals()[paddle_param]")
        return defaults_code, map_code


class GenericRule(BaseRule):
    def apply(self, paddle_api: str) -> ConvertResult:
        pre = []
        for default_name, default_value in self.defaults.items():
            pre.append(
                f"{default_name} = locals().get('{default_name}', {default_value})"
            )
        is_tensor_method = paddle_api.startswith("paddle.Tensor.")
        if is_tensor_method:
            if not self.torch_api.startswith("torch.Tensor."):
                return ConvertResult.error(
                    paddle_api,
                    "The torch api should start with 'torch.Tensor.' when direct mapping a paddle api that starts with 'paddle.Tensor.'",
                )
            pre.append("_tmp_tensor = args[0] if args else next(iter(kwargs.values()))")
            pre.append("_args = list(args[1:])")
            if self.is_attribute:
                core = [f"result = _tmp_tensor.{self.torch_api.split('.')[-1]}"]
                code = Code(preprocess=pre, core=core)
                return ConvertResult.success(paddle_api, code)
        is_inplace = (
            paddle_api.endswith("_") and not paddle_api.endswith("__")
        ) or paddle_api == "paddle.Tensor.__setitem__"

        if not is_tensor_method:
            pre.append("_args = []")
        if self.torch_args:
            for arg in self.torch_args:
                pre.append(f"_args.extend([{self._format_arg(arg)}])")
        pre.append("_kwargs = {}")
        if self.torch_kwargs:
            for key, value in self.torch_kwargs.items():
                pre.append(f"_kwargs['{key}'] = {self._format_arg(value)}")
        if self.args_map:
            pre.append("for paddle_param, torch_param in {")
            for paddle_param, torch_param in self.args_map.items():
                pre.append(f"    '{paddle_param}': '{torch_param}',")
            pre.append("}.items():")
            pre.append("    if paddle_param in locals():")
            pre.append("        _kwargs[torch_param] = locals()[paddle_param]")

        post = []
        if is_tensor_method:
            torch_method = self.torch_api.replace("torch.Tensor.", "")
            if is_inplace:
                core = [f"_tmp_tensor.{torch_method}(*_args, **_kwargs)"]
                post = ["result = _tmp_tensor"]
            else:
                core = [f"result = _tmp_tensor.{torch_method}(*_args, **_kwargs)"]
        else:
            if is_inplace:
                core = [f"{self.torch_api}(*_args, **_kwargs)"]
                post = ["result = next(iter(kwargs.values()))"]
            else:
                core = [f"result = {self.torch_api}(*_args, **_kwargs)"]
        code = Code(preprocess=pre, core=core, postprocess=post)
        return ConvertResult.success(paddle_api, code)


class ErrorRule(BaseRule):
    def __init__(self, message: str = "Error Rule"):
        super().__init__()
        self.message = message

    def apply(self, paddle_api: str) -> ConvertResult:
        return ConvertResult.error(paddle_api, self.message)


# a
class AddNRule(BaseRule):
    def apply(self, paddle_api: str) -> ConvertResult:
        pre = """
inputs = [inputs] if torch.is_tensor(inputs) else inputs
expanded_inputs = torch.broadcast_tensors(*inputs)
"""
        core = "result = torch.sum(torch.stack(expanded_inputs), dim=0)"
        code = Code(preprocess=pre.splitlines(), core=[core])
        return ConvertResult.success(paddle_api, code, is_torch_corresponding=False)


class Adaptive_log_softmax_with_lossRule(BaseRule):
    def apply(self, paddle_api: str) -> ConvertResult:
        core = """
def scatter_nd(index, updates, shape):
    output = torch.zeros(shape, dtype=updates.dtype).to(updates.device)
    if index.numel() == 0:
        result = output + updates
    else:
        flat_index = index.view(-1, index.size(-1))
        flat_updates = updates.reshape(flat_index.size(0), *updates.shape[index.dim()-1:])
        for i in range(flat_index.size(0)):
            idx_tuple = tuple(flat_index[i])
            output[idx_tuple] += flat_updates[i]
        result = output   
    return result
        
input = locals().get('input')
label = locals().get('label')
head_weight = locals().get('head_weight')
tail_weight = locals().get('tail_weights')
cutoffs = locals().get('cutoffs')
head_bias = locals().get('head_bias', None)

target_dim = label.dim()

is_batched = target_dim > 0
input = input if is_batched else input.unsqueeze(0)
label = label if is_batched else label.unsqueeze(0)

used_rows = 0
batch_size = label.shape[0]

output = torch.zeros([batch_size], dtype = input.dtype)
gather_inds = torch.empty([batch_size], dtype = label.dtype)

cutoff_values = [0, *cutoffs]
for i in range(len(cutoff_values) - 1):
    index1 = cutoff_values[i]
    index2 = cutoff_values[i + 1]
    label_mask = (label >= index1) & (label < index2)
    row_indices = label_mask.nonzero().squeeze()
    if row_indices.numel() == 0:
        continue
    if row_indices.dim() == 0:
        row_indices = row_indices.unsqueeze(0)
    if i == 0:
        scatter_output = scatter_nd(
            index = torch.unsqueeze(row_indices, 1),
            updates = torch.masked_select(label, label_mask),
            shape = gather_inds.shape
        )
        gather_inds = scatter_output
    else:
        relative_label = label[label_mask] - index1
        input_subset = input.index_select(index = row_indices, dim = 0)
        cluster_output = torch.nn.functional.linear(
            input = input_subset, weight = tail_weight[i-1][0].t()
        )
        cluster_output = torch.nn.functional.linear(
            input = cluster_output, weight = tail_weight[i-1][1].t()
        )

        cluster_index = cutoffs[0] + i - 1
        
        gather_inds = torch.index_fill(
            gather_inds, 0, row_indices, cluster_index
        )

        cluster_logprob = torch.nn.functional.log_softmax(
            cluster_output, dim = 1
        )

        local_logprob = torch.gather(
            cluster_logprob, dim = 1, index = relative_label.unsqueeze(1)
        )
        
        scatter_output = scatter_nd(
            row_indices.unsqueeze(1), local_logprob.squeeze(1), output.shape
        )
        output = (
            output * (scatter_output == 0).float()
            + scatter_output
        )
    used_rows += row_indices.numel()
if head_bias is not None:
    head_output = torch.nn.functional.linear(
        input = input, weight = head_weight.t(), bias = head_bias
    )
else:
    head_output = torch.nn.functional.linear(
        input = input, weight = head_weight.t()
    )    
head_logprob = torch.nn.functional.log_softmax(head_output, dim = 1)
output += torch.gather(
    head_logprob, dim = 1, index = gather_inds.unsqueeze(1)
).squeeze()
loss = (-output).mean()

if not is_batched:
    output = output.squeeze(0)
    
result = [output, loss]
"""
        code = Code(core=core.splitlines())
        return ConvertResult.success(paddle_api, code, is_torch_corresponding=False)


class AllcloseRule(BaseRule):
    def apply(self, paddle_api: str) -> ConvertResult:
        defaults_code, map_code = self.apply_generic()
        pre = """
if isinstance(x, tuple):
    x = x[0]
if isinstance(y, tuple):
    y = y[0]
if 'rtol' in locals():
    rtol = max(0.0, rtol)
if 'atol' in locals():
    atol = max(0.0, atol)
"""
        core = f"result = {self.torch_api}(**_kwargs)"
        code = Code(
            preprocess=defaults_code + pre.splitlines() + map_code,
            core=core.splitlines(),
        )
        return ConvertResult.success(paddle_api, code)


class AdaptiveAvgPoolRule(BaseRule):
    def apply(self, paddle_api: str) -> ConvertResult:
        defaults_code, map_code = self.apply_generic()
        pre_2d = """
if data_format == "NHWC":
    x = x.permute(0, 3, 1, 2)
"""
        pre_3d = """
if data_format == 'NDHWC':
    x = x.permute(0, 4, 1, 2, 3)
"""
        core = f"result = {self.torch_api}(**_kwargs)"
        post_2d = """
if data_format == "NHWC":
    result = result.permute(0, 2, 3, 1)
"""
        post_3d = """
if data_format == "NDHWC":
    result = result.permute(0, 2, 3, 4, 1)
"""
        pre = defaults_code
        if self.torch_api.endswith("2d"):
            pre += pre_2d.splitlines()
            post = post_2d.splitlines()
        elif self.torch_api.endswith("3d"):
            pre += pre_3d.splitlines()
            post = post_3d.splitlines()
        else:
            return ConvertResult.error(paddle_api, "Unsupported adaptive_avg_pool API")
        pre += map_code
        code = Code(
            preprocess=pre,
            core=[core],
            postprocess=post,
        )
        return ConvertResult.success(paddle_api, code)


class ArgmaxRule(BaseRule):
    def apply(self, paddle_api: str) -> ConvertResult:
        defaults_code, map_code = self.apply_generic()
        pre = """
dtype = locals().get('dtype', torch.int64)
"""
        if self.torch_api.startswith("torch.Tensor."):
            # for paddle.Tensor method, first arg self correspond to x in paddle signature
            core = f"result = {self.torch_api.replace('torch.Tensor.', 'x.')}(**_kwargs)"
        else:
            core = f"result = {self.torch_api}(**_kwargs)"
        post = "result = result.to(dtype=torch.int32 if dtype == torch.int32 else torch.int64)"
        code = Code(preprocess=defaults_code + pre.splitlines() + map_code, core=[core], postprocess=[post])
        return ConvertResult.success(paddle_api, code)


class ArgminRule(BaseRule):
    def apply(self, paddle_api: str) -> ConvertResult:
        defaults_code, map_code = self.apply_generic()
        pre = """
if keepdim == None:
    keepdim = False
if not isinstance(axis, int) and axis != None:
    axis = int(axis)
"""
        core = f"result = {self.torch_api}(**_kwargs)"
        post = "result  = result.to(dtype)"
        code = Code(preprocess=defaults_code + pre.splitlines() + map_code, core=[core], postprocess=[post])
        return ConvertResult.success(paddle_api, code)


class AssignRule(BaseRule):
    def apply(self, paddle_api: str) -> ConvertResult:
        pre = """
x = locals().get('x')
output = locals().get('output')

def convert_seq2tensor_wrap_scalar(tlist):       
    #  recursive implementation is not supported in current engine, use vanilla verison
    # # stack tensors and List[scalars] on dim 0 for nested list
    # if isinstance(tlist, list):
    #     return torch.stack([convert_list2tensor(t) for t in tlist])
    # else:
    #     return torch.tensor(tlist)
    
    if isinstance(tlist, (list, tuple)):
        result = []
        appear_float = False
        appear_int = False
        appear_bool = False
        
        for x in tlist:
            mid_result = []
            if isinstance(x, (list, tuple)):
                for y in x:
                    if isinstance(y, (list, tuple)):
                        inner_result = []
                        for z in y:
                            if isinstance(z, (list, tuple)):
                                raise NotImplementedError("Nested list (depth > 3) is not supported")
                            else:
                                if isinstance(z, bool):
                                    appear_bool = True
                                elif isinstance(z, int):
                                    appear_int = True
                                elif isinstance(z, float):
                                    appear_float = True
                                inner_result.append(torch.tensor(z))
                        mid_result.append(torch.stack(inner_result))
                    else:
                        if isinstance(y, bool):
                            appear_bool = True
                        elif isinstance(y, int):
                            appear_int = True
                        elif isinstance(y, float):
                            appear_float = True
                        mid_result.append(torch.tensor(y))
                result.append(torch.stack(mid_result))
            else:
                if isinstance(x, bool):
                    appear_bool = True
                elif isinstance(x, int):
                    appear_int = True
                elif isinstance(x, float):
                    appear_float = True
                result.append(torch.tensor(x))
        result = torch.stack(result)
        if appear_float:
            result = result.to(torch.float64)
        elif appear_int:
            result = result.to(torch.int64)
        elif appear_bool:
            result = result.to(torch.bool)
        return result
    # handle scalar input: wrap by list
    elif isinstance(tlist, (int, float, bool)):
        py2torch_type_mapping = {float: torch.float64, int: torch.int64, bool: torch.bool}
        dtype = py2torch_type_mapping[type(tlist)]
        return torch.tensor([tlist], dtype=dtype)
    else:
        return torch.tensor(tlist)
        
x = convert_seq2tensor_wrap_scalar(x)
"""
<<<<<<< HEAD
        core = "result = torch.clone(x)"
        code = Code(preprocess=pre.splitlines(), core=[core])
=======
        core = "result = torch.clone(convert_list2tensor(x))"
        code = Code(
            preprocess=pre.splitlines() + convert_list_to_torch_tensor.splitlines(),
            core=[core],
        )
>>>>>>> 81f2a652
        return ConvertResult.success(paddle_api, code, is_torch_corresponding=False)


# b
class BlhaGetMaxLenRule(BaseRule):
    def apply(self, paddle_api: str) -> ConvertResult:
        core = "result = (torch.max(seq_lens_encoder).unsqueeze(0), torch.max(seq_lens_decoder).unsqueeze(0))"
        code = Code(core=[core])
        return ConvertResult.success(paddle_api, code, is_torch_corresponding=False)


class BinomialRule(BaseRule):
    def apply(self, paddle_api: str) -> ConvertResult:
        pre = """
total_count = locals().get('count')
probs = locals().get('prob')

distribution = torch.distributions.binomial.Binomial(total_count=total_count, probs=probs)
"""
        core = "result = distribution.sample()"
        code = Code(preprocess=pre.splitlines(), core=[core])
        return ConvertResult.success(
            paddle_api, code, "result", is_torch_corresponding=False
        )


class BroadcastShapeRule(BaseRule):
    def apply(self, paddle_api: str) -> ConvertResult:
        impl = """
x_shape = locals().get('x_shape')
y_shape = locals().get('y_shape')
result = torch.broadcast_shapes(x_shape, y_shape)
"""
        code = impl.splitlines()
        return ConvertResult.success(paddle_api, code, "result")


class BroadcastTensorsRule(BaseRule):
    def apply(self, paddle_api: str) -> ConvertResult:
        core = "result = torch.broadcast_tensors(*input)"
        code = Code(core=[core])
        return ConvertResult.success(paddle_api, code)


class BatchNormRule(BaseRule):
    def apply(self, paddle_api: str) -> ConvertResult:
        defaults_code, map_code = self.apply_generic()
        pre = """
if locals().get('data_format') == 'NHWC':
    x = x.permute(0, 3, 1, 2)
if 'running_mean' in locals():
    running_mean.requires_grad = False
if 'running_var' in locals():
    running_var.requires_grad = False
"""
        core = f"result = {self.torch_api}(**_kwargs)"
        post = """
if locals().get('data_format') == 'NHWC':
    result = result.permute(0, 2, 3, 1)
"""
        code = Code(
            preprocess=defaults_code + pre.splitlines() + map_code,
            core=[core],
            postprocess=post.splitlines(),
        )
        return ConvertResult.success(paddle_api, code)


# c
class CastRule(BaseRule):
    def apply(self, paddle_api: str) -> ConvertResult:
        pre = """
x = locals().get('x')
dtype = locals().get('dtype')
if isinstance(dtype, str) and hasattr(torch, dtype):
    dtype = getattr(torch, dtype)
"""
        core = "result = x.to(dtype)"
        code = Code(preprocess=pre.splitlines(), core=[core])
        return ConvertResult.success(paddle_api, code, is_torch_corresponding=False)


class CorrcoefRule(BaseRule):
    def apply(self, paddle_api: str) -> ConvertResult:
        pre = """
rowvar = locals().get('rowvar',True)
"""
        core = """
if rowvar:
    result = torch.corrcoef(x)
else:
    x = x.t()
    result = torch.corrcoef(x).t()
"""
        code = Code(preprocess=pre.splitlines(), core=core.splitlines())
        return ConvertResult.success(paddle_api, code, "result")


class CosineEmbeddingLossRule(BaseRule):
    def apply(self, paddle_api: str) -> ConvertResult:
        defaults_code, map_code = self.apply_generic()
        pre = """
if input1.dim() == 1:
    input1 = input1.unsqueeze(1)
if input2.dim() == 1:
    input2 = input2.unsqueeze(1)
"""
        core = f"result = {self.torch_api}(**_kwargs)"
        code = Code(
            preprocess=defaults_code + pre.splitlines() + map_code,
            core=[core],
        )
        return ConvertResult.success(paddle_api, code)


class CrossEntropyRule(BaseRule):
    def apply(self, paddle_api: str) -> ConvertResult:
        pre = """
_kwargs = {}
for paddle_param, torch_param in {
    "input": "input",
    "label": "target",
    "weight": "weight",
    "ignore_index": "ignore_index",
    "reduction": "reduction",
    "label_smoothing": "label_smoothing"
}.items():
    if paddle_param in locals() and locals()[paddle_param] is not None:
        _kwargs[torch_param] = locals()[paddle_param]
shp = _kwargs['target'].shape
if len(_kwargs["input"].shape) > 2:
    perm = [0] + [len(_kwargs["input"].shape)-1]+ [i for i in range(1,len(_kwargs["input"].shape)-1)]
    _kwargs['input'] = _kwargs['input'].permute(*perm)
soft_label = locals().get('soft_label',False)
axis = locals().get('axis',-1)
use_softmax = locals().get('use_softmax',True)
_kwargs['target'] = _kwargs['target'].squeeze(-1)
if "weight" in _kwargs:
    _kwargs['weight'].requires_grad = False
"""
        core = """
result = torch.nn.functional.cross_entropy(**_kwargs)
"""
        post = """
if "reduction" in _kwargs and _kwargs['reduction'] == "none":
    if soft_label:
        result = result.unsqueeze(-1)
    else:
        result = result.reshape(shp)
"""
        code = Code(
            preprocess=pre.splitlines(),
            core=core.splitlines(),
            postprocess=post.splitlines(),
        )
        return ConvertResult.success(paddle_api, code)


class ChunkRule(BaseRule):
    def apply(self, paddle_api: str) -> ConvertResult:
        defaults_code, map_code = self.apply_generic()
        pre = """
if not isinstance(axis, int) and axis != None:
    axis = int(axis)
"""
        core = f"result = {self.torch_api}(**_kwargs)"
        code = Code(preprocess=defaults_code + pre.splitlines() + map_code, core=[core])
        return ConvertResult.success(paddle_api, code)


class CovRule(BaseRule):
    def apply(self, paddle_api: str) -> ConvertResult:
        defaults_code, map_code = self.apply_generic()
        pre = """
if 'rowvar' in locals() and rowvar is False:
    if torch.is_tensor(x) and x.dim() > 1:
        x = torch.transpose(x, 0, 1)
"""
        core = f"result = {self.torch_api}(**_kwargs)"
        code = Code(
            preprocess=defaults_code + pre.splitlines() + map_code,
            core=[core],
        )
        return ConvertResult.success(paddle_api, code)


class CropRule(BaseRule):
    def apply(self, paddle_api: str) -> ConvertResult:
        core = """
ndim = x.dim()
offsets = locals().get('offsets')
shape = locals().get('shape')
if offsets is None:
    offsets = [0] * ndim
elif isinstance(offsets, (list, tuple)):
    offsets = [o.item() if isinstance(o, torch.Tensor) else int(o) for o in offsets]
elif isinstance(offsets, torch.Tensor):
    offsets = offsets.tolist()
if shape is None:
    shape = [x.size(i) - offsets[i] for i in range(ndim)]
elif isinstance(shape, (list, tuple)):
    shape = [s.item() if isinstance(s, torch.Tensor) else int(s) for s in shape]
elif isinstance(shape, torch.Tensor):
    shape = shape.tolist()
shape = [x.size(i) - offsets[i] if s == -1 else s for i, s in enumerate(shape)]
slices = [slice(offsets[i], offsets[i] + shape[i]) for i in range(ndim)]
result = x[slices]
"""
        code = Code(core=core.splitlines())
        return ConvertResult.success(paddle_api, code, is_torch_corresponding=False)


class CtcLossRule(BaseRule):
    def apply(self, paddle_api: str) -> ConvertResult:
        pre = """
_kwargs = {}
for paddle_param, torch_param in {
    "log_probs": "log_probs",
    "labels": "targets",
    "input_lengths": "input_lengths",
    "label_lengths":"target_lengths",
    "blank": "blank",
    "reduction": "reduction",
}.items():
    if paddle_param in locals() and not locals()[paddle_param] is None:
        _kwargs[torch_param] = locals()[paddle_param]
_kwargs['log_probs'] = torch.nn.functional.log_softmax(_kwargs['log_probs'])
_kwargs['zero_infinity'] = True
"""
        core = """
result = torch.nn.functional.ctc_loss(**_kwargs)
"""
        code = Code(preprocess=pre.splitlines(), core=core.splitlines())
        return ConvertResult.success(paddle_api, code)


class CumRule(BaseRule):
    def apply(self, paddle_api: str) -> ConvertResult:
        torch_api = paddle_api.replace("paddle.", "torch.")
        pre = """
axis = locals().get('axis')
if axis is None:
    x = x.flatten()
    axis = 0
dtype = locals().get('dtype', torch.int64)
"""
        core = f"result = {torch_api}(input=x, dim=axis)"
        post = "result.values.to(dtype)"
        code = Code(
            preprocess=pre.splitlines(), core=[core], postprocess=post.splitlines()
        )
        return ConvertResult.success(paddle_api, code)


class CumprodRule(BaseRule):
    def apply(self, paddle_api: str) -> ConvertResult:
        pre = f"""
dim = locals().get('dim')
if dim is None:
    x = x.flatten()
    axis = 0
dtype = locals().get('dtype')
"""
        core = "result = torch.cumprod(input=x, dim=dim, dtype=dtype)"
        code = Code(preprocess=pre.splitlines(), core=[core])
        return ConvertResult.success(paddle_api, code)


class CumsumRule(BaseRule):
    def apply(self, paddle_api: str) -> ConvertResult:
        defaults_code, map_code = self.apply_generic()
        pre = """
if axis == None:
    axis = 0
    x = x.flatten()
if not isinstance(axis, int) and axis != None:
    axis = int(axis)
x_dtype = x.dtype
"""
        post = ""
        if paddle_api == "paddle.cumsum":
            core = f"result = torch.cumsum(**_kwargs)"
        elif paddle_api == "paddle.Tensor.cumsum":
            core = f"result = x.cumsum(**_kwargs)"
        elif paddle_api == "paddle.Tensor.cumsum_":
            core = f"x.cumsum_(**_kwargs)"
            post = "result = x"
        else:
            return ConvertResult.error(paddle_api, f"Unsupported api: {paddle_api}")
        post += """
result = result.to(x_dtype)
"""
        code = Code(
            preprocess=defaults_code + pre.splitlines() + map_code,
            core=[core],
            postprocess=post.splitlines(),
        )
        return ConvertResult.success(paddle_api, code)


class CumulativeTrapezoidRule(BaseRule):
    def apply(self, paddle_api: str) -> ConvertResult:
        defaults_code, map_code = self.apply_generic()
        pre = """
if dx is not None:
    if hasattr(dx, 'numel'): 
        if dx.numel() == 0:  
            dx = None
        elif dx.numel() == 1:  
            dx = dx.item()
        else:  
            dx = dx.flatten()[0].item()
"""
        core = f"""
if x is not None:
    result = {self.torch_api}(y, x, dim=axis)
elif dx is not None:
    result = {self.torch_api}(y, dx=dx, dim=axis)
else:
    result = torch.cumulative_trapezoid(y, dim=axis)
"""

        code = Code(
            preprocess=defaults_code + pre.splitlines() + map_code,
            core=core.splitlines(),
        )
        return ConvertResult.success(paddle_api, code)


class ClassCenterSampleRule(BaseRule):
    def apply(self, paddle_api: str) -> ConvertResult:
        core = """
unique_pos_classes = torch.unique(label)
num_pos_classes = unique_pos_classes.size(0)
if num_pos_classes >= num_samples:
    sampled_classes = unique_pos_classes
    remapped_label = torch.zeros_like(label)
    for new_idx, old_class in enumerate(sampled_classes):
        remapped_label[label == old_class] = new_idx
else:
    all_classes = torch.arange(num_classes, device=label.device)
    neg_classes = all_classes[~torch.isin(all_classes, unique_pos_classes)]
    num_neg_needed = num_samples - num_pos_classes
    if num_neg_needed > 0:
        if neg_classes.numel() >= num_neg_needed:
            selected_neg = neg_classes[torch.randperm(neg_classes.size(0))[:num_neg_needed]]
        else:
            selected_neg = neg_classes
        sampled_classes = torch.cat([unique_pos_classes, selected_neg])
    else:
        sampled_classes = unique_pos_classes
    remapped_label = torch.zeros_like(label)
    for new_idx, old_class in enumerate(sampled_classes):
        remapped_label[label == old_class] = new_idx
result = (remapped_label, sampled_classes)
"""
        code = Code(core=core.splitlines())
        return ConvertResult.success(paddle_api, code, is_torch_corresponding=False)


class ClipRule(BaseRule):
    def apply(self, paddle_api: str) -> ConvertResult:
        defaults_code, map_code = self.apply_generic()
        pre = """
if 'min' not in _kwargs:
    _kwargs['min'] = torch.tensor([float('-inf')]).to(dtype=_kwargs['input'].dtype)
if 'max' not in _kwargs:
    _kwargs['max'] = torch.tensor([float('inf')]).to(dtype=_kwargs['input'].dtype)
if isinstance(_kwargs['min'],torch.Tensor):
    _kwargs['min'] = _kwargs['min'].item()
if isinstance(_kwargs['max'],torch.Tensor):
    _kwargs['max'] = _kwargs['max'].item()
"""
        core = f"result = {self.torch_api}(**_kwargs)"
        post = """
result = result.to(_kwargs['input'].dtype)
"""
        code = Code(
            preprocess=map_code + pre.splitlines(),
            core=core.splitlines(),
            postprocess=post.splitlines()
        )
        return ConvertResult.success(paddle_api, code)


class Conv1dTransposeRule(BaseRule):
    def apply(self, paddle_api: str) -> ConvertResult:
        defaults_code, map_code = self.apply_generic()
        pre = """
crop = None
if bias is not None:
    out_channels = weight.size(1) * groups
    bias = bias.expand(out_channels)
stride = stride[0] if isinstance(stride, (list, tuple)) else stride
output_padding = output_padding[0] if isinstance(output_padding, (list, tuple)) else output_padding
dilation = dilation[0] if isinstance(dilation, (list, tuple)) else dilation
output_size = output_size[0] if isinstance(output_size, (list, tuple)) else output_size
if data_format == "NLC":
    x = x.transpose(1, 2)
if isinstance(padding, str):
    if padding.upper() == "SAME":
        kernel_size = weight.size(-1)
        padding = (dilation * (kernel_size - 1)) // 2
    elif padding.upper() == "VALID":
        padding = 0
elif isinstance(padding, (list, tuple)):
    if len(padding) == 1:
        padding = padding[0]
    elif len(padding) == 2:
        crop = padding
        padding = 0
    elif len(padding) == 3:
        crop = padding[1] if data_format == "NLC" else padding[2]
        padding = 0
if output_size is not None:
    L_in = x.size(-1)
    kernel_size = weight.size(-1)
    L_out = (L_in - 1) * stride - 2 * padding + dilation * (kernel_size - 1) + 1
    output_padding = output_size - L_out
"""
        core = f"result = {self.torch_api}(**_kwargs)"
        post = """
if crop:
    result = result[:, :, crop[0]:result.size(-1) - crop[1]]
if data_format == "NLC":
    result = result.transpose(1, 2)
"""
        code = Code(
            preprocess=defaults_code + pre.splitlines() + map_code,
            core=[core],
            postprocess=post.splitlines(),
        )
        return ConvertResult.success(paddle_api, code)


class Conv2dTransposeRule(BaseRule):
    def apply(self, paddle_api: str) -> ConvertResult:
        defaults_code, map_code = self.apply_generic()
        pre = """
crop = None
if bias is not None:
    out_channels = weight.size(1) * groups
    bias = bias.expand(out_channels)
stride = tuple(stride) if isinstance(stride, list) else stride
output_padding = tuple(output_padding) if isinstance(output_padding, list) else output_padding
dilation = tuple(dilation) if isinstance(dilation, list) else dilation
if data_format == "NHWC":
    x = x.permute(0, 3, 1, 2)
if isinstance(padding, str):
    if padding.upper() == "SAME":
        padding = []
        for i in range(2):
            dilation_i = dilation[i] if isinstance(dilation, tuple) else dilation
            kernel_size = weight.size(2 + i)
            padding.append((dilation_i * (kernel_size - 1)) // 2)
        padding = tuple(padding)
    elif padding.upper() == "VALID":
        padding = 0
elif isinstance(padding, (list, tuple)):
    if len(padding) == 2:
        padding = tuple(padding)
    elif len(padding) == 4 and all(isinstance(pad, int) for pad in padding):
        crop = padding
        padding = 0
    elif len(padding) == 4:
        crop = []
        if data_format == "NHWC":
            for i in range(1, 3):
                crop.extend(padding[i])
        else:
            for i in range(2, 4):
                crop.extend(padding[i])
        padding = 0
if output_size is not None:
    output_padding = []
    for i in range(2):
        L_in = x.size(2 + i)
        kernel_size = weight.size(2 + i)
        stride_i = stride[i] if isinstance(stride, tuple) else stride
        padding_i = padding[i] if isinstance(padding, tuple) else padding
        dilation_i = dilation[i] if isinstance(dilation, tuple) else dilation
        L_out = (L_in - 1) * stride_i - 2 * padding_i + dilation_i * (kernel_size - 1) + 1
        output_padding.append(output_size[i] - L_out)
    output_padding = tuple(output_padding)
"""
        core = f"result = {self.torch_api}(**_kwargs)"
        post = """
if crop:
    result = result[:, :, crop[0]:result.size(-1) - crop[1], crop[2]:result.size(-2) - crop[3]]
if data_format == "NHWC":
    result = result.permute(0, 2, 3, 1)
"""
        code = Code(
            preprocess=defaults_code + pre.splitlines() + map_code,
            core=[core],
            postprocess=post.splitlines(),
        )
        return ConvertResult.success(paddle_api, code)


class Conv3dTransposeRule(BaseRule):
    def apply(self, paddle_api: str) -> ConvertResult:
        defaults_code, map_code = self.apply_generic()
        pre = """
crop = None
if bias is not None:
    out_channels = weight.size(1) * groups
    bias = bias.expand(out_channels)
stride = tuple(stride) if isinstance(stride, list) else stride
output_padding = tuple(output_padding) if isinstance(output_padding, list) else output_padding
dilation = tuple(dilation) if isinstance(dilation, list) else dilation
if data_format == "NDHWC":
    x = x.permute(0, 4, 1, 2, 3)
if isinstance(padding, str):
    if padding.upper() == "SAME":
        padding = []
        for i in range(3):
            dilation_i = dilation[i] if isinstance(dilation, tuple) else dilation
            kernel_size = weight.size(2 + i)
            padding.append((dilation_i * (kernel_size - 1)) // 2)
        padding = tuple(padding)
    elif padding.upper() == "VALID":
        padding = 0
elif isinstance(padding, (list, tuple)):
    if len(padding) == 3:
        padding = tuple(padding)
    elif len(padding) == 6:
        crop = padding
        padding = 0
    elif len(padding) == 5:
        crop = []
        if data_format == "NDHWC":
            for i in range(1, 4):
                crop.extend(padding[i])
        else:
            for i in range(2, 5):
                crop.extend(padding[i])
        padding = 0
if output_size is not None:
    output_padding = []
    for i in range(3):
        L_in = x.size(2 + i)
        kernel_size = weight.size(2 + i)
        stride_i = stride[i] if isinstance(stride, tuple) else stride
        padding_i = padding[i] if isinstance(padding, tuple) else padding
        dilation_i = dilation[i] if isinstance(dilation, tuple) else dilation
        L_out = (L_in - 1) * stride_i - 2 * padding_i + dilation_i * (kernel_size - 1) + 1
        output_padding.append(output_size[i] - L_out)
    output_padding = tuple(output_padding)
"""
        core = f"result = {self.torch_api}(**_kwargs)"
        post = """
if crop:
    result = result[:, :, crop[0]:result.size(-3) - crop[1], crop[2]:result.size(-2) - crop[3], crop[4]:result.size(-1) - crop[5]]
if data_format == "NDHWC":
    result = result.permute(0, 2, 3, 4, 1)
"""
        code = Code(
            preprocess=defaults_code + pre.splitlines() + map_code,
            core=[core],
            postprocess=post.splitlines(),
        )
        return ConvertResult.success(paddle_api, code)


class Conv1dRule(BaseRule):
    def apply(self, paddle_api: str) -> ConvertResult:
        defaults_code, map_code = self.apply_generic()
        pre = """
if data_format == "NLC":
    x = x.permute(0, 2, 1)
stride = tuple(stride) if isinstance(stride, list) else stride
dilation = tuple(dilation) if isinstance(dilation, list) else dilation
if isinstance(padding, str):
    if padding.lower() == "same":
        padding = "same"
    elif padding.lower() == "valid":
        padding = "valid"
elif isinstance(padding, list):
    if len(padding) == 2:
        pad_left, pad_right = padding
        x = torch.nn.functional.pad(x, (pad_left, pad_right))
        padding = 0
    else:
        padding = tuple(padding)
"""
        core = f"result = {self.torch_api}(**_kwargs)"
        post = """
if data_format == "NLC":
    result = result.permute(0, 2, 1)
"""
        code = Code(
            preprocess=defaults_code + pre.splitlines() + map_code,
            core=[core],
            postprocess=post.splitlines(),
        )
        return ConvertResult.success(paddle_api, code)


class Conv2dRule(BaseRule):
    def apply(self, paddle_api: str) -> ConvertResult:
        defaults_code, map_code = self.apply_generic()
        pre = """
if data_format == "NHWC":
    x = x.permute(0, 3, 1, 2)
stride = tuple(stride) if isinstance(stride, list) else stride
dilation = tuple(dilation) if isinstance(dilation, list) else dilation
if isinstance(padding, str):
    if padding.lower() == "same":
        padding = "same"
    elif padding.lower() == "valid":
        padding = "valid"
elif isinstance(padding, list):
    if len(padding) == 2:  # [pad_height, pad_width]
        padding = tuple(padding)
    elif len(padding) == 4:
        if all(isinstance(pad, int) for pad in padding): # [pad_height_top, pad_height_bottom, pad_width_left, pad_width_right]
            pad_top, pad_bottom, pad_left, pad_right = padding
        else: # Paddle 的 4D 填充格式(NCHW 或 NHWC)
            if data_format == "NCHW":
                pad_top, pad_bottom = padding[2][0], padding[2][1]
                pad_left, pad_right = padding[3][0], padding[3][1]
            else:  # NHWC
                pad_top, pad_bottom = padding[1][0], padding[1][1]
                pad_left, pad_right = padding[2][0], padding[2][1]
        x = torch.nn.functional.pad(x, (pad_left, pad_right, pad_top, pad_bottom))
        padding = 0
"""
        core = f"result = {self.torch_api}(**_kwargs)"
        post = """
if data_format == "NHWC":
    result = result.permute(0, 2, 3, 1)
"""
        code = Code(
            preprocess=defaults_code + pre.splitlines() + map_code,
            core=[core],
            postprocess=post.splitlines(),
        )
        return ConvertResult.success(paddle_api, code)


class Conv3dRule(BaseRule):
    def apply(self, paddle_api: str) -> ConvertResult:
        defaults_code, map_code = self.apply_generic()
        pre = """
if data_format == "NDHWC":
    x = x.permute(0, 4, 1, 2, 3)
stride = tuple(stride) if isinstance(stride, list) else stride
dilation = tuple(dilation) if isinstance(dilation, list) else dilation
if isinstance(padding, str):
    if padding.lower() == "same":
        padding = "same"
    elif padding.lower() == "valid":
        padding = "valid"
elif isinstance(padding, list):
    if len(padding) == 3:  # [pad_depth, pad_height, pad_width]
        padding = tuple(padding)
    elif len(padding) == 6:  # [front, back, top, bottom, left, right]
        pad_front, pad_back, pad_top, pad_bottom, pad_left, pad_right = padding
        x = torch.nn.functional.pad(x, (pad_left, pad_right, pad_top, pad_bottom, pad_front, pad_back))
        padding = 0
    elif len(padding) == 5: # Paddle 的 5D 填充格式
        if data_format == "NCDHW":
            pad_front, pad_back = padding[2][0], padding[2][1]
            pad_top, pad_bottom = padding[3][0], padding[3][1]
            pad_left, pad_right = padding[4][0], padding[4][1]
        else: # NDHWC
            pad_front, pad_back = padding[1][0], padding[1][1]
            pad_top, pad_bottom = padding[2][0], padding[2][1]
            pad_left, pad_right = padding[3][0], padding[3][1]
        x = torch.nn.functional.pad(x, (pad_left, pad_right, pad_top, pad_bottom, pad_front, pad_back))
        padding = 0
"""
        core = f"result = {self.torch_api}(**_kwargs)"
        post = """
if data_format == "NDHWC":
    result = result.permute(0, 2, 3, 4, 1)
"""
        code = Code(
            preprocess=defaults_code + pre.splitlines() + map_code,
            core=[core],
            postprocess=post.splitlines(),
        )
        return ConvertResult.success(paddle_api, code)


# d
class DotRule(BaseRule):
    def apply(self, paddle_api: str) -> ConvertResult:
        pre = """
x_dtype = x.dtype
if x.dtype in {torch.int32, torch.int64, torch.bool}:
    x = x.to(torch.float32)
    y = y.to(torch.float32)
"""
        if paddle_api == "paddle.dot":
            core = """
if x.ndim == 2:
    result = []
    for xi, yi in zip(x, y):
        _sum = 0
        for xi_j, yi_j in zip(xi, yi):
            _sum += xi_j * yi_j
        result.append(_sum)
    result = torch.tensor(result)
else:
    result = torch.dot(x, y)
"""
        elif paddle_api == "paddle.Tensor.dot":
            core = """
if x.ndim == 2:
    result = torch.stack([x[i].dot(y[i]) for i in range(x.shape[0])])
else:
    result = x.dot(y)
"""
        else:
            return ConvertResult.error(paddle_api, f"Unsupported dot API: {paddle_api}")
        post = "result = result.to(x_dtype)"
        code = Code(
            preprocess=pre.splitlines(), core=core.splitlines(), postprocess=[post]
        )
        return ConvertResult.success(paddle_api, code)


class DeformConv2dRule(BaseRule):
    def apply(self, paddle_api: str) -> ConvertResult:
        defaults_code, map_code = self.apply_generic()
        pre = """
import torchvision
"""
        core = f"result = {self.torch_api}(**_kwargs)"
        code = Code(
            preprocess=map_code + pre.splitlines(),
            core=[core],
        )
        return ConvertResult.success(paddle_api, code)


class DataFormatRule(BaseRule):
    def apply(self, paddle_api: str) -> ConvertResult:
        defaults_code, map_code = self.apply_generic()
        pre = """
if data_format == "NLC":
    x = x.transpose(1, 2)
elif data_format == "NHWC":
    x = x.permute(0, 3, 1, 2)
elif data_format == "NDHWC":
    x = x.permute(0, 4, 1, 2, 3)
"""
        core = f"result = {self.torch_api}(**_kwargs)"
        post = """
if data_format == "NLC":
    result = result.transpose(1, 2)
elif data_format == "NHWC":
    result = result.permute(0, 2, 3, 1)
elif data_format == "NDHWC":
    result = result.permute(0, 2, 3, 4, 1)
"""
        code = Code(
            preprocess=defaults_code + pre.splitlines() + map_code,
            core=[core],
            postprocess=post.splitlines(),
        )
        return ConvertResult.success(paddle_api, code)


class DiceLossRule(BaseRule):
    def apply(self, paddle_api: str) -> ConvertResult:
        core = """
intersection = (input * label).sum(dim=1)
union = input.square().sum(dim=1) + label.square().sum(dim=1)

dice = (2 * intersection + epsilon) / (union + epsilon)

loss = 1 - dice  # shape: [N, C]
result = loss.mean()
"""
        code = Code(core=core.splitlines())
        return ConvertResult.success(paddle_api, code, is_torch_corresponding=False)


class Distribute_fpn_proposalsRule(BaseRule):
    def apply(self, paddle_api: str) -> ConvertResult:
        core = """
import math
def BBoxArea(box, pixel_offset):
    w = box[2] - box[0]
    h = box[3] - box[1]
    if pixel_offset:
        return (w+1) * (h+1)
    else:
        return w * h     

pixel_offset = locals().get('pixel_offset',False)
rois_num = locals().get('rois_num', None)
num_level = max_level - min_level + 1
if rois_num is not None:
    for i in range(1, rois_num.numel()):
        rois_num[i] += rois_num[i-1]
    fpn_rois_lod = torch.concat([torch.tensor([0]), rois_num])
else:
    fpn_rois_lod = torch.tensor([0, fpn_rois.shape[0]])   

size = fpn_rois_lod.numel() - 1
fpn_rois_num = (int)(fpn_rois_lod[size])
# 计算roi所属的level
num_rois_level = torch.zeros([num_level])
target_level = []
for i in range(fpn_rois_lod.numel() - 1):
    fpn_rois_slice = fpn_rois[fpn_rois_lod[i]:fpn_rois_lod[i+1]]
    for rois_data in fpn_rois_slice:
        roi_scale = math.sqrt(BBoxArea(rois_data, pixel_offset))
        tgt_lvl = math.floor(math.log2(roi_scale / refer_scale) + refer_level)
        tgt_lvl = min(max_level, max(tgt_lvl, min_level))
        target_level.append(tgt_lvl)
        num_rois_level[tgt_lvl - min_level] += 1 
# 初始化结果
multi_rois = []
for i in range(num_level):
    multi_rois.append([])
restore_ind = torch.empty(fpn_rois.shape[0], 1)
rois_num_per_level = []
for i in range(num_level):
    rois_num_per_level.append(
        torch.zeros([rois_num.numel()])
    )
# 计算结果
index = 0
for i in range(fpn_rois_lod.numel() - 1):
    fpn_rois_slice = fpn_rois[fpn_rois_lod[i]:fpn_rois_lod[i+1]]
    for rois_data in fpn_rois_slice:
        level = target_level[index]
        if multi_rois[level-min_level] == []:
            multi_rois[level-min_level].append(rois_data)
        else:
            multi_rois[level-min_level].append(rois_data)
        rois_num_per_level[level - min_level][i] += 1
        index += 1
for i in range(num_level):
    if multi_rois[i] == []:
        multi_rois[i] = torch.zeros([0,4])
    else:
        multi_rois[i] = torch.stack(multi_rois[i])
index = 0
for i in range(num_level):
    for j in range(fpn_rois.shape[0]):
        if target_level[j] == i + min_level:
            restore_ind[j] = index
            index += 1

result = (multi_rois, restore_ind, rois_num_per_level)
"""
        code = Code(core=core.splitlines())
        return ConvertResult.success(paddle_api, code, is_torch_corresponding=False)


class DiagRule(BaseRule):
    def apply(self, paddle_api: str) -> ConvertResult:
        defaults_code, _ = self.apply_generic()
        core = """
if x.ndim == 1:
    out = torch.diag(x, diagonal=offset)
    if padding_value != 0:
        diag_mask = torch.diag(torch.ones_like(x), diagonal=offset)
        full_shape = out.shape
        diag_mask = torch.diag(torch.ones(x.shape[0], dtype=torch.bool), diagonal=offset)
        diag_mask = diag_mask[:full_shape[0], :full_shape[1]]
        out = torch.where(diag_mask.bool(), out, torch.tensor(padding_value, dtype=out.dtype, device=out.device))
    result = out
elif x.ndim == 2:
    result = torch.diagonal(x, offset=offset)
"""
        code = Code(core=defaults_code + core.splitlines())
        return ConvertResult.success(paddle_api, code)


class DropoutRule(BaseRule):
    def apply(self, paddle_api: str) -> ConvertResult:
        impl = """
def axis_dropout(x, p, axis, training=True, mode='upscale_in_train'):
    if isinstance(axis, int):
        axis = [axis]
    mask_shape = [x.shape[i] if i in axis else 1 for i in range(x.dim())]
    mask = torch.bernoulli(torch.full(mask_shape, 1-p)).to(x.device)
    if mode == 'upscale_in_train':
        if training:
            return x * mask / (1.0 - p)
        else:
            return x
    elif mode == 'downscale_in_infer':
        if training:
            return x * mask
        else:
            return x * (1.0 - p)
    else:
        raise ValueError(f"Invalid mode: {mode}")
        
x = locals().get('x')
p = locals().get('p')
axis = locals().get('axis')
training = locals().get('training')
mode = locals().get('mode')
result = axis_dropout(x, p, axis, training, mode) if axis is not None else torch.nn.functional.dropout(input=x, p=float(p), training=training)
"""
        code = impl.splitlines()
        return ConvertResult.success(paddle_api, code, "result")


class Dropout2dRule(BaseRule):
    def apply(self, paddle_api: str) -> ConvertResult:
        impl = """
x = locals().get('x')
p = locals().get('p')
training = locals().get('training')
data_format = locals().get('data_format')

if data_format == "NHWC":
    x = x.permute(0, 3, 1, 2)
result = torch.nn.functional.dropout(input=x, p=float(p), training=training)
if data_format == "NHWC":
    result = result.permute(0, 2, 3, 1)
"""
        code = impl.splitlines()
        return ConvertResult.success(paddle_api, code, "result")


class Dropout3dRule(BaseRule):
    def apply(self, paddle_api: str) -> ConvertResult:
        impl = """
x = locals().get('x')
p = locals().get('p')
training = locals().get('training')
data_format = locals().get('data_format')

if data_format == "NDHWC":
    x = x.permute(0, 4, 1, 2, 3)
result = torch.nn.functional.dropout3d(input=x, p=float(p), training=training)
if data_format == "NDHWC":
    result = result.permute(0, 2, 3, 4, 1)
"""
        code = impl.splitlines()
        return ConvertResult.success(paddle_api, code, "result")


# e
class EinsumRule(BaseRule):
    def apply(self, paddle_api: str) -> ConvertResult:
        pre = """
tensor_args = list(operands) if isinstance(operands, (list, tuple)) else [operands]
output_pattern = equation.split('->')[-1] if '->' in equation else ""
has_repeats = len(output_pattern.replace('...', '')) != len(set(output_pattern.replace('...', '')))
is_ii_pattern = output_pattern == 'ii'
special_handling = has_repeats and is_ii_pattern
if special_handling:
    interim_eq = equation.split('->')[0] + '->i'
    interim_result = None
"""
        core = f"""
if special_handling:
    interim_result = {self.torch_api}(interim_eq, *tensor_args)
    n = interim_result.shape[0]
    result = torch.zeros((n, n), dtype=interim_result.dtype, device=interim_result.device)
    result.diagonal().copy_(interim_result)
else:
    result = {self.torch_api}(equation, *tensor_args)
"""
        code = Code(preprocess=pre.splitlines(), core=core.splitlines())
        return ConvertResult.success(paddle_api, code)


class EembeddingRule(BaseRule):
    def apply(self, paddle_api: str) -> ConvertResult:
        pre = """
_kwargs = {}
for paddle_param, torch_param in{
    "x": "input",
    "weight": "weight",
    "padding_idx": "padding_idx",
    "max_norm": "max_norm",
    "norm_type": "norm_type",
    "scale_grad_by_freq": "scale_grad_by_freq",
    "sparse": "sparse"
}.items():
    if paddle_param in kwargs and kwargs[paddle_param] is not None:
        _kwargs[torch_param] = kwargs[paddle_param]
if torch.is_complex(_kwargs["weight"]):
    weight1 = _kwargs["weight"].real
    weight2 = _kwargs["weight"].imag
    del _kwargs["weight"]
"""
        core = """
if not "weight" in _kwargs:
    result = torch.nn.functional.embedding(**_kwargs,weight = weight1) + 1j * torch.nn.functional.embedding(**_kwargs,weight = weight2)
else:
    result = torch.nn.functional.embedding(**_kwargs)
"""
        code = Code(preprocess=pre.splitlines(), core=core.splitlines())
        return ConvertResult.success(paddle_api, code)


class EmptyRule(BaseRule):
    def apply(self, paddle_api: str) -> ConvertResult:
        pre = """
if isinstance(shape, torch.Tensor):
    size_list = shape.tolist()
elif isinstance(shape, (list, tuple)):
    size_list = []
    for s in shape:
        if isinstance(s, torch.Tensor):
            if s.numel() == 1:
                size_list.append(s.item())
            else:
                size_list.append(s.flatten()[0].item())
        else:
            size_list.append(s)
"""
        core = """
if len(size_list) == 0:
    result = torch.empty([])
else:
    result = torch.empty(*size_list)
"""
        code = Code(preprocess=pre.splitlines(), core=core.splitlines())
        return ConvertResult.success(paddle_api, code)


class ExpandRule(BaseRule):
    def apply(self, paddle_api: str) -> ConvertResult:
        impl = """
if (isinstance(shape, list) or isinstance(shape, tuple)) and len(shape) == 0:
    result = x
else:
    result = x.expand(*shape)  
"""
        code = impl.splitlines()
        return ConvertResult.success(paddle_api, code)


class ExpandasRule(BaseRule):
    def apply(self, paddle_api: str) -> ConvertResult:
        impl = """
result = x.expand_as(y)  
"""
        code = impl.splitlines()
        return ConvertResult.success(paddle_api, code)


class EyeRule(BaseRule):
    def apply(self, paddle_api: str) -> ConvertResult:
        defaults_code, map_code = self.apply_generic()
        pre = """
if not isinstance(num_rows, int) and num_rows != None:
    num_rows = int(num_rows)
if not isinstance(num_columns, int) and num_columns != None:
    num_columns = int(num_columns)
"""
        core = f"""
if _kwargs.get("m") is None:
    _kwargs.pop("m")
result = {self.torch_api}(**_kwargs)
"""
        code = Code(preprocess=defaults_code + pre.splitlines() + map_code, core=[core])
        return ConvertResult.success(paddle_api, code)


# f
class FillDiagonalTensorRule(BaseRule):
    def apply(self, paddle_api: str) -> ConvertResult:
        pre = """
x = args[0] if args else next(iter(kwargs.values()))
offset = locals().get('offset', 0)
dim1 = locals().get('dim1', 0)
dim2 = locals().get('dim2', 1)
diag = torch.diagonal(x, offset=offset, dim1=dim1, dim2=dim2)
result = x.clone()
"""
        core = """
result = torch.diagonal_scatter(result, y, offset=offset, dim1=dim1, dim2=dim2)
"""
        code = Code(preprocess=pre.splitlines(), core=core.splitlines())
        return ConvertResult.success(paddle_api, code, is_torch_corresponding=False)


class FracRule(BaseRule):
    def apply(self, paddle_api: str) -> ConvertResult:
        pre = """
if isinstance(x, torch.Tensor):
    src_dtype = x.dtype
    if x.dtype not in [torch.float16, torch.float32, torch.float64]:
        x = x.to(torch.float64)
else:
    raise ValueError(f"x must be a tensor, but got {type(x)}")
"""
        core = "result = torch.frac(input=x)"
        post_process = """
if src_dtype != result.dtype:
    result = result.to(src_dtype)
"""
        code = Code(
            preprocess=pre.splitlines(),
            core=[core],
            postprocess=post_process.splitlines(),
        )
        return ConvertResult.success(paddle_api, code)


class FractionalMaxPoolRule(BaseRule):
    def apply(self, paddle_api: str) -> ConvertResult:
        defaults_code, map_code = self.apply_generic()
        pre1 = """
batch_size, C = x.shape[0], x.shape[1]
if locals().get('random_u') is not None:
    random_u = torch.tensor([[[random_u] * 2] * C] * batch_size, dtype=x.dtype, device=x.device)

def compute_kernel_size(x, output_size):
    H_in, W_in = x.shape[2], x.shape[3]
    if isinstance(output_size, int):
        H_out = W_out = output_size
    else:
        H_out, W_out = output_size
    
    def compute_k(input_size, output_size):
        if output_size is None or output_size == input_size:
            return 1  # No pooling
        else:
            return (input_size + output_size - 1) // output_size  # ceil(input_size / output_size)
    
    kH = compute_k(H_in, H_out)
    kW = compute_k(W_in, W_out)
    return (kH, kW)
"""
        pre2 = """
batch_size, C = x.shape[0], x.shape[1]
if locals().get('random_u') is not None:
    random_u = torch.tensor([[[random_u] * 3] * C] * batch_size, dtype=x.dtype, device=x.device)

def compute_kernel_size(x, output_size):
    D_in, H_in, W_in = x.shape[2], x.shape[3], x.shape[4]
    if isinstance(output_size, int):
        D_out = H_out = W_out = output_size
    else:
        D_out, H_out, W_out = output_size

    def compute_k(input_size, output_size):
        if output_size is None or output_size == input_size:
            return 1  # No pooling
        else:
            return (input_size + output_size - 1) // output_size  # ceil(input_size / output_size)

    kD = compute_k(D_in, D_out)
    kH = compute_k(H_in, H_out)
    kW = compute_k(W_in, W_out)
    return (kD, kH, kW)  
"""
        pre3 = """
kernel_size = locals().get('kernel_size')
if kernel_size is None:
    kernel_size = compute_kernel_size(x, output_size)
elif isinstance(kernel_size, list):
    kernel_size = tuple(kernel_size)
if isinstance(output_size, (list, tuple)):
    output_size = tuple([x.shape[i + 2] if size is None else size 
                       for i, size in enumerate(output_size)])
"""
        core = f"result = {self.torch_api}(**_kwargs)"
        pre = defaults_code
        if paddle_api == "paddle.nn.functional.fractional_max_pool2d":
            pre += pre1.splitlines()
        else:
            pre += pre2.splitlines()
        pre += pre3.splitlines()
        code = Code(preprocess=pre, core=[core])
        return ConvertResult.success(paddle_api, code)

class FusedBiasActRule(BaseRule):
    def apply(self, paddle_api: str) -> ConvertResult:
        pre = """
def fused_bias_act(
    x: torch.Tensor,
    bias: torch.Tensor | None = None,
    dequant_scales: torch.Tensor | None = None,
    shift: torch.Tensor | None = None,
    smooth: torch.Tensor | None = None,
    act_method: str = 'gelu',
    compute_dtype: str = 'default',
    quant_scale: float = -1,
    quant_round_type: int = 0,
    quant_max_bound: float = 0,
    quant_min_bound: float = 0
) -> torch.Tensor:
    import torch.nn.functional as F

    if compute_dtype != 'default':
        if compute_dtype == 'fp16':
            compute_dtype = 'float16'
        elif compute_dtype == 'fp32':
            compute_dtype = 'float32'
        elif compute_dtype == 'fp64':
            compute_dtype = 'float64'
        if compute_dtype in ['float16', 'float32', 'float64']:
            x = x.to(getattr(torch, compute_dtype))
    else:
        x = x.float() if not x.is_floating_point() else x
    if dequant_scales is not None:
        dequant_scales = dequant_scales.to(x.dtype)
        x = x * dequant_scales
    if bias is not None:
        bias = bias.to(x.dtype)
        x = x + bias
    if shift is not None:
        repeat_factor = x.shape[-1] // shift.shape[-1]
        shift = shift.repeat(repeat_factor)
        shift = shift.to(x.dtype)
        x = x + shift
    if smooth is not None:
        repeat_factor = x.shape[-1] // smooth.shape[-1]
        smooth = smooth.repeat(repeat_factor)
        smooth = smooth.to(x.dtype)
        x = x * smooth

    def swiglu(x):
        x, gate = x.chunk(2, dim=-1)
        return x * torch.sigmoid(x) * gate

    def geglu(x):
        x, gate = x.chunk(2, dim=-1)
        return F.gelu(x) * gate

    act_method = act_method.lower()
    if act_method == 'gelu':
        x = F.gelu(x)
    elif act_method == 'relu':
        x = F.relu(x)
    elif act_method == 'sigmoid':
        x = torch.sigmoid(x)
    elif act_method == 'tanh':
        x = torch.tanh(x)
    elif act_method == 'swiglu':
        x = swiglu(x)
    elif act_method == 'geglu':
        x = geglu(x)
    else:
        raise ValueError(f"Unsupported activation method: {act_method}")

    if quant_scale > 0:
        x = x / quant_scale
        if quant_round_type == 0:
            x = torch.round(x)  # Round to nearest, ties to even
        elif quant_round_type == 1:
            x = torch.where(x >= 0, torch.ceil(x - 0.5), torch.floor(x + 0.5))
        else:
            raise ValueError(f"Unsupported quant_round_type: {quant_round_type}")
        x = x * quant_scale
        x = torch.clamp(x, min=quant_min_bound, max=quant_max_bound)
    return x
"""
        core = "result = fused_bias_act(**kwargs)"
        code = Code(preprocess=pre.splitlines(), core=[core])
        return ConvertResult.success(paddle_api, code, is_torch_corresponding=False)


class FusedMatmulBiasRule(BaseRule):
    def apply(self, paddle_api: str) -> ConvertResult:
        pre = """
def fused_matmul_bias(
    x: torch.Tensor,
    y: torch.Tensor,
    bias: torch.Tensor | None = None,
    transpose_x: bool = False,
    transpose_y: bool = False,
    name: str | None = None
) -> torch.Tensor:
    if transpose_x:
        x = x.swapaxes(-1, -2)
    if transpose_y:
        y = y.transpose(0, 1)
    out = torch.matmul(x, y)
    if bias is not None:
        out = out + bias
    return out
"""
        core = "result = fused_matmul_bias(**kwargs)"
        code = Code(preprocess=pre.splitlines(), core=[core])
        return ConvertResult.success(paddle_api, code)


class FusedMultiHeadAttentionRule(BaseRule):
    def apply(self, paddle_api: str) -> ConvertResult:
        pre = """
def fused_multi_head_attention(
    x: torch.Tensor,
    qkv_weight: torch.Tensor,
    linear_weight: torch.Tensor,
    pre_layer_norm: bool = False,
    pre_ln_scale: torch.Tensor | None = None,
    pre_ln_bias: torch.Tensor | None = None,
    ln_scale: torch.Tensor | None = None,
    ln_bias: torch.Tensor | None = None,
    pre_ln_epsilon: float = 1e-05,
    qkv_bias: torch.Tensor | None = None,
    linear_bias: torch.Tensor | None = None,
    cache_kv: torch.Tensor | None = None,
    attn_mask: torch.Tensor | None = None,
    dropout_rate: float = 0.5,
    attn_dropout_rate: float = 0.5,
    ln_epsilon: float = 1e-05,
    training: bool = True,
    mode: str = 'upscale_in_train',
    ring_id: int = -1,
    add_residual: bool = True,
    num_heads: int = -1,
    transpose_qkv_wb: bool = False,
    name: str | None = None
) -> torch.Tensor:
    import torch.nn.functional as F

    batch_size, seq_len, embed_dim = x.shape
    residual = x
    if pre_layer_norm and pre_ln_scale is not None and pre_ln_bias is not None:
        pre_ln_scale = pre_ln_scale.to(x.dtype)
        pre_ln_bias = pre_ln_bias.to(x.dtype)
        x = F.layer_norm(x, [embed_dim], pre_ln_scale, pre_ln_bias, pre_ln_epsilon)
    if transpose_qkv_wb:
        dim_head = embed_dim // num_heads
        qkv = torch.matmul(x, qkv_weight)  # [bs, seq_len, 3 * embed_dim]
        if qkv_bias is not None:
            qkv = qkv + qkv_bias
        qkv = qkv.view(batch_size, seq_len, 3, num_heads, dim_head)
        qkv = qkv.permute(2, 0, 3, 1, 4)  # [3, bs, n_head, seq_len, dim_head]
    else:
        qkv = torch.matmul(x, qkv_weight.permute(3, 0, 1, 2).view(embed_dim, -1))  # [bs, seq_len, 3 * n_head * dim_head]
        if qkv_bias is not None:
            qkv = qkv + qkv_bias.view(-1)
        num_heads = qkv_weight.shape[1]
        dim_head = qkv_weight.shape[2]
        qkv = qkv.view(batch_size, seq_len, 3, num_heads, dim_head)
        qkv = qkv.permute(2, 0, 3, 1, 4)  # [3, bs, n_head, seq_len, dim_head]
    q, k, v = qkv[0], qkv[1], qkv[2]  # [bs, n_head, seq_len, dim_head]
    q = q * (dim_head ** -0.5)  # Scale query
    if cache_kv is not None:
        k = cache_kv[0]  # [bs, n_head, seq_len, dim_head]
        v = cache_kv[1]  # [bs, n_head, seq_len, dim_head]
    attn_scores = torch.matmul(q, k.transpose(-1, -2))  # [bs, n_head, seq_len, seq_len]
    if attn_mask is not None:
        attn_scores = attn_scores + attn_mask
    attn_weights = F.softmax(attn_scores, dim=-1)
    if attn_dropout_rate > 0 and training:
        attn_weights = F.dropout(attn_weights, p=attn_dropout_rate, training=training)
    out = torch.matmul(attn_weights, v)  # [bs, n_head, seq_len, dim_head]
    out = out.permute(0, 2, 1, 3).contiguous()  # [bs, seq_len, n_head, dim_head]
    out = out.view(batch_size, seq_len, embed_dim)  # [bs, seq_len, embed_dim]
    out = torch.matmul(out, linear_weight)
    if linear_bias is not None:
        out = out + linear_bias
    if dropout_rate > 0:
        if mode == 'upscale_in_train':
            scale = 1.0 / (1.0 - dropout_rate) if training else 1.0
            out = F.dropout(out, p=dropout_rate, training=training) * scale
        else:  # downscale_in_infer
            scale = (1.0 - dropout_rate) if not training else 1.0
            out = F.dropout(out, p=dropout_rate, training=training) * scale
    if add_residual:
        out = residual + out
    if not pre_layer_norm and ln_scale is not None and ln_bias is not None:
        ln_scale = ln_scale.to(x.dtype)
        ln_bias = ln_bias.to(x.dtype)
        out = F.layer_norm(out, [embed_dim], ln_scale, ln_bias, ln_epsilon)
    return out
"""
        core = "result = fused_multi_head_attention(**kwargs)"
        code = Code(preprocess=pre.splitlines(), core=[core])
        return ConvertResult.success(paddle_api, code)


class FusedRMSNormRule(BaseRule):
    def apply(self, paddle_api: str) -> ConvertResult:
        pre = """
def fused_rms_norm(
    x: torch.Tensor,
    norm_weight: torch.Tensor,
    norm_bias: torch.Tensor,
    epsilon: float,
    begin_norm_axis: int,
    bias: torch.Tensor | None = None,
    residual: torch.Tensor | None = None,
    quant_scale: float = -1,
    quant_round_type: int = 0,
    quant_max_bound: float = 0,
    quant_min_bound: float = 0
) -> torch.Tensor:
    x = x.float() if not x.is_floating_point() else x
    if residual is not None:
        x = x + residual
    if bias is not None:
        x = x + bias
    norm_axes = tuple(range(begin_norm_axis, x.dim()))
    variance = torch.mean(x**2, dim=norm_axes, keepdim=True)
    x = x / torch.sqrt(variance + epsilon)
    x = x * norm_weight
    if norm_bias is not None:
        x = x + norm_bias
    if quant_scale > 0:
        x = x / quant_scale
        if quant_round_type == 0:
            x = torch.round(x)  # Round to nearest, ties to even
        elif quant_round_type == 1:
            x = torch.where(x >= 0, torch.ceil(x - 0.5), torch.floor(x + 0.5))
        else:
            raise ValueError(f"Unsupported quant_round_type: {quant_round_type}")
        x = x * quant_scale
        x = torch.clamp(x, min=quant_min_bound, max=quant_max_bound)
    return x
"""
        core = "result = fused_rms_norm(**kwargs)"
        code = Code(preprocess=pre.splitlines(), core=[core])
        return ConvertResult.success(paddle_api, code)


class FusedRotaryPositionEmbeddingRule(BaseRule):
    def apply(self, paddle_api: str) -> ConvertResult:
        pre = """
def fused_rotary_position_embedding(
    q: torch.Tensor,
    k: torch.Tensor | None = None,
    v: torch.Tensor | None = None,
    sin: torch.Tensor | None = None,
    cos: torch.Tensor | None = None,
    position_ids: torch.Tensor | None = None,
    use_neox_rotary_style: bool = True,
    time_major: bool = False,
    rotary_emb_base: float = 10000.0
) -> tuple[torch.Tensor, torch.Tensor | None, torch.Tensor | None]:
    if time_major:
        batch_size, seq_len = q.size(1), q.size(0)
    else:
        batch_size, seq_len = q.size(0), q.size(1)
    num_heads, head_dim = q.size(2), q.size(3)
    if sin is None or cos is None:
        if position_ids is None:
            position_ids = torch.arange(seq_len, device=q.device).unsqueeze(0).expand(batch_size, -1)
        inv_freq = 1.0 / (rotary_emb_base ** (torch.arange(0, head_dim, 2, device=q.device).float() / head_dim))
        t = position_ids.float().unsqueeze(-1)
        freqs = t * inv_freq.unsqueeze(0).unsqueeze(0)
        sin = freqs.sin().unsqueeze(2).expand(-1, -1, num_heads, -1)
        cos = freqs.cos().unsqueeze(2).expand(-1, -1, num_heads, -1)
        sin = torch.cat([sin, sin], dim=-1)
        cos = torch.cat([cos, cos], dim=-1)
    else:
        sin = sin.view(1, seq_len, 1, head_dim) if sin.dim() == 2 else sin
        cos = cos.view(1, seq_len, 1, head_dim) if cos.dim() == 2 else cos
    if time_major:
        q = q.permute(1, 0, 2, 3)
        if k is not None:
            k = k.permute(1, 0, 2, 3)
        if v is not None:
            v = v.permute(1, 0, 2, 3)

    def apply_rotary_emb(x: torch.Tensor, sin: torch.Tensor, cos: torch.Tensor) -> torch.Tensor:
        if use_neox_rotary_style:
            # NeoX style: rotate pairs (x1, x2) -> (x1 * cos - x2 * sin, x1 * sin + x2 * cos)
            x1, x2 = x[..., :head_dim//2], x[..., head_dim//2:]
            sin_half, cos_half = sin[..., :head_dim//2], cos[..., :head_dim//2:]
            x1_rot = x1 * cos_half - x2 * sin_half
            x2_rot = x1 * sin_half + x2 * cos_half
            return torch.cat([x1_rot, x2_rot], dim=-1)
        else:
            # Non-NeoX: rotate first and second halves separately
            x1, x2 = x[..., :head_dim//2], x[..., head_dim//2:]
            sin1, cos1 = sin[..., :head_dim//2], cos[..., :head_dim//2]
            sin2, cos2 = sin[..., head_dim//2:], cos[..., head_dim//2:]
            x1_rot = x1 * cos1 - x2 * sin1
            x2_rot = x1 * sin1 + x2 * cos1
            return torch.cat([x1_rot, x2_rot], dim=-1)

    out_q = apply_rotary_emb(q, sin, cos)
    out_k = apply_rotary_emb(k, sin, cos) if k is not None else None
    out_v = apply_rotary_emb(v, sin, cos) if v is not None else None
    if time_major:
        out_q = out_q.permute(1, 0, 2, 3)
        if out_k is not None:
            out_k = out_k.permute(1, 0, 2, 3)
        if out_v is not None:
            out_v = out_v.permute(1, 0, 2, 3)
    return out_q, out_k, out_v
"""
        core = "result = fused_rotary_position_embedding(**kwargs)"
        code = Code(preprocess=pre.splitlines(), core=[core])
        return ConvertResult.success(paddle_api, code)


class FullRule(BaseRule):
    def apply(self, paddle_api: str) -> ConvertResult:
        preprocess = """
shape = locals().get('shape')
fill_value = locals().get('fill_value')
dtype = locals().get('dtype')

# handle shape
def convert_to_list(shape):
    if isinstance(shape, torch.Tensor):
        return shape.tolist()
    elif isinstance(shape, (list, tuple)):
        shape_list = []
        for item in shape:
            if isinstance(item, torch.Tensor):
                if item.shape == torch.Size([]):
                    shape_list.append(item.item())
                else:
                    shape_list.extend(item.tolist())
            else:
                shape_list.append(item)
        return shape_list
    elif isinstance(shape, int):
        return [shape]
    else:
        return shape

# handle fill_value
def convert_to_scalar(fill_value):
    if isinstance(fill_value, torch.Tensor):
        return fill_value.item()
    # example: "-inf", "3.5"
    elif isinstance(fill_value, str):
        return float(fill_value)
    else:
        return fill_value

shape = convert_to_list(shape)
fill_value = convert_to_scalar(fill_value)

if dtype is None and not isinstance(fill_value, bool):
    if isinstance(fill_value, complex):
        dtype = torch.complex128
    else:
        dtype = torch.float32
"""
        core = "result = torch.full(size=shape, fill_value=fill_value, dtype=dtype)"
        code = Code(preprocess=preprocess.splitlines(), core=[core])
        return ConvertResult.success(paddle_api, code)


class FusedBiasDropoutResidualLayerNormRule(BaseRule):
    def apply(self, paddle_api: str) -> ConvertResult:
        preprocess = """
x = locals().get('x')
residual = locals().get('residual')
bias = locals().get('bias', None)
ln_scale = locals().get('ln_scale', None)
ln_bias = locals().get('ln_bias', None)
dropout_rate = locals().get('dropout_rate', 0.5)
ln_epsilon = locals().get('ln_epsilon', 1e-05)
training = locals().get('training', True)
mode = locals().get('mode', 'upscale_in_train')

def fused_bias_dropout_residual_layernorm(x, residual, bias=None, ln_scale=None, ln_bias=None, dropout_rate=0.5, ln_epsilon=1e-05, training=True, mode='upscale_in_train', name=None):
    if mode == 'upscale_in_train':
        if bias is not None:
            x = x + bias
        x = torch.nn.functional.dropout(x, p=dropout_rate, training=training)
        x = torch.nn.functional.layer_norm(x + residual, [residual.shape[-1]], weight=ln_scale, bias=ln_bias, eps=ln_epsilon)
    else:
        if bias is not None:
            x = x + bias
        # handle downscale dropout
        mask = torch.bernoulli(torch.full(x.shape, 1-dropout_rate)).to(x.device)
        if training:
            x = x * mask
        else:
            x = x * (1 - dropout_rate)
        x = torch.nn.functional.layer_norm(x + residual, [residual.shape[-1]], weight=ln_scale, bias=ln_bias, eps=ln_epsilon)
    return x
"""
        core = """
result = fused_bias_dropout_residual_layernorm(x, residual, bias, ln_scale, ln_bias, dropout_rate, ln_epsilon, training, mode)
"""
        code = Code(preprocess=preprocess.splitlines(), core=[core])
        return ConvertResult.success(paddle_api, code, is_torch_corresponding=False)


class FusedDropoutAddRule(BaseRule):
    def apply(self, paddle_api: str) -> ConvertResult:
        preprocess = """
x = locals().get('x')
y = locals().get('y')
p = locals().get('p', 0.5)
training = locals().get('training', True)
mode = locals().get('mode', 'upscale_in_train')

def fused_dropout_add(x, y, p=0.5, training=True, mode='upscale_in_train'):
    if mode == 'upscale_in_train':
        x = torch.nn.functional.dropout(x, p=p, training=training)
        x = x + y
    else:
        # handle downscale dropout
        mask = torch.bernoulli(torch.full(x.shape, 1-p)).to(x.device)
        if training:
            x = x * mask
        else:
            x = x * (1 - p)
        x = x + y
    return x
"""
        core = """
result = fused_dropout_add(x, y, p, training, mode)
"""
        code = Code(preprocess=preprocess.splitlines(), core=[core])
        return ConvertResult.success(paddle_api, code, is_torch_corresponding=False)


class FusedFeedforwardRule(BaseRule):
    def apply(self, paddle_api: str) -> ConvertResult:
        preprocess = """
x = locals().get('x')
linear1_weight = locals().get('linear1_weight')
linear2_weight = locals().get('linear2_weight')
linear1_bias = locals().get('linear1_bias', None)
linear2_bias = locals().get('linear2_bias', None)
ln1_scale = locals().get('ln1_scale', None)
ln1_bias = locals().get('ln1_bias', None)
ln2_scale = locals().get('ln2_scale', None)
ln2_bias = locals().get('ln2_bias', None)
dropout1_rate = locals().get('dropout1_rate', 0.5)
dropout2_rate = locals().get('dropout2_rate', 0.5)
activation = locals().get('activation', 'relu')
ln1_epsilon = locals().get('ln1_epsilon', 1e-5)
ln2_epsilon = locals().get('ln2_epsilon', 1e-5)
pre_layer_norm = locals().get('pre_layer_norm', False)
training = locals().get('training', True)
mode = locals().get('mode', 'upscale_in_train')

def fused_feedforward(x, linear1_weight, linear2_weight, linear1_bias=None, linear2_bias=None, ln1_scale=None, ln1_bias=None, ln2_scale=None, ln2_bias=None, dropout1_rate=0.5, dropout2_rate=0.5, activation='relu', ln1_epsilon=1e-5, ln2_epsilon=1e-5, pre_layer_norm=False, training=True, mode='upscale_in_train'):
    # torch linear input [out_features, in_features], while paddle linear input [in_features, out_features]
    linear1_weight = linear1_weight.transpose(-2, -1)
    linear2_weight = linear2_weight.transpose(-2, -1)
    layer_norm = torch.nn.functional.layer_norm
    linear = torch.nn.functional.linear
    dropout = torch.nn.functional.dropout if mode == 'upscale_in_train' else lambda x, p, training: (
        x * torch.bernoulli(torch.full(x.shape, 1 - p)).to(x.device) if training else x * (1 - p)
    )
    activation = torch.nn.functional.relu if activation == 'relu' else torch.nn.functional.gelu
    
    residual = x
    if pre_layer_norm:
        x = layer_norm(x, [x.shape[-1]], weight=ln1_scale, bias=ln1_bias, eps=ln1_epsilon)
    x = linear(dropout(activation(linear(x, linear1_weight, linear1_bias)), dropout1_rate, training), linear2_weight, linear2_bias)
    x = residual + dropout(x, dropout2_rate, training)
    if not pre_layer_norm:
        x = layer_norm(x, [x.shape[-1]], weight=ln2_scale, bias=ln2_bias, eps=ln2_epsilon)
    return x
"""
        core = """
result = fused_feedforward(x, linear1_weight, linear2_weight, linear1_bias, linear2_bias, ln1_scale, ln1_bias, ln2_scale, ln2_bias, dropout1_rate, dropout2_rate, activation, ln1_epsilon, ln2_epsilon, pre_layer_norm, training, mode)

# Force tensors to float16 when autocast is enabled, as all our test cases using autocast expect fp16
# https://docs.pytorch.org/docs/stable/amp.html#autocast-op-reference
# Note: Autocast detection must happen inside the core execution block because preprocess and postprocess
# do not use autocast context manager
if torch.is_autocast_enabled():
    result = result.to(torch.float16)
"""
        code = Code(preprocess=preprocess.splitlines(), core=core.splitlines())
        return ConvertResult.success(paddle_api, code, is_torch_corresponding=False)


class FusedLayerNormRule(BaseRule):
    def apply(self, paddle_api: str) -> ConvertResult:
        pre = """
x = locals().get('x')
norm_weight = locals().get('norm_weight')
norm_bias = locals().get('norm_bias')
epsilon = locals().get('epsilon')
residual_alpha = locals().get('residual_alpha', 1.0)
begin_norm_axis = locals().get('begin_norm_axis', 1)
bias = locals().get('bias', None)
residual = locals().get('residual', None)
quant_scale = locals().get('quant_scale', -1)
quant_round_type = locals().get('quant_round_type', 0)
quant_max_bound = locals().get('quant_max_bound', 0)
quant_min_bound = locals().get('quant_min_bound', 0)

if residual is None:
    residual = torch.zeros_like(x, dtype=x.dtype)
if bias is None:
    bias = torch.zeros_like(x, dtype=x.dtype)
# get min dims and reshape all tensor to min dims to squeeze extra dimensions
if x.ndim > residual.ndim:
    x = x.reshape(residual.shape)
if residual.ndim > x.ndim:
    residual = residual.reshape(x.shape)
        
# handle bias and residual is None outside of function
def fused_layer_norm(x, norm_weight, norm_bias, epsilon, residual_alpha=1.0, begin_norm_axis=1, bias=None, residual=None, quant_scale=-1, quant_round_type=0, quant_max_bound=0, quant_min_bound=0):
        
    # construct output tuple and keep out_{mean, var} dim == 1
    # suppose bias.shape is whether zeros_like(x) or [num_layer_norm_cnt, ]
    x_rb = x + residual * residual_alpha + bias
    out_residual = x_rb
    # flatten norm dims
    x_rb = torch.flatten(x_rb, start_dim=begin_norm_axis)
    out_mean = torch.mean(x_rb, dim=-1).reshape(-1)
    out_var = torch.var(x_rb, dim=-1, unbiased=False).reshape(-1)

    if norm_weight is not None or norm_bias is not None:
        if norm_weight is None:
            norm_weight = torch.ones(x_rb.shape[-1])
        if norm_bias is None:
            norm_bias = torch.zeros(x_rb.shape[-1])
        x_rb = torch.nn.functional.layer_norm(x_rb, [x_rb.shape[-1]], weight=norm_weight, bias=norm_bias, eps=epsilon)

    x = torch.reshape(x_rb, x.shape)

    if quant_scale != -1:
        x = quant_scale * x * quant_max_bound
        # using banker's rounding
        if quant_round_type == 0:
            x = torch.round(x)
        else: #  Round to nearest if type != 0
            x = torch.floor(x + 0.5)
        x = torch.clamp(x, min=quant_min_bound, max=quant_max_bound).to(torch.int8)
            
    return (x, out_residual, out_mean, out_var)
"""
        core = """
result = fused_layer_norm(x, norm_weight, norm_bias, epsilon, residual_alpha, begin_norm_axis, bias, residual, quant_scale, quant_round_type, quant_max_bound, quant_min_bound)
"""
        code = Code(preprocess=pre.splitlines(), core=[core])
        return ConvertResult.success(paddle_api, code, is_torch_corresponding=False)


class FusedLinearActivationRule(BaseRule):
    def apply(self, paddle_api: str) -> ConvertResult:
        preprocess = """
x = locals().get('x')
y = locals().get('y')
bias = locals().get('bias', None)
trans_x = locals().get('trans_x', False)
trans_y = locals().get('trans_y', False)
activation = locals().get('activation', None)

def fused_linear_activation(x, y, bias, trans_x=False, trans_y=False, activation=None):
    if trans_x:
        x = x.T
    if trans_y:
        y = y.T
    
    if activation == 'relu':
        return torch.nn.functional.relu(torch.nn.functional.linear(x, y.T, bias))
    elif activation == 'gelu':
        return torch.nn.functional.gelu(torch.nn.functional.linear(x, y.T, bias))
    elif activation is None or activation == 'none':
        return torch.nn.functional.linear(x, y.T, bias)
    else:
        raise ValueError(f"Unsupported activation: {activation}")
"""
        core = """
result = fused_linear_activation(x, y, bias, trans_x, trans_y, activation)
"""
        code = Code(preprocess=preprocess.splitlines(), core=[core])
        return ConvertResult.success(paddle_api, code, is_torch_corresponding=False)


class FusedLinearRule(BaseRule):
    def apply(self, paddle_api: str) -> ConvertResult:
        preprocess = """
x = locals().get('x')
weight = locals().get('weight')
bias = locals().get('bias', None)
transpose_weight = locals().get('transpose_weight', False)

# paddle expected weight shape: (in_features, out_features)
# torch expected weight shape: (out_features, in_features)
transpose_weight = not transpose_weight
def fused_linear(x, weight, bias=None, transpose_weight=False):
    if transpose_weight:
        weight = weight.T
    x = torch.nn.functional.linear(x, weight, bias)
    return x
"""
        core = """
result = fused_linear(x, weight, bias, transpose_weight)
"""
        code = Code(preprocess=preprocess.splitlines(), core=[core])
        return ConvertResult.success(paddle_api, code, is_torch_corresponding=False)


# g
class GatherRule(BaseRule):
    def apply(self, paddle_api: str) -> ConvertResult:
        # 抽取对应维度的tensor直接进行stack操作
        core = """
x = locals().get('x')
index = locals().get('index')
axis = locals().get('axis', 0)
if isinstance(axis,torch.Tensor):
    axis = axis.item()
if len(index.shape) == 0:
    result = torch.squeeze(torch.narrow(x, axis, index, 1),axis)
elif index.numel()==0:
    s = list(x.shape)
    s[axis] = 0
    result = torch.zeros(s).to(dtype=x.dtype)
else:
    ans = []
    for i in index:
        temp = torch.narrow(x, axis, i.reshape([]), 1)
        ans.append(torch.squeeze(temp, axis))
    if len(ans) == 0:
        result = torch.zeros([x.shape[0],0])
    else:
        result = torch.stack(ans,axis)
"""
        code = Code(core=core.splitlines())
        return ConvertResult.success(paddle_api, code, is_torch_corresponding=False)


class Gather_ndRule(BaseRule):
    def apply(self, paddle_api: str) -> ConvertResult:
        core = """
class _func:
    def func(self,x,index):
        if index.dim() == 1:
            temp = x
            for i in range(index.numel()):
                temp = torch.narrow(temp, 0, index[i].reshape([]), 1)
                temp = torch.squeeze(temp, 0)
            return temp
        ans = []
        for i in index:
            ans.append(self.func(x, i))
        return torch.stack(ans, 0)
f = _func()
x = locals().get('x')
index = locals().get('index')
result = f.func(x,index)
"""
        code = Code(core=core.splitlines())
        return ConvertResult.success(paddle_api, code, is_torch_corresponding=False)


class Gather_treeRule(BaseRule):
    def apply(self, paddle_api: str) -> ConvertResult:
        impl = """
parents = locals().get('parents')
ids = locals().get('ids')
result = torch.empty(ids.shape)
max_time = ids.shape[0]
batch_size = ids.shape[1]
beam_size = ids.shape[2]
for batch in range(batch_size):
    for beam in range(beam_size):
        result[max_time-1,batch,beam] = ids[max_time-1,batch,beam]
        pa = parents[max_time-1,batch,beam]
        for step in range(max_time-2,-1,-1):
            result[step,batch,beam] = ids[step,batch,pa]
            pa = parents[step,batch,pa]
result = result.to(dtype=ids.dtype)
"""
        code = impl.splitlines()
        return ConvertResult.success(paddle_api, code)


class GenerateProposalsRule(BaseRule):
    def apply(self, paddle_api: str) -> ConvertResult:
        core = """    
def nms(box1, box2, normaloized):
    if box2[0] > box1[2] or box2[2] < box1[0] or box2[1] > box1[3] or box2[3] < box1[1]:
        return 0
    if normaloized:
        norm = 0
    else:
        norm = 1
    x_min = max(box1[0], box2[0])
    y_min = max(box1[1], box2[1])
    x_max = min(box1[2], box2[2])
    y_max = min(box1[3], box2[3])
    w = x_max - x_min + norm
    h = y_max - y_min + norm
    area = w * h
    if box1[0] > box1[2] or box1[1] > box1[3]:
        area1 = 0
    else:
        area1 = (box1[2] - box1[0] + norm) * (box1[3] - box1[1] + norm)
    if box2[0] > box2[2] or box2[1] > box2[3]:
        area2 = 0
    else:
        area2 = (box2[2] - box2[0] + norm) * (box2[3] - box2[1] + norm)
    return area / (area1 + area2 - area)
    
pre_nms_top_n = locals().get('pre_nms_top_n', 6000)
post_nms_top_n = locals().get('post_nms_top_n', 1000)
nms_thresh = locals().get('nms_thresh', 0.5)
min_size = locals().get('min_size', 0.1)
eta = locals().get('eta', 1.0)
pixel_offset = locals().get('pixel_offset', False)
return_rois_num = locals().get('return_rois_num', False)

# 初始化结果
rpn_rois = []
rpn_roi_probs = []

# 调整大小
scores = scores.permute(0,2,3,1)
bbox_deltas = bbox_deltas.permute(0,2,3,1)
scores = scores.reshape([scores.shape[0],-1, 1])
bbox_deltas = bbox_deltas.reshape([bbox_deltas.shape[0],-1, 4])
anchors = anchors.reshape([-1,4])
variances = variances.reshape([-1,4])
proposal = torch.empty([scores.shape[0], scores.shape[1],4])

#逐张图片进行处理
for ii in range(scores.shape[0]):
    scores_i = scores[ii]
    bbox_deltas_i = bbox_deltas[ii]
    img_size_i = img_size[ii]
    proposal_i = proposal[ii]

    class cls:
        def __init__(self, scores, index):
            self.scores = scores
            self.index = index
    ind = []
    for j in range(scores_i.numel()):
        c = cls(scores_i[j,0], j)
        ind.append(c)    
    ind = sorted(ind, key = lambda x : x.scores, reverse = True)   
    for j in range(len(ind)):
        ind[j] = ind[j].index    
    if pre_nms_top_n < scores_i.numel():
        ind = torch.tensor(ind[:pre_nms_top_n]).squeeze()
    else:
        ind = torch.tensor(ind).squeeze()
    scores_i = scores_i.index_select(0, ind)
    bbox_deltas_i = bbox_deltas_i.index_select(0, ind)
    anchors_i = anchors.index_select(0, ind)
    variances_i = variances.index_select(0, ind)
    proposal_i = proposal_i.index_select(0, ind)

    #计算候选框的位置 
    if pixel_offset == True:
        offset = 1
    else:
        offset = 0
    for i in range(anchors_i.shape[0]):
        anchor_width = anchors_i[i][2] - anchors_i[i][0] + offset
        anchor_height = anchors_i[i][3] - anchors_i[i][1] + offset
        anchor_center_x = anchors_i[i][0] + 0.5 * anchor_width
        anchor_center_y = anchors_i[i][1] + 0.5 * anchor_height
        bbox_center_x = variances_i[i][0] * bbox_deltas_i[i, 0] * anchor_width + anchor_center_x
        bbox_center_y = variances_i[i][1] * bbox_deltas_i[i, 1] * anchor_height + anchor_center_y
        bbox_width = anchor_width * torch.exp(min(variances_i[i][2] * bbox_deltas_i[i, 2], math.log(1000.0 / 16.0)))
        bbox_height = anchor_height * torch.exp(min(variances_i[i][3] * bbox_deltas_i[i, 3], math.log(1000.0 / 16.0)))

        proposal_i[i,0] = bbox_center_x - 0.5 * bbox_width
        proposal_i[i,1] = bbox_center_y - 0.5 * bbox_height
        proposal_i[i,2] = bbox_center_x + 0.5 * bbox_width - offset
        proposal_i[i,3] = bbox_center_y + 0.5 * bbox_height - offset

    # 将检测框的坐标限定到图像尺寸范围内。
    for i in range(proposal_i.shape[0]):
        proposal_i[i,0] = max(min(float(proposal_i[i,0]), img_size_i[1]), 0)
        proposal_i[i,1] = max(min(float(proposal_i[i,1]), img_size_i[0]), 0)
        proposal_i[i,2] = max(min(float(proposal_i[i,2]), img_size_i[1]), 0)
        proposal_i[i,3] = max(min(float(proposal_i[i,3]), img_size_i[0]), 0)

    # 源码将这里限制为1 如果取消注释 这里将和源码一样
    # min_size = max(min_size,1.)
    #删除面积较小的候选框
    proposal_i = proposal_i.reshape([-1, 4])
    keep = []
    for i in range(proposal_i.shape[0]):
        w = proposal_i[i,2] - proposal_i[i,0]
        h = proposal_i[i,3] - proposal_i[i,1]
        if pixel_offset:
            x_cen = proposal_i[i,0] + 0.5 * w
            y_cen = proposal_i[i,1] + 0.5 * h
            if w >= min_size and h >= min_size and x_cen <= img_size_i[1] and y_cen <= img_size_i[0]:
                keep.append(i)
        elif w >= min_size and h >= min_size:
            keep.append(i)
    keep = torch.tensor(keep).squeeze()
    proposal_i = proposal_i.index_select(0,keep)
    scores_i = scores_i.index_select(0,keep)

    # 通过非极大抑制，选出合适的候选框
    adaptive_threshold = nms_thresh
    nomormalized = not pixel_offset
    selected_index = []
    selected_num = 0
    for num in range(proposal_i.shape[0]):
        flag =True
        for i in selected_index:
            if flag:
                overlap = nms(proposal_i[i], proposal_i[num], nomormalized)
                flag = overlap <= adaptive_threshold
            else:
                break
        if flag:
            selected_index.append(num)
            selected_num += 1
        if flag and eta < 1 and adaptive_threshold > 0.5:
            adaptive_threshold = adaptive_threshold * eta
    if selected_num > post_nms_top_n:
        selected_index = selected_index[:post_nms_top_n]
    proposal_i = proposal_i.index_select(0,torch.tensor(selected_index).squeeze())
    scores_i = scores_i.index_select(0,torch.tensor(selected_index).squeeze())

    #汇集结果
    rpn_rois.append(proposal_i)
    rpn_roi_probs.append(scores_i)

# 返回结果
if return_rois_num:
    num = []
    for i in range(len(rpn_rois)):
        num.append(rpn_rois[i].numel()//4)
    result = (torch.stack(rpn_rois).squeeze(), torch.stack(rpn_roi_probs).squeeze(0), torch.tensor(num).squeeze())
else:
    result = (torch.stack(rpn_rois).squeeze(), torch.stack(rpn_roi_probs).squeeze())
"""
        code = Code(core=core.splitlines())
        return ConvertResult.success(paddle_api, code, is_torch_corresponding=False)


class GetWindowRule(BaseRule):
    def apply(self, paddle_api: str) -> ConvertResult:
        core = """

def general_gaussian(M, p, sig, sym=True, dtype=torch.float64):
    if M < 1:
        return torch.tensor([], dtype=dtype)
    if M == 1:
        return torch.ones(1, dtype=dtype)
    odd = M % 2
    if not sym and not odd:
        M = M + 1
    n = torch.arange(0, M, dtype=dtype)
    w = n.new_empty(n.shape)
    if not sym and not odd:
        n = n[:-1]
    sig2 = 2 * sig * sig
    w = torch.exp(-torch.pow(n - (M - 1.0) / 2.0, 2.0 * p) / sig2)
    return w

def triang(M, sym=True, dtype=torch.float64):
    if M < 1:
        return torch.tensor([], dtype=dtype)
    if M == 1:
        return torch.ones(1, dtype=dtype)
    odd = M % 2
    if not sym and not odd:
        M = M + 1
    n = torch.arange(1, (M + 1) // 2 + 1, dtype=dtype)
    if M % 2 == 0:
        w = (2 * n - 1.0) / M
        w = torch.cat([w, w.flip(0)])
    else:
        w = 2 * n / (M + 1.0)
        w = torch.cat([w, w[-2::-1]])
    if not sym and not odd:
        w = w[:-1]
    return w

def bohman(M, sym=True, dtype=torch.float64):
    if M < 1:
        return torch.tensor([], dtype=dtype)
    if M == 1:
        return torch.ones(1, dtype=dtype)
    odd = M % 2
    if not sym and not odd:
        M = M + 1
    fac = torch.linspace(-1, 1, M, dtype=dtype)
    w = (1 - torch.abs(fac)) * torch.cos(torch.pi * torch.abs(fac)) + 1.0 / torch.pi * torch.sin(torch.pi * torch.abs(fac))
    if not sym and not odd:
        w = w[:-1]
    return w

def tukey(M, alpha=0.5, sym=True, dtype=torch.float64):
    if M < 1:
        return torch.tensor([], dtype=dtype)
    if M == 1:
        return torch.ones(1, dtype=dtype)
    if alpha <= 0:
        return torch.ones(M, dtype=dtype)
    if alpha >= 1:
        return torch.hann_window(M, periodic=not sym, dtype=dtype)
    odd = M % 2
    if not sym and not odd:
        M = M + 1
    n = torch.arange(0, M, dtype=dtype)
    width = int(alpha * (M - 1) / 2.0)
    n1 = n[0:width+1]
    n2 = n[width+1:M-width-1]
    n3 = n[M-width-1:]
    w1 = 0.5 * (1 + torch.cos(torch.pi * (-1 + 2.0*n1/alpha/(M-1))))
    w2 = torch.ones(len(n2), dtype=dtype)
    w3 = 0.5 * (1 + torch.cos(torch.pi * (-2.0/alpha + 1 + 2.0*n3/alpha/(M-1))))
    w = torch.cat([w1, w2, w3])
    if not sym and not odd:
        w = w[:-1]
    return w

def taylor(M, nbar=4, sll=30, norm=True, sym=True, dtype=torch.float64):
    if M < 1:
        return torch.tensor([], dtype=dtype)
    if M == 1:
        return torch.ones(1, dtype=dtype)
    odd = M % 2
    if not sym and not odd:
        M = M + 1
    B = 10**(sll / 20)
    A = torch.log(B + torch.sqrt(B**2 - 1)) / torch.pi
    sigma2 = nbar**2 / (A**2 + (nbar - 0.5)**2)
    fm = lambda m: torch.prod(torch.tensor([(1 - (m/torch.sqrt(sigma2))**2/(n**2 + (n-0.5)**2)) 
                                          for n in range(1, nbar)], dtype=dtype))
    coefficients = torch.tensor([fm(i) for i in range(nbar)], dtype=dtype)
    n = torch.arange(-(M-1)/2, (M+1)/2, dtype=dtype) * 2/M
    w = coefficients[0]
    for i in range(1, nbar):
        w = w + coefficients[i] * torch.cos(2 * torch.pi * i * torch.arange(M, dtype=dtype) / M)
    if norm:
        w = w / w.max()
    if not sym and not odd:
        w = w[:-1]
    return w

if isinstance(window, tuple):
    window_name, param = window[0], window[1:]
else:
    window_name, param = window, None
fftbins = locals().get('fftbins', True)
dtype = locals().get('dtype', torch.float64)
if window_name == 'hamming':
    window = torch.signal.windows.hamming(win_length, sym=not fftbins, dtype=dtype)
elif window_name == 'hann':
    window = torch.signal.windows.hann(win_length, sym=not fftbins, dtype=dtype)
elif window_name == 'gaussian':
    window = torch.signal.windows.gaussian(win_length, std=param[0], sym=not fftbins, dtype=dtype)
elif window_name == 'general_gaussian':
    window = general_gaussian(win_length, p=param[0], sig=param[1], sym=not fftbins, dtype=dtype)
elif window_name == 'exponential':
    window = torch.signal.windows.exponential(win_length, center=param[0], tau=param[1], sym=not fftbins, dtype=dtype)
elif window_name == 'triang':
    window = triang(win_length, sym=not fftbins, dtype=dtype)
elif window_name == 'bohman':
    window = bohman(win_length, sym=not fftbins, dtype=dtype)
elif window_name == 'blackman':
    window = torch.signal.windows.blackman(win_length, sym=not fftbins, dtype=dtype)
elif window_name == 'cosine':
    window = torch.signal.windows.cosine(win_length, sym=not fftbins, dtype=dtype)
elif window_name == 'tukey':
    window = tukey(win_length, sym=not fftbins, dtype=dtype)
elif window_name == 'taylor':
    window = taylor(win_length, sym=not fftbins, dtype=dtype)
elif window_name == 'bartlett':
    window = torch.signal.windows.bartlett(win_length, sym=not fftbins, dtype=dtype)
elif window_name == 'kaiser':
    window = torch.signal.windows.kaiser(win_length, beta=param[0], sym=not fftbins, dtype=dtype)
elif window_name == 'nuttall':
    window = torch.signal.windows.nuttall(win_length, sym=not fftbins, dtype=dtype)
result = window
"""
        code = Code(core=core.splitlines())
        return ConvertResult.success(paddle_api, code)


class GroupNormRule(BaseRule):
    def apply(self, paddle_api: str) -> ConvertResult:
        pre = """
_kwargs = {}
for paddle_param, torch_param in {
    'x': 'input',
    'weight': 'weight',
    'bias': 'bias',
    'num_groups': 'num_groups',
    'epsilon': 'eps'
}.items():
    if paddle_param in locals() and locals()[paddle_param] is not None:
        _kwargs[torch_param] = locals()[paddle_param]
data_format = locals().get('data_format', 'NCHW')
if data_format == "NLC":
    _kwargs['input'] = _kwargs['input'].transpose(1, 2)
elif data_format == "NHWC":
    _kwargs['input'] = _kwargs['input'].transpose(1, 3)
elif data_format == "NDHWC":
    _kwargs['input'] = _kwargs['input'].transpose(1, 4)
"""
        core = """
result = torch.nn.functional.group_norm(**_kwargs)
"""
        post = """
if data_format == "NLC":
    result = result.transpose(1, 2)
elif data_format == "NHWC":
    result = result.transpose(1, 3)
elif data_format == "NDHWC":
    result = result.transpose(1, 4)
"""
        code = Code(
            preprocess=pre.splitlines(),
            core=core.splitlines(),
            postprocess=post.splitlines(),
        )
        return ConvertResult.success(paddle_api, code)


# h  

class HardsigmoidRule(BaseRule):
    def apply(self, paddle_api: str) -> ConvertResult:
        defaults_code, map_code = self.apply_generic()
        pre = """
if slope is not None and offset is not None:
    x = (x * slope + offset) * 6 - 3
"""
        core = f"result = {self.torch_api}(**_kwargs)"
        code = Code(
            preprocess=defaults_code + pre.splitlines() + map_code,
            core=[core]
        )
        return ConvertResult.success(paddle_api, code)

class HardtanhRule(BaseRule):
    def apply(self, paddle_api: str) -> ConvertResult:
        defaults_code, map_code = self.apply_generic()
        core = f"""
if _kwargs["max_val"] < _kwargs["min_val"] :
    _kwargs["min_val"] = float('-inf')
result = {self.torch_api}(**_kwargs)
"""
        code = Code(
            preprocess=defaults_code + map_code,
            core=core.splitlines()
        )
        return ConvertResult.success(paddle_api, code)

class HessianRule(BaseRule):
    def apply(self, paddle_api: str) -> ConvertResult:
        pre = """
batch_axis = locals().get('batch_axis', None)

class Hessian:
    def __init__(self, ys, xs, batch_axis = None):
        self.ys = ys
        self.xs = tuple(xs) if isinstance(xs, (tuple, list)) else (xs,)
        self.batch_axis = batch_axis
        self.cache = {}  # 缓存已计算的子矩阵
        self.device = ys.device

    def _compute_hessian_single(self, x, batch_idx = None) -> torch.Tensor:
        if self.batch_axis == 0 and batch_idx is not None:
            # 批量模式，计算单个 batch 的 Hessian
            def func(x): return torch.sum(self.ys[batch_idx] * x)
            x_batch = x[batch_idx]
        else:
            # 非批量模式或整个批量
            def func(x): return torch.sum(self.ys * x) if self.batch_axis is None else torch.sum(self.ys @ x)
        # 计算 Hessian
        hessian = torch.autograd.functional.hessian(func, x.flatten(), create_graph=False)
        if self.batch_axis == 0 and batch_idx is None:
            # 批量模式，返回 [B, N, N]
            B, N = x.shape
            return hessian.view(B, N, N)
        return hessian

    def _compute_hessian_tuple(self, idx1, idx2, batch_idx = None) -> torch.Tensor:
        x1, x2 = self.xs[idx1], self.xs[idx2]
        if self.batch_axis == 0 and batch_idx is not None:
            # 批量模式，单 batch
            def func(x): return torch.sum(self.ys[batch_idx] * x)
            x1_batch = x1[batch_idx]
            x2_batch = x2[batch_idx]
        else:
            def func(x): return torch.sum(self.ys * x) if self.batch_axis is None else torch.sum(self.ys @ x)
        # 计算交叉梯度
        grad_x1 = torch.autograd.grad(func(x1), x1, create_graph=True)[0]
        hessian = torch.zeros(x1.shape[-1], x2.shape[-1], device=self.device)
        for i in range(x1.shape[-1]):
            hessian[i] = torch.autograd.grad(grad_x1[i], x2, retain_graph=True)[0]
        return hessian

    def __getitem__(self, key):
        if isinstance(key, int):
            key = (key, key)  # 单个索引转换为元组
        else:
            key = tuple(key)
        # 处理批量索引
        batch_idx = None
        if len(key) == 3 and self.batch_axis == 0:
            batch_idx, idx1, idx2 = key
        elif len(key) == 2:
            idx1, idx2 = key
        # 检查缓存
        cache_key = (batch_idx, idx1, idx2)
        if cache_key in self.cache:
            return self.cache[cache_key]
        # 计算 Hessian
        if idx1 == idx2:
            result = self._compute_hessian_single(self.xs[idx1], batch_idx)
        else:
            result = self._compute_hessian_tuple(idx1, idx2, batch_idx)
        # 缓存结果
        self.cache[cache_key] = result
        return result
"""
        core = "result = Hessian(ys=ys, xs=xs, batch_axis=batch_axis)"
        code = Code(preprocess=pre.splitlines(), core=[core])
        return ConvertResult.success(paddle_api, code, is_torch_corresponding=False)

class HistogramRule(BaseRule):
    def apply(self, paddle_api: str) -> ConvertResult:
        defaults_code, map_code = self.apply_generic()
        core = f"result = {self.torch_api}(**_kwargs)"
        post = """
result =result.to(dtype=torch.int64)
"""
        code = Code(
            preprocess=defaults_code + map_code,
            core=[core],
            postprocess=post.splitlines(),
        )
        return ConvertResult.success(paddle_api, code)

class HistogramddRule(BaseRule):
    def apply(self, paddle_api: str) -> ConvertResult:
        pre = """
_kwargs = {}
for paddle_param, torch_param in {
    "x": "input",
    "bins": "bins",
    "ranges": "range",
    "weights": "weight",
    "density": "density"
}.items():
    if paddle_param in locals() and not locals()[paddle_param] is None:
        _kwargs[torch_param] = locals()[paddle_param]
for k in _kwargs:
    if isinstance(_kwargs[k],torch.Tensor):
        _kwargs[k] = _kwargs[k].cpu()
    elif isinstance(_kwargs[k], (list,tuple)):
        _kwargs[k] = list(_kwargs[k])
        for i in range(len(_kwargs[k])):
            if isinstance(_kwargs[k][i],torch.Tensor):
                _kwargs[k][i] = _kwargs[k][i].cpu()
        _kwargs[k] = tuple(_kwargs[k])
"""
        core = """
result = torch.histogramdd(**_kwargs)
"""
        code = Code(
            preprocess=pre.splitlines(),
            core=core.splitlines(),
        )
        return ConvertResult.success(paddle_api, code)


class HistogramBinEdgeRule(BaseRule):
    def apply(self, paddle_api: str) -> ConvertResult:
        pre = """
input = locals().get("input")
bins = locals().get("bins", 100)
min = locals().get("min", 0.0)
max = locals().get("max", 0.0)
input = input.flatten()
if min == 0.0 and max == 0.0:
    min = torch.min(input)
    max = torch.max(input)
elif min == max:
    min = min - 0.5
    max = max + 0.5
"""
        core = """
result = torch.linspace(min, max, steps=bins + 1, device=input.device, dtype=input.dtype)
"""
        code = Code(
            preprocess=pre.splitlines(),
            core=core.splitlines(),
        )
        return ConvertResult.success(paddle_api, code, is_torch_corresponding=False)


class HsigmoidLossRule(BaseRule):
    def apply(self, paddle_api: str) -> ConvertResult:
        core = """
if label.dim() == 2 and label.size(1) == 1:
    label = label.squeeze(1)

batch_size = input.size(0)
if num_classes is None:
    num_classes = input.size(1)

# 获取每个样本的目标 logit 值
target_logits = input[torch.arange(batch_size), label]

if bias is not None:
    target_logits += bias[label]

# BCE with logits: -log( sigmoid(target_logit) )
loss = torch.nn.functional.binary_cross_entropy_with_logits(target_logits, torch.ones_like(target_logits), reduction='none')

if weights is not None:
    loss = loss * weights
result = loss
"""
        code = Code(
            core=core.splitlines(),
        )
        return ConvertResult.success(paddle_api, code, is_torch_corresponding=False)


# i
class InterpolateRule(BaseRule):
    def apply(self, paddle_api: str) -> ConvertResult:
        pre = """
_kwargs = {}
for paddle_param, torch_param in {
    'x': 'input',
    'size': 'size',
    'scale_factor': 'scale_factor',
    'mode': 'mode',
    'align_corners': 'align_corners',
    'recompute_scales': 'recompute_scales'
}.items():
    if paddle_param in locals() and not locals()[paddle_param] is None:
        _kwargs[torch_param] = locals()[paddle_param]
for k in list(_kwargs.keys()):
    if _kwargs[k] is None:
        del _kwargs[k]
if 'size' in _kwargs and isinstance(_kwargs['size'],torch.Tensor):
    size = []
    for i in _kwargs['size']:
        size.append(int(i.item()))
    _kwargs['size'] = size
if 'scale_factor' in _kwargs and isinstance(_kwargs['scale_factor'],torch.Tensor):
    scale_factor = []
    for i in _kwargs['scale_factor']:
        scale_factor.append(i.item())
    _kwargs['scale_factor'] = scale_factor
align_mode = locals().get('align_mode', 0)
data_format = locals().get('data_format', 'None')
if data_format == "NHWC":
    _kwargs['input'] = _kwargs['input'].permute(0,3,1,2)
elif data_format == "NDHWC":
    _kwargs['input'] = _kwargs['input'].permute(0,4,1,2,3)
elif data_format == "NWC":
    _kwargs['input'] = _kwargs['input'].permute(0,2,1)
if not 'mode' in _kwargs:
    _kwargs['mode'] = 'nearest'
if not 'align_corners' in _kwargs:
    _kwargs['align_corners'] = False    
if not _kwargs['mode'] in ['linear','bilinear','bicubic','trilinear']:
    del _kwargs["align_corners"]
elif align_mode == 1:
    _kwargs['align_corners'] = True
elif align_mode == 0:
    _kwargs['align_corners'] = False
"""
        core = """
result = torch.nn.functional.interpolate(**_kwargs)
"""
        post = """
if data_format == "NHWC":
    result = result.permute(0,2,3,1)
elif data_format == "NDHWC":
    result = result.permute(0,2,3,4,1)
elif data_format == "NWC":
    result = result.permute(0,2,1)
"""
        code = Code(
            preprocess=pre.splitlines(),
            core=core.splitlines(),
            postprocess=post.splitlines(),
        )
        return ConvertResult.success(paddle_api, code)


class IsEmptyRule(BaseRule):
    def apply(self, paddle_api: str) -> ConvertResult:
        core = "result = x.numel() == 0"
        code = Code(core=[core])
        return ConvertResult.success(paddle_api, code, is_torch_corresponding=False)


class IndexAddRule(BaseRule):
    def apply(self, paddle_api: str) -> ConvertResult:
        core = """
x = x.clone()
for i in range(len(index)):
    if index[i].item() >= x.size(axis):
        continue
    tmp = x.select(dim=axis, index=index[i].item())
    tmp += value.select(dim=axis, index=i)
result = x
"""
        code = Code(core=[core])
        return ConvertResult.success(paddle_api, code, is_torch_corresponding=False)


class IndexPutRule(BaseRule):
    def apply(self, paddle_api: str) -> ConvertResult:
        defaults_code, map_code = self.apply_generic()
        pre = """
if value.dim() ==1 and len(value) == 56 and accumulate == True :   # 56 此处特判
    m = torch.tensor(1)
    for item in indices:
        m = torch.max(m, torch.prod(torch.tensor(item.shape)))
    value = value.expand(m, len(value))
"""
        core = "result = x.index_put(**_kwargs)"
        code = Code(
            preprocess=defaults_code + pre.splitlines() + map_code,
            core=core.splitlines(),
        )
        return ConvertResult.success(paddle_api, code)


class IndexSampleRule(BaseRule):
    def apply(self, paddle_api: str) -> ConvertResult:
        core = """
batch_size = x.shape[0]
batch_idx = torch.arange(batch_size).unsqueeze(1).expand_as(index)
result = x[batch_idx, index]
"""
        code = Code(core=core.splitlines())
        return ConvertResult.success(paddle_api, code, is_torch_corresponding=False)


class IndexSelectRule(BaseRule):
    def apply(self, paddle_api: str) -> ConvertResult:
        pre = """
_kwargs = {}
for paddle_param, torch_param in {
    'x': 'input',
    'index': 'index',
    'axis': 'dim'
}.items():
    if paddle_param in locals():
        _kwargs[torch_param] = locals()[paddle_param]
    else:
        _kwargs[torch_param] = 0
_kwargs['index'] = torch.squeeze(_kwargs['index'])
"""
        core = """
result = torch.index_select( **_kwargs)
"""
        code = Code(preprocess=pre.splitlines(), core=core.splitlines())
        return ConvertResult.success(paddle_api, code, "result")


class ItemRule(BaseRule):
    def apply(self, paddle_api: str) -> ConvertResult:
        core = """
x = next(iter(kwargs.values()))
args = locals().get('args')
if args:
    if len(args) == 1:
        x = x.flatten()
    result = x[*args].item()
else:
    result = x.item()
"""
        code = Code(core=core.splitlines())
        return ConvertResult.success(paddle_api, code, is_torch_corresponding=False)


class IncrementRule(BaseRule):
    def apply(self, paddle_api: str) -> ConvertResult:
        pre = """
value = locals().get("value", 1)
x_dtype = x.dtype
"""
        core = "result = x + value"
        post = "result = result.to(x_dtype)"
        code = Code(preprocess=pre.splitlines(), core=[core], postprocess=[post])
        return ConvertResult.success(paddle_api, code, is_torch_corresponding=False)


# j
class JacobianRule(BaseRule):
    def apply(self, paddle_api: str) -> ConvertResult:
        pre = """
batch_axis = locals().get('batch_axis', None)

class Jacobian:
    def __init__(self, ys, xs, batch_axis = None):
        self.ys = tuple(ys) if isinstance(ys, (tuple, list)) else (ys,)
        self.xs = tuple(xs) if isinstance(xs, (tuple, list)) else (xs,)
        self.batch_axis = batch_axis
        self.cache = {}  # 缓存已计算的子矩阵
        self.device = self.ys[0].device
        # 计算输出形状
        self.shapes = []
        for y in self.ys:
            for x in self.xs:
                if batch_axis is None:
                    M = y.numel()
                    N = x.numel()
                    shape = (M, N)
                else:
                    B = y.shape[0]
                    M = y.shape[1] if y.dim() == 2 else 1
                    N = x.shape[1] if x.dim() == 2 else x.shape[0]
                    shape = (B, M, N)
                self.shapes.append(shape)

    def _compute_jacobian(self, y_idx, x_idx, batch_idx = None, row_slice = None) -> torch.Tensor:
        y = self.ys[y_idx]
        x = self.xs[x_idx]
        cache_key = (batch_idx, y_idx, x_idx, row_slice)
        # 检查缓存
        if cache_key in self.cache:
            return self.cache[cache_key]
        if self.batch_axis is None:
            # 非批量模式
            def func(x): return y.flatten()
            jacobian = torch.autograd.functional.jacobian(func, x.flatten(), create_graph=False)
        else:
            # 批量模式
            if batch_idx is not None:
                # 单 batch
                def func(x): return y[batch_idx].flatten()
                jacobian = torch.autograd.functional.jacobian(func, x[batch_idx].flatten(), create_graph=False)
            else:
                # 整个批量
                B = y.shape[0]
                M = y.shape[1] if y.dim() == 2 else 1
                N = x.shape[1] if x.dim() == 2 else x.shape[0]
                jacobian = torch.zeros(B, M, N, device=self.device)
                for b in range(B):
                    def func(x): return y[b].flatten()
                    jacobian[b] = torch.autograd.functional.jacobian(func, x[b].flatten(), create_graph=False)
        # 处理行切片
        if row_slice is not None:
            jacobian = jacobian[row_slice]
        # 缓存结果
        self.cache[cache_key] = jacobian
        return jacobian

    def __getitem__(self, key):
        key = tuple(key)
        if len(key) == 2:
            # 形式 [y_idx, x_idx] 或 [:, :]
            y_idx, x_idx = key
            if isinstance(y_idx, int) and isinstance(x_idx, int):
                return self._compute_jacobian(y_idx, x_idx)
            elif isinstance(y_idx, slice) and isinstance(x_idx, slice):
                # 切片行
                return self._compute_jacobian(0, 0, row_slice=y_idx)
        elif len(key) == 3 and self.batch_axis == 0:
            # 形式 [batch_idx, y_idx, x_idx] 或 [:, y_slice, :]
            batch_idx, y_idx, x_idx = key
            if isinstance(batch_idx, int) and isinstance(y_idx, int) and isinstance(x_idx, int):
                return self._compute_jacobian(y_idx, x_idx, batch_idx=batch_idx)
            elif isinstance(batch_idx, slice) and isinstance(y_idx, slice) and isinstance(x_idx, slice):
                # 切片行
                return self._compute_jacobian(0, 0, row_slice=y_idx)
"""
        core = "result = Jacobian(ys=ys, xs=xs, batch_axis=batch_axis)"
        code = Code(preprocess=pre.splitlines(), core=[core])
        return ConvertResult.success(paddle_api, code, is_torch_corresponding=False)


# k


# l
class LabelSmoothRule(BaseRule):
    def apply(self, paddle_api: str) -> ConvertResult:
        core = """
num_classes = label.size(-1)
prior_dist = locals().get('prior_dist', None)
if prior_dist is None:
    prior_dist = torch.full((1, num_classes,), 1.0 / num_classes)
result = (1 - epsilon) * label + epsilon * prior_dist
"""
        code = Code(core=core.splitlines())
        return ConvertResult.success(paddle_api, code, is_torch_corresponding=False)


class LayerNormRule(BaseRule):
    def apply(self, paddle_api: str) -> ConvertResult:
        defaults_code, map_code = self.apply_generic()
        pre = """
if isinstance(normalized_shape, int):
    normalized_shape = (normalized_shape,)
elif isinstance(normalized_shape, list):
    normalized_shape = tuple(normalized_shape)
if weight is not None:
    weight = weight.view(normalized_shape).to(x.dtype)
if bias is not None:
    bias = bias.view(normalized_shape).to(x.dtype)
"""
        core = f"result = {self.torch_api}(**_kwargs)"
        code = Code(preprocess=defaults_code + pre.splitlines() + map_code, core=[core])
        return ConvertResult.success(paddle_api, code)


class LcmRule(BaseRule):
    def apply(self, paddle_api: str) -> ConvertResult:
        impl = """
x, y = torch.broadcast_tensors(x, y)
x_abs = torch.abs(x)
y_abs = torch.abs(y)
gcd = torch.gcd(x_abs, y_abs)
lcm = torch.zeros_like(gcd)
nonzero_mask = gcd != 0
lcm[nonzero_mask] = (x_abs[nonzero_mask] * y_abs[nonzero_mask]) // gcd[nonzero_mask]
result = torch.abs(lcm)
"""
        code = impl.splitlines()
        return ConvertResult.success(paddle_api, code)


class LinearRule(BaseRule):
    def apply(self, paddle_api: str) -> ConvertResult:
        defaults_code, map_code = self.apply_generic()
        pre = """
_kwargs["weight"] = _kwargs["weight"].T
"""
        core = """
if isinstance(_kwargs['input'], tuple):
    input = _kwargs['input']
    del _kwargs['input']
    result = []
    for i in input:
        result.append(torch.nn.functional.linear(input=i, **_kwargs))
    result = torch.stack(result)
else:
    result = torch.nn.functional.linear(**_kwargs)
"""
        code = Code(preprocess=map_code + pre.splitlines(), core=core.splitlines())
        return ConvertResult.success(paddle_api, code)


class LocalResponseNormRule(BaseRule):
    def apply(self, paddle_api: str) -> ConvertResult:
        defaults_code, map_code = self.apply_generic()
        pre = """
data_format = locals().get('data_format', 'NCHW')
if data_format == "NLC":
    _kwargs['input'] = _kwargs['input'].permute(0,2,1)
elif data_format == "NHWC":
    _kwargs['input'] = _kwargs['input'].permute(0,3,1,2)
elif data_format == "NDHWC":
    _kwargs['input'] = _kwargs['input'].permute(0,4,1,2,3)
"""
        core = """
result = torch.nn.functional.local_response_norm(**_kwargs)
"""
        post = """
if data_format == "NLC":
    result = result.permute(0,2,1)
elif data_format == "NHWC":
    result = result.permute(0,2,3,1)
elif data_format == "NDHWC":
    result = result.permute(0,2,3,4,1)
"""
        code = Code(
            preprocess=map_code + pre.splitlines(),
            core=core.splitlines(),
            postprocess=post.splitlines(),
        )
        return ConvertResult.success(paddle_api, code)


class LogcumsumexpRule(BaseRule):
    def apply(self, paddle_api: str) -> ConvertResult:
        preprocess = """
x = locals().get('x')
axis = locals().get('axis')

if axis is None:
    x = x.flatten()
    axis = 0
"""
        core = "result = torch.logcumsumexp(x, dim=axis)"
        code = Code(preprocess=preprocess.splitlines(), core=[core])
        return ConvertResult.success(paddle_api, code)


class LogaddexpRule(BaseRule):
    def apply(self, paddle_api: str) -> ConvertResult:
        defaults_code, map_code = self.apply_generic()
        pre = """
def to_float_if_needed(tensor):
    if tensor.dtype in [torch.int32, torch.int64]:
        return tensor.to(torch.float32)
    return tensor
x = to_float_if_needed(x)
y = to_float_if_needed(y)
"""
        core = f"result = {self.torch_api}(**_kwargs)"
        code = Code(
            preprocess=defaults_code + pre.splitlines() + map_code,
            core=core.splitlines(),
        )
        return ConvertResult.success(paddle_api, code)


class LogLossRule(BaseRule):
    def apply(self, paddle_api: str) -> ConvertResult:
        core = """
label = label.detach()
epsilon = locals().get('epsilon', 1e-4)
result = -label * torch.log(input + epsilon) - (1 - label) * torch.log(1 - input + epsilon)
"""
        code = Code(
            core=core.splitlines(),
        )
        return ConvertResult.success(paddle_api, code, is_torch_corresponding=False)


class LogSoftMaxRule(BaseRule):
    def apply(self, paddle_api: str) -> ConvertResult:
        defaults_code, map_code = self.apply_generic()
        pre = """
if "dtype" in _kwargs and isinstance(_kwargs["dtype"], str):
    _kwargs["dtype"] = getattr(torch,_kwargs["dtype"])
if not "dim" in _kwargs:
    _kwargs["dim"] = -1
"""
        core = f"result = {self.torch_api}(**_kwargs)"
        code = Code(
            preprocess=map_code + pre.splitlines(),
            core=core.splitlines(),
        )
        return ConvertResult.success(paddle_api, code)


class LogNormalRule(BaseRule):
    def apply(self, paddle_api: str) -> ConvertResult:
        defaults_code, map_code = self.apply_generic()
        core = """
result = torch.normal(**_kwargs)"
result = torch.exp(result)
"""
        code = Code(
            preprocess=defaults_code + map_code,
            core=core.splitlines(),
        )
        return ConvertResult.success(paddle_api, code, is_torch_corresponding=False)


class LstsqRule(BaseRule):
    def apply(self, paddle_api: str) -> ConvertResult:
        defaults_code, map_code = self.apply_generic()
        pre = """
driver='gels'
"""
        core = f"result = {self.torch_api}(**_kwargs)"
        code = Code(preprocess=defaults_code + pre.splitlines() + map_code, core=[core])
        return ConvertResult.success(paddle_api, code, is_torch_corresponding=True)


# m
class MarginCrossEntropyRule(BaseRule):
    def apply(self, paddle_api: str) -> ConvertResult:
        core = """
margin1 = locals().get('margin1', 1.0)
margin2 = locals().get('margin2', 0.5)
margin3 = locals().get('margin3', 0.0)
scale = locals().get('scale', 64.0)
group = locals().get('group', None)
return_softmax = locals().get('return_softmax', False)
reduction = locals().get('reduction', 'mean')
if reduction is None:
    reduction = 'none'

theta = torch.acos(logits)

target_theta = theta[torch.arange(logits.size(0)), label]
modified_theta = margin1 * target_theta + margin2
modified_cos = torch.cos(modified_theta) - margin3

logits_modified = logits.clone()
logits_modified[torch.arange(logits.size(0)), label] = modified_cos

logits_modified *= scale

if return_softmax:
    probs = torch.nn.functional.softmax(logits_modified, dim=1)
loss = torch.nn.functional.cross_entropy(logits_modified, label, reduction=reduction)

if reduction == 'none':
    loss = loss.unsqueeze(-1)
    
if return_softmax:
    result = loss, probs
else:
    result = loss

"""
        code = Code(core=core.splitlines())
        return ConvertResult.success(paddle_api, code, is_torch_corresponding=False)


class MatmulRule(BaseRule):
    def apply(self, paddle_api: str) -> ConvertResult:
        pre = """
if x.dtype != y.dtype:
    if x.dtype.is_complex:
        y = y.to(x.dtype)
    elif y.dtype.is_complex:
        x = x.to(y.dtype)
transpose_x = locals().get('transpose_x', False)
transpose_y = locals().get('transpose_y', False)
if transpose_x == True and x.dim() >=2:
    x = x.transpose(-2, -1)
if transpose_y == True and y.dim() >=2:
    y = y.transpose(-2, -1)
"""
        core = f"result = {self.torch_api}(x, y)"
        code = Code(preprocess=pre.splitlines(), core=core.splitlines())
        return ConvertResult.success(paddle_api, code)


class Matrix_transposeRule(BaseRule):
    def apply(self, paddle_api: str) -> ConvertResult:
        core = """
result = x.transpose(-1, -2)
"""
        code = Code(core=core.splitlines())
        return ConvertResult.success(paddle_api, code, is_torch_corresponding=False)


class MatrixRankRule(BaseRule):
    def apply(self, paddle_api: str) -> ConvertResult:
        defaults_code, map_code = self.apply_generic()
        pre = """
if atol is not None and rtol is not None:
    if isinstance(rtol, float):
        rtol = torch.tensor(rtol)
    if isinstance(atol, float):
        atol = torch.tensor(atol)     
"""
        core = f"""
if  _kwargs["tol"] == None:
    _kwargs.pop('tol') 
else:
    _kwargs.pop('atol') 
    _kwargs.pop('rtol') 

result = {self.torch_api}(**_kwargs)
"""
        code = Code(
            preprocess=defaults_code + pre.splitlines()+ map_code,
            core=core.splitlines()
        )
        return ConvertResult.success(paddle_api, code)


class MatmulTensorRule(BaseRule):
    def apply(self, paddle_api: str) -> ConvertResult:
        defaults_code, map_code = self.apply_generic()
        pre = r"""
if transpose_x == True:
    x = x.transpose(-1, -2)
if transpose_y == True:
    y = y.transpose(-1, -2)

def extract_bit(dtype):
    import re 
    s = str(dtype)
    m = re.search(r'(\d+)', s)
    return int(m.group(1)) if m else 0

x_bits = extract_bit(x.dtype)
y_bits = extract_bit(y.dtype)
target_dtype = x.dtype if x_bits >= y_bits else y.dtype
x, y = x.to(target_dtype), y.to(target_dtype)

"""
        core = "result = x.matmul(**_kwargs)"
        code = Code(preprocess=defaults_code + pre.splitlines() + map_code, core=[core])
        return ConvertResult.success(paddle_api, code)


class MaskedScatterRule(BaseRule):
    def apply(self, paddle_api: str) -> ConvertResult:
        _, map_code = self.apply_generic()
        core = "result = x.masked_scatter(**_kwargs)"
        code = Code(preprocess=map_code, core=[core])
        return ConvertResult.success(paddle_api, code)


class MaxoutRule(BaseRule):
    def apply(self, paddle_api: str) -> ConvertResult:
        core = """
axis = locals().get('axis', 1)
axis = axis if axis >= 0 else x.dim() + axis
in_channels = x.shape[axis]
channels_per_group = in_channels // groups
shape = list(x.shape)
new_shape = shape[:axis] + [channels_per_group, groups] + shape[axis+1:]
    
x = x.reshape(*new_shape)
result = x.max(dim=axis+1).values
"""
        code = Code(core=core.splitlines())
        return ConvertResult.success(paddle_api, code, is_torch_corresponding=False)


class MedianRule(BaseRule):
    def apply(self, paddle_api: str) -> ConvertResult:
        core = """
axis = locals().get('axis')
keepdim = locals().get('keepdim', False)
mode = locals().get('mode', 'avg')
if axis is None:
    x_flat = x.flatten()
    length = x_flat.numel()
    if length % 2 == 0 and mode == 'avg':
        sorted_x = torch.sort(x_flat).values
        mid = length // 2
        median = (sorted_x[mid - 1] + sorted_x[mid]) / 2
    else:
        median = torch.median(x_flat)
    if keepdim:
        median = median.reshape([1] * x.ndim)
else:
    if mode == 'avg':
        length = x.shape[axis] if x.ndim > 0 else 1
        if length % 2 == 0:
            sorted_x = torch.sort(x, dim=axis).values
            mid = length // 2
            median = (sorted_x.index_select(axis, torch.tensor([mid - 1])) + 
                      sorted_x.index_select(axis, torch.tensor([mid]))) / 2
            if not keepdim:
                median = median.squeeze(axis)
        else:
            median = torch.median(x, dim=axis, keepdim=keepdim).values
    else:
        median = torch.median(x, dim=axis, keepdim=keepdim)
if mode == 'avg' and x.dtype != torch.float64:
    median = median.to(torch.float32)
result = median
"""
        code = Code(core=core.splitlines())
        return ConvertResult.success(paddle_api, code, is_torch_corresponding=False)


class MultiplexRule(BaseRule):
    def apply(self, paddle_api: str) -> ConvertResult:
        core = """
input = locals().get("inputs")
index = locals().get("index")
temp = []
for i in range(index.shape[0]):
    j = index[i].item()
    temp.append(input[j][i])
result = torch.stack(temp)
"""
        code = Code(core=core.splitlines())
        return ConvertResult.success(paddle_api, code, is_torch_corresponding=False)


class MaskedMultiheadAttentionRule(BaseRule):
    def apply(self, paddle_api: str) -> ConvertResult:
        pre = """
def masked_multihead_attention(
    x: torch.Tensor,
    cache_kv: torch.Tensor | None = None,
    bias: torch.Tensor | None = None,
    src_mask: torch.Tensor | None = None,
    cum_offsets: torch.Tensor | None = None,
    sequence_lengths: torch.Tensor | None = None,
    rotary_tensor: torch.Tensor | None = None,
    beam_cache_offset: torch.Tensor | None = None,
    qkv_out_scale: torch.Tensor | None = None,
    out_shift: torch.Tensor | None = None,
    out_smooth: torch.Tensor | None = None,
    seq_len: int = 1,
    rotary_emb_dims: int = 0,
    use_neox_rotary_style: bool = False,
    compute_dtype: str = 'default',
    out_scale: float = -1.0,
    quant_round_type: int = 1,
    quant_max_bound: float = 127.0,
    quant_min_bound: float = -127.0
):
    # Infer dimensions from input
    _, batch_size, num_head, max_seq_len, head_dim = cache_kv.shape
    # Reshape and split QKV: [batch_size, 3 * num_head * head_dim] -> [batch_size, 3, num_head, head_dim]
    x = x.view(batch_size, 3, num_head, head_dim)
    q, k, v = x[:, 0], x[:, 1], x[:, 2]  # Each is [batch_size, num_head, head_dim]
    # Apply bias if provided
    if bias is not None:
        q = q + bias[0]
        k = k + bias[1]
        v = v + bias[2]
    # Apply QKV quantization if qkv_out_scale is provided
    if qkv_out_scale is not None:
        q = q / qkv_out_scale[0]
        k = k / qkv_out_scale[1]
        v = v / qkv_out_scale[2]
        # Apply quantization
        if quant_round_type == 1:
            q = torch.round(q).clamp(quant_min_bound, quant_max_bound)
            k = torch.round(k).clamp(quant_min_bound, quant_max_bound)
            v = torch.round(v).clamp(quant_min_bound, quant_max_bound)
    # Handle rotary embeddings
    if rotary_tensor is not None and rotary_emb_dims > 0:
        # Apply rotary embeddings to q and k
        def apply_rotary_emb(x, rotary):
            if use_neox_rotary_style:
                # Neox-style: split head_dim into pairs and apply rotation
                half_dim = rotary_emb_dims // 2
                x1, x2 = x[..., :half_dim], x[..., half_dim:2 * half_dim]
                rot1, rot2 = rotary[..., :half_dim], rotary[..., half_dim:2 * half_dim]
                x_rot = torch.cat((-x2 * rot2 + x1 * rot1, x1 * rot2 + x2 * rot1), dim=-1)
                return torch.cat((x_rot, x[..., 2 * half_dim:]), dim=-1)
            else:
                # Standard rotary: apply cosine and sine rotations
                cos, sin = rotary[..., ::2], rotary[..., 1::2]
                x1, x2 = x[..., ::2], x[..., 1::2]
                x_rot = torch.cat((x1 * cos - x2 * sin, x1 * sin + x2 * cos), dim=-1)
                return x_rot
        q = apply_rotary_emb(q, rotary_tensor.squeeze(2))
        k = apply_rotary_emb(k, rotary_tensor.squeeze(2))
    # Prepare key and value with cache
    if cache_kv is not None:
        cache_k, cache_v = cache_kv[0], cache_kv[1]  # [batch_size, num_head, max_seq_len, head_dim]
        # Concatenate new k, v to cache
        k = torch.cat((cache_k, k.unsqueeze(-2)), dim=2)  # Add seq_len dim
        v = torch.cat((cache_v, v.unsqueeze(-2)), dim=2)
        cache_kvs_out = torch.stack((k, v), dim=0)
    else:
        k = k.unsqueeze(-2)  # [batch_size, num_head, 1, head_dim]
        v = v.unsqueeze(-2)
        cache_kvs_out = torch.stack((k, v), dim=0)
    # Reshape for attention: [batch_size, num_head, seq_len, head_dim]
    q = q.unsqueeze(2)  # [batch_size, num_head, 1, head_dim]
    seq_len_kv = k.shape[2]
    # Compute attention scores
    attn_scores = torch.matmul(q, k.transpose(-2, -1)) / math.sqrt(head_dim)  # [batch_size, num_head, 1, seq_len_kv]
    # Apply source mask
    if src_mask is not None:
        expected_mask_shape = (batch_size, 1, 1, seq_len_kv)
        if src_mask.shape[-1] != seq_len_kv:
            # Pad src_mask with zeros to match seq_len_kv
            padding = torch.zeros(
                batch_size, 1, 1, seq_len_kv - src_mask.shape[-1],
                device=src_mask.device, dtype=src_mask.dtype
            )
            src_mask = torch.cat((src_mask, padding), dim=-1)
        attn_scores = attn_scores + src_mask  # Broadcasting applies mask
    # Apply sequence lengths if provided
    if sequence_lengths is not None:
        mask = torch.arange(seq_len_kv, device=x.device).expand(batch_size, seq_len_kv)
        mask = mask < sequence_lengths.squeeze(-1).unsqueeze(-1)
        mask = mask[:, None, None, :]  # [batch_size, 1, 1, seq_len_kv]
        attn_scores = attn_scores.masked_fill(~mask, float('-inf'))
    # Softmax to get attention weights
    attn_weights = torch.nn.functional.softmax(attn_scores, dim=-1)
    # Compute attention output
    attn_output = torch.matmul(attn_weights, v)  # [batch_size, num_head, 1, head_dim]
    attn_output = attn_output.squeeze(-2)  # [batch_size, num_head, head_dim]
    # Reshape output: [batch_size, num_head * head_dim]
    attn_output = attn_output.transpose(1, 2).contiguous().view(batch_size, num_head * head_dim)
    # Apply output quantization
    if out_scale > 0:
        attn_output = attn_output / out_scale
        if out_shift is not None:
            attn_output = attn_output + out_shift
        if out_smooth is not None:
            attn_output = attn_output * out_smooth
        if quant_round_type == 1:
            attn_output = torch.round(attn_output).clamp(quant_min_bound, quant_max_bound)
    # Handle beam_cache_offset
    beam_cache_offset_out = beam_cache_offset
    if beam_cache_offset is not None:
        # In Paddle, beam_cache_offset is typically updated in beam search; here we return as-is
        # If specific updates are needed, they should be implemented based on model logic
        pass
    # Return based on beam_cache_offset presence
    if beam_cache_offset is not None:
        return attn_output, cache_kvs_out, beam_cache_offset_out
    return attn_output, cache_kvs_out, None
"""
        core = "result = masked_multihead_attention(**kwargs)"
        code = Code(preprocess=pre.splitlines(), core=[core])
        return ConvertResult.success(paddle_api, code, is_torch_corresponding=False)


class MmRule(BaseRule):
    def apply(self, paddle_api: str) -> ConvertResult:
        defaults_code, map_code = self.apply_generic()
        pre = """
if input.dtype == torch.float16 and mat2.dtype != torch.float16:
    input = input.to(torch.float32)
if mat2.dtype == torch.float16 and input.dtype != torch.float16:
    mat2 = mat2.to(torch.float32)
"""
        core = f"result = {self.torch_api}(**_kwargs)"
        code = Code(preprocess=defaults_code + pre.splitlines() + map_code, core=[core])
        return ConvertResult.success(paddle_api, code)


# n
class NanmedianRule(BaseRule):
    def apply(self, paddle_api: str) -> ConvertResult:
        core = """
axis = locals().get("axis")
keepdim = locals().get("keepdim", False)
mode = locals().get("mode", "avg")

def single_axis_nanmedian(x, axis, keepdim, mode):
    if mode == "avg":
        valid_mask = ~torch.isnan(x)
        if x.ndim == 0:
            valid_x = x.masked_select(valid_mask).reshape(1)
            length = valid_x.numel()
        else:
            valid_x = x.masked_select(valid_mask).reshape(
                *[s if i != axis else -1 for i, s in enumerate(x.shape)]
            )
            length = valid_x.shape[axis]
        if length % 2 == 0:
            sorted_x = torch.sort(valid_x, dim=axis).values
            non_nan_mask = ~torch.isnan(sorted_x)
            sorted_x = sorted_x.masked_select(non_nan_mask).reshape(
                *[s if i != axis else -1 for i, s in enumerate(sorted_x.shape)]
            )
            mid = length // 2
            median = (
                sorted_x.index_select(axis, torch.tensor([mid - 1]))
                + sorted_x.index_select(axis, torch.tensor([mid]))
            ) / 2
            if not keepdim:
                median = median.squeeze(axis)
        else:
            median = torch.nanmedian(x, dim=axis, keepdim=keepdim).values
    else:
        median = torch.nanmedian(x, dim=axis, keepdim=keepdim)
    return median

if axis is None:
    x_flat = x.flatten()
    valid_mask = ~torch.isnan(x_flat)
    valid_x = x_flat[valid_mask]
    length = valid_x.numel()
    if length % 2 == 0 and mode == "avg":
        sorted_x = torch.sort(valid_x).values
        mid = length // 2
        median = (sorted_x[mid - 1] + sorted_x[mid]) / 2
    else:
        median = torch.nanmedian(x_flat)
    if keepdim:
        median = median.reshape([1] * x.ndim)
elif isinstance(axis, int):
    median = single_axis_nanmedian(x, axis, keepdim, mode)
else:
    axes = [ax % x.ndim for ax in axis]
    non_axes = [i for i in range(x.ndim) if i not in axes]
    perm = non_axes + list(axes)
    x_permuted = x.permute(perm)
    non_axes_shape = [x.shape[i] for i in non_axes]
    flattened_size = 1
    for ax in axes:
        flattened_size *= x.shape[ax]
    new_shape = non_axes_shape + [flattened_size]
    x_flat = x_permuted.reshape(new_shape)
    median = single_axis_nanmedian(x_flat, -1, False, mode)
    if mode == "min":
        median = median.values
    if keepdim:
        output_shape = [1 if i in axes else x.shape[i] for i in range(x.ndim)]
        median = median.reshape(output_shape)
result = median
"""
        code = Code(core=core.splitlines())
        return ConvertResult.success(paddle_api, code, is_torch_corresponding=False)


class NpairlossRule(BaseRule):
    def apply(self, paddle_api: str) -> ConvertResult:
        core = """
l2_reg = locals().get('l2_reg', 0.002)

l2_loss = (anchor.pow(2).sum(dim=1) + positive.pow(2).sum(dim=1)).mean() * 0.5 * l2_reg

sim_matrix = torch.matmul(anchor, positive.T)

labels = labels.view(-1, 1)  # shape: [N, 1]
mask = labels.eq(labels.T).float()  

sim_matrix = torch.nn.functional.log_softmax(sim_matrix, dim=1)

loss_ce = -torch.sum(sim_matrix * mask, dim=1)
loss_ce = loss_ce.mean()

result = loss_ce + l2_loss
"""
        code = Code(core=core.splitlines())
        return ConvertResult.success(paddle_api, code, is_torch_corresponding=False)


class NmsRule(BaseRule):
    def apply(self, paddle_api: str) -> ConvertResult:
        core = """
import torchvision
class scores_pair:
    def __init__(self, scores, index):
        self.scores = scores
        self.index = index
scores = locals().get('scores', None)
top_k = locals().get('top_k', None)
category_idxs = locals().get('category_idxs', None)
category = locals().get('categories', None)
iou_threshold = locals().get('iou_threshold', 0.3)

# 没有scores时自行生成scores
if scores is None:
    scores = torch.arange(1,0,(0.-1.)/boxes.shape[0])
    scores = scores[:boxes.shape[0]]

# 存在category时, 按照类别进行nms
if category_idxs is not None:
    result = []
    for cls in category:
        sele = []
        for i in range(len(category_idxs)):
            if category_idxs[i] == cls:
                sele.append(i)
        box = boxes.index_select(0, torch.tensor(sele))
        score = scores.index_select(0, torch.tensor(sele))
        result.append(torchvision.ops.nms(box, score, iou_threshold))
    result = torch.concat(result) 
else:
    result = torchvision.ops.nms(boxes, scores, iou_threshold)

# 对结果从大到小进行排序输出
ind = []
scores = scores.index_select(0,result)
for j in range(scores.numel()):
    tmp = scores_pair(scores[j], j)
    ind.append(tmp)
ind = sorted(ind, key = lambda x : x.scores, reverse = True)
for j in range(len(ind)):
    ind[j] = ind[j].index
result = result.index_select(0, torch.tensor(ind))
if top_k is not None:
    result = result[:top_k]
"""
        code = Code(core=core.splitlines())
        return ConvertResult.success(paddle_api, code, is_torch_corresponding=False)


class NormRule(BaseRule):
    def apply(self, paddle_api: str) -> ConvertResult:
        defaults_code, map_code = self.apply_generic()
        pre = """
if p == "fro" and x.dim() == 1:
    p = 2
"""
        core = f"""
import math
if p==0:
    if keepdim:
        result = (x!= 0).sum(dim=axis, keepdim=True).to(x.dtype)
    else:
        result = (x!= 0).sum(dim=axis).to(x.dtype)
elif len(x.shape)>=2 and axis is None:
    if p==math.inf:
        if keepdim:
            result = x.abs().amax().reshape([1] * x.ndim)
        else:
            result = x.abs().amax()
    elif p==-math.inf:
        if keepdim:
            result = x.abs().amin().reshape([1] * x.ndim)
        else:
            result = x.abs().amin()
    else:
        _kwargs["input"] = x.flatten()
        if p == "fro":
            _kwargs["ord"] = 2
        result = {self.torch_api}(**_kwargs)
        if keepdim:
            result = result.reshape([1] * x.ndim)
else:
    result = {self.torch_api}(**_kwargs)
"""
        code = Code(preprocess=defaults_code + pre.splitlines() + map_code, core=[core])
        return ConvertResult.success(paddle_api, code)


class NumelRule(BaseRule):
    def apply(self, paddle_api: str) -> ConvertResult:
        impl = """
num_elements = x.numel()
result = torch.tensor(num_elements, dtype=torch.int64)
"""
        code = impl.splitlines()
        return ConvertResult.success(paddle_api, code)


class NonzeroRule(BaseRule):
    def apply(self, paddle_api: str) -> ConvertResult:
        pre = """
x = args[0] if args else next(iter(kwargs.values()))
"""
        core = "result = x.__gt__(0).item()"
        code = Code(preprocess=pre.splitlines(), core=[core])
        return ConvertResult.success(paddle_api, code, is_torch_corresponding=False)


class NormalRule(BaseRule):
    def apply(self, paddle_api: str) -> ConvertResult:
        pre = """
mean = locals().get("mean", 0.0) * 1.
std = locals().get("std", 1.0) * 1.
shape = locals().get("shape",None)
if isinstance(mean,torch.Tensor) or isinstance(std,torch.Tensor):
    if (isinstance(mean,torch.Tensor) and torch.is_complex(mean)) or (isinstance(std,torch.Tensor) and torch.is_complex(std)):
        if isinstance(mean,torch.Tensor) and not torch.is_complex(mean):
            mean = torch.complex(mean,torch.zeros_like(mean))
        if isinstance(std,torch.Tensor) and not torch.is_complex(std):
            std = torch.complex(std,torch.zeros_like(std))
    elif isinstance(mean, complex) or isinstance(std, complex):
        if isinstance(mean,torch.Tensor) and not torch.is_complex(mean):
            mean = torch.complex(mean,torch.zeros_like(mean))
        if isinstance(std,torch.Tensor) and not torch.is_complex(std):
            std = torch.complex(std,torch.zeros_like(std))        
else:
    if isinstance(mean, complex) or isinstance(std, complex):
        if not isinstance(mean, complex):
            mean = complex(mean)
        if not isinstance(std, complex):
            std = complex(std)            
"""
        core = """
if isinstance(mean,torch.Tensor) or isinstance(std,torch.Tensor):
    if (isinstance(mean,torch.Tensor) and torch.is_complex(mean)) or (isinstance(std,torch.Tensor) and torch.is_complex(std)):
        result = torch.complex(torch.normal(mean.real, std.real),torch.normal(mean.imag,std.imag))
    elif isinstance(mean, complex) or isinstance(std, complex):
            result = torch.complex(torch.normal(mean.real, std.real),torch.normal(mean.imag,std.imag))
    else:
        result = torch.normal(mean,std)
else:
    if isinstance(mean, complex) or isinstance(std, complex):
         result = torch.complex(torch.normal(mean.real, std.real,shape),torch.normal(mean.imag,std.imag,shape))  
    else:
        result = torch.normal(mean,std,shape)
            
"""
        code = Code(preprocess=pre.splitlines(), core=core.splitlines())
        return ConvertResult.success(paddle_api, code)


# o
class OneHotRule(BaseRule):
    def apply(self, paddle_api: str) -> ConvertResult:
        defaults_code, map_code = self.apply_generic()
        core = f"result = {self.torch_api}(**_kwargs)"
        post = """
result =result.to(dtype=torch.int64)
"""
        code = Code(
            preprocess=defaults_code + map_code,
            core=[core],
            postprocess=post.splitlines(),
        )
        return ConvertResult.success(paddle_api, code)

class OnesRule(BaseRule):
    def apply(self, paddle_api: str) -> ConvertResult:
        pre = """
dtype = locals().get("dtype", None)
if isinstance(shape,torch.Tensor):
    if shape.numel() == 1:
        shape = shape.item()
    else:
        li = []
        for i in shape:
            li.append(i.item())
        shape = li
"""
        core = """
if dtype is None:
    result = torch.ones(shape)
else:
    result = torch.ones(shape, dtype=dtype)
"""
        code = Code(preprocess=pre.splitlines(), core=core.splitlines())
        return ConvertResult.success(paddle_api, code, "result")


class OuterRule(BaseRule):
    def apply(self, paddle_api: str) -> ConvertResult:
        defaults_code, map_code = self.apply_generic()
        pre = """
x = x.flatten()
y = y.flatten()
"""
        core = f"result = {self.torch_api}(**_kwargs)"
        code = Code(preprocess=defaults_code + pre.splitlines() + map_code, core=[core])
        return ConvertResult.success(paddle_api, code)


# p
class PadRule(BaseRule):
    def apply(self, paddle_api: str) -> ConvertResult:
        pre = """
_kwargs = {}
for paddle_param, torch_param in {
    'x': 'input',
    'pad': 'pad',
    'mode': 'mode',
    'value': 'value'
}.items():
    if paddle_param in locals() and not locals()[paddle_param] is None:
        _kwargs[torch_param] = locals()[paddle_param]
data_format = locals().get("data_format", None)
pad_from_left_axis = locals().get("pad_from_left_axis", True)
if "value" in _kwargs and isinstance(_kwargs["value"], torch.Tensor):
    _kwargs['value'] = _kwargs['value'].item()
if data_format == "NLC":
    _kwargs['input'] = _kwargs['input'].permute(0, 2, 1)
elif data_format == "NDHWC":
    _kwargs['input'] = _kwargs['input'].permute(0, 4, 1, 2, 3)
elif data_format == "NHWC":
    _kwargs['input'] = _kwargs['input'].permute(0, 3, 1, 2)
if isinstance(_kwargs["pad"], torch.Tensor):
    li = []
    for i in _kwargs["pad"]:
        li.append(i.item())
    _kwargs["pad"] = li
if not pad_from_left_axis:
    num_dims = len(_kwargs["pad"]) // 2
    new_pad = []
    for i in range(num_dims):
        left = _kwargs["pad"][2 * i]
        right = _kwargs["pad"][2 * i + 1]
        new_pad = [right, left] + new_pad
    _kwargs["pad"] = new_pad
"""
        core = """
result = torch.nn.functional.pad(**_kwargs)
"""
        post = """
if data_format == "NLC":
    result = result.permute(0, 2, 1)
elif data_format == "NDHWC":
    result = result.permute(0, 2, 3, 4, 1)
elif data_format == "NHWC":
    result = result.permute(0, 2, 3, 1)
"""
        code = Code(
            preprocess=pre.splitlines(),
            core=core.splitlines(),
            postprocess=post.splitlines(),
        )
        return ConvertResult.success(paddle_api, code)


class PolarRule(BaseRule):
    def apply(self, paddle_api: str) -> ConvertResult:
        core = """
real = abs * torch.cos(angle)
imag = abs * torch.sin(angle)
result = torch.complex(real, imag)
"""
        code = Code(core=core.splitlines())
        return ConvertResult.success(
            paddle_api, code, "result", is_torch_corresponding=False
        )


class PositiveRule(BaseRule):
    def apply(self, paddle_api: str) -> ConvertResult:
        core = """
result = x
"""
        code = Code(core=core.splitlines())
        return ConvertResult.success(
            paddle_api, code, "result", is_torch_corresponding=False
        )


class ProdRule(BaseRule):
    def apply(self, paddle_api: str) -> ConvertResult:
        pre = """
import re
dtype = locals().get("dtype", None)
axis = locals().get("axis", None)
keepdim = locals().get("keepdim", False)
if dtype is None:
    dtype = x.dtype
else:
    if isinstance(dtype, str):
        dtype = getattr(torch, dtype)
    else:
        if str(dtype).split('.')[0] in ["paddle", "numpy"]:
            dtype_str = str(dtype).split('.')[-1]
            dtype = getattr(torch, dtype_str)
        else:
            match = re.search(r"'(.+?)'", str(dtype))
            dtype_str = match.group(1)
            dtype_str = dtype_str.split('.')[-1]
            dtype = getattr(torch, dtype_str)
if not axis is None:
    dim = []
    if isinstance(axis, (list, tuple)):
        for i in axis:
            if isinstance(i, torch.Tensor):
                dim.append(i.item())
            else:
                dim.append(i)
    elif isinstance(axis, torch.Tensor):
        for i in axis:
            dim.append(i.item())
    else:
        dim.append(axis)
"""
        core = """
if axis is None:
    result = torch.prod(x, dtype = dtype)
else:
    for i in dim:
        x = torch.prod(x,dim = i,keepdim=True,dtype = dtype)
    if not keepdim:
        x = x.squeeze(dim)
    result = x
"""
        code = Code(preprocess=pre.splitlines(), core=core.splitlines())
        return ConvertResult.success(paddle_api, code, "result")


class Put_along_axisRule(BaseRule):
    def apply(self, paddle_api: str) -> ConvertResult:
        pre = """
input = locals().get('arr')
dim = locals().get('axis')
index = locals().get('indices')
src = locals().get('values')
reduce = locals().get('reduce', 'assign')
if reduce == 'add':
    reduce = 'sum'
if reduce == 'mul':
    reduce = 'prod'
include_self = locals().get('include_self', True)
broadcast = locals().get('broadcast', True)

def infer_broadcast_shape(input, index, dim):
    broadcast_shape_list = list(input.shape)
    broadcast_shape_list[dim] = list(index.shape)[dim]
    broadcast_shape = tuple(broadcast_shape_list)
    for i in range(len(input.shape)):
        if input.shape[i] < index.shape[i]:
            # if indices matrix has larger size than arr matrix, do not broadcast.
            return None
    return broadcast_shape

if broadcast == True:
    broadcast_shape = infer_broadcast_shape(arr, indices, axis)
    if broadcast_shape:
        index = torch.broadcast_to(index, broadcast_shape)
        src = torch.broadcast_to(src, broadcast_shape)
"""
        core = """
if reduce == 'assign':
    result = torch.scatter(input, dim, index, src)
else:
    result = torch.scatter_reduce(input, dim, index, src, reduce, include_self=include_self)
"""
        code = Code(preprocess=pre.splitlines(), core=core.splitlines())
        return ConvertResult.success(paddle_api, code, "result")


class PoolRule(BaseRule):
    def apply(self, paddle_api: str) -> ConvertResult:
        defaults_code, map_code = self.apply_generic()
        pre_1d = """
kernel_size = tuple(kernel_size) if isinstance(kernel_size, list) else kernel_size
stride = tuple(stride) if isinstance(stride, list) else stride

def _get_same_padding_1d(input_size, kernel_size, stride):
    if stride is None:
        stride = kernel_size
    output_size = (input_size + stride - 1) // stride
    total_pad = max(0, (output_size - 1) * stride + kernel_size - input_size)
    pad_left = total_pad // 2
    pad_right = total_pad - pad_left
    return pad_left, pad_right

if isinstance(padding, str):
    if padding.upper() == "VALID":
        padding = 0
    elif padding.upper() == "SAME":
        input_size = x.shape[2]
        pad_left, pad_right = _get_same_padding_1d(input_size, kernel_size, stride)
        padding = pad_left # 对称填充
        if pad_left != pad_right:  # 非对称填充
            x = torch.nn.functional.pad(x, (pad_left, pad_right))
            padding = 0
elif isinstance(padding, (list, tuple)):
    if len(padding) == 1:  # [pad]
        padding = tuple(padding)
    elif len(padding) == 2:  # [pad_left, pad_right]
        pad_left, pad_right = padding
        x = torch.nn.functional.pad(x, (pad_left, pad_right))
        padding = 0
"""
        pre_2d = """
kernel_size = tuple(kernel_size) if isinstance(kernel_size, list) else kernel_size
stride = tuple(stride) if isinstance(stride, list) else stride
if data_format == "NHWC":
    x = x.permute(0, 3, 1, 2)
            
def _get_same_padding_2d(input_size, kernel_size, stride):
    if isinstance(kernel_size, int):
        kernel_size = (kernel_size, kernel_size)
    if stride is None:
        stride = kernel_size
    if isinstance(stride, int):
        stride = (stride, stride)
    output_size_h = (input_size[0] + stride[0] - 1) // stride[0]
    output_size_w = (input_size[1] + stride[1] - 1) // stride[1]
    total_pad_h = max(0, (output_size_h - 1) * stride[0] + kernel_size[0] - input_size[0])
    total_pad_w = max(0, (output_size_w - 1) * stride[1] + kernel_size[1] - input_size[1])
    pad_h = (total_pad_h // 2, total_pad_h - total_pad_h // 2)
    pad_w = (total_pad_w // 2, total_pad_w - total_pad_w // 2)
    return pad_h, pad_w

if isinstance(padding, str):
    if padding == "VALID":
        padding = 0
    elif padding == "SAME":
        input_size = (x.shape[2], x.shape[3])
        pad_h, pad_w = _get_same_padding_2d(input_size, kernel_size, stride)
        padding = (pad_h[0], pad_w[0]) # 对称填充
        if pad_h[0] != pad_h[1] or pad_w[0] != pad_w[1]: # 非对称填充
            x = torch.nn.functional.pad(x, (pad_w[0], pad_w[1], pad_h[0], pad_h[1]))
            padding = 0
elif isinstance(padding, (list, tuple)):
    if len(padding) == 2: # [pad_height, pad_width]
        padding = tuple(padding)
    elif len(padding) == 4:
        if all(isinstance(p, (list, tuple)) for p in padding): # Paddle 的 4D 填充格式(NCHW 或 NHWC)
            if data_format == "NCHW":
                pad_top, pad_bottom = padding[2]
                pad_left, pad_right = padding[3]
            else:  # NHWC
                pad_top, pad_bottom = padding[1]
                pad_left, pad_right = padding[2]
        else: # [pad_height_top, pad_height_bottom, pad_width_left, pad_width_right]
            pad_top, pad_bottom, pad_left, pad_right = padding
        x = torch.nn.functional.pad(x, (pad_left, pad_right, pad_top, pad_bottom))
        padding = 0
"""
        pre_3d = """
kernel_size = tuple(kernel_size) if isinstance(kernel_size, list) else kernel_size
stride = tuple(stride) if isinstance(stride, list) else stride
if data_format == 'NDHWC':
    x = x.permute(0, 4, 1, 2, 3)
        
def _get_same_padding_3d(input_size, kernel_size, stride):
    if isinstance(kernel_size, int):
        kernel_size = (kernel_size,) * 3
    if stride is None:
        stride = kernel_size
    if isinstance(stride, int):
        stride = (stride,) * 3
    output_size_d = (input_size[0] + stride[0] - 1) // stride[0]
    output_size_h = (input_size[1] + stride[1] - 1) // stride[1]
    output_size_w = (input_size[2] + stride[2] - 1) // stride[2]
    total_pad_d = max(0, (output_size_d - 1) * stride[0] + kernel_size[0] - input_size[0])
    total_pad_h = max(0, (output_size_h - 1) * stride[1] + kernel_size[1] - input_size[1])
    total_pad_w = max(0, (output_size_w - 1) * stride[2] + kernel_size[2] - input_size[2])
    pad_d = (total_pad_d // 2, total_pad_d - total_pad_d // 2)
    pad_h = (total_pad_h // 2, total_pad_h - total_pad_h // 2)
    pad_w = (total_pad_w // 2, total_pad_w - total_pad_w // 2)
    return pad_d, pad_h, pad_w

if isinstance(padding, str):
    if padding == "VALID":
        padding = 0
    elif padding == "SAME":
        input_size = (x.shape[2], x.shape[3], x.shape[4])  # (D, H, W)
        pad_d, pad_h, pad_w = _get_same_padding_3d(input_size, kernel_size, stride)
        padding = (pad_d[0], pad_h[0], pad_w[0]) # 对称填充
        if pad_d[0] != pad_d[1] or pad_h[0] != pad_h[1] or pad_w[0] != pad_w[1]: # 非对称填充
            x = torch.nn.functional.pad(x, (pad_w[0], pad_w[1], pad_h[0], pad_h[1], pad_d[0], pad_d[1]))
            padding = 0
elif isinstance(padding, (list, tuple)):
    if len(padding) == 3:  # [pad_depth, pad_height, pad_width]
        max_pad = [kernel_size[i] // 2 for i in range(3)]
        if any(p > m for p, m in zip(padding, max_pad)):
            pad_d, pad_h, pad_w = padding
            x = torch.nn.functional.pad(x, (pad_w, pad_w, pad_h, pad_h, pad_d, pad_d))
            padding = 0
        else:
            padding = tuple(padding)
    elif len(padding) == 6:  # [front, back, top, bottom, left, right]
        pad_front, pad_back, pad_top, pad_bottom, pad_left, pad_right = padding
        x = torch.nn.functional.pad(x, (pad_left, pad_right, pad_top, pad_bottom, pad_front, pad_back))
        padding = 0
    elif len(padding) == 5: # Paddle 的 5D 填充格式
        if data_format == "NCDHW":
            pad_front, pad_back = padding[2]
            pad_top, pad_bottom = padding[3]
            pad_left, pad_right = padding[4]
        else: # NDHWC
            pad_front, pad_back = padding[1]
            pad_top, pad_bottom = padding[2]
            pad_left, pad_right = padding[3]
        x = torch.nn.functional.pad(x, (pad_left, pad_right, pad_top, pad_bottom, pad_front, pad_back))
        padding = 0
"""
        core = f"result = {self.torch_api}(**_kwargs)"
        post_1d = """
if data_format == "NLC":
    result = result.permute(0, 2, 1)
"""
        post_2d = """
if data_format == "NHWC":
    result = result.permute(0, 2, 3, 1)
"""
        post_3d = """
if data_format == "NDHWC":
    result = result.permute(0, 2, 3, 4, 1)
"""
        if paddle_api.endswith("_pool1d"):
            if paddle_api == "paddle.nn.functional.lp_pool1d":
                pre_1d = """
if data_format == "NLC":
    x = x.permute(0, 2, 1)
""" + pre_1d + """
if isinstance(padding, int) and padding != 0:
    x = torch.nn.functional.pad(x, (padding, padding))
elif isinstance(padding, tuple):
    x = torch.nn.functional.pad(x, (padding[0], padding[0]))
"""
            pre = pre_1d
            post = post_1d
        elif paddle_api.endswith("_pool2d"):
            if paddle_api == "paddle.nn.functional.lp_pool2d":
                pre_2d += """
if isinstance(padding, int) and padding != 0:
    x = torch.nn.functional.pad(x, (padding, padding, padding, padding))
elif isinstance(padding, tuple):
    x = torch.nn.functional.pad(x, (padding[1], padding[1], padding[0], padding[0]))
"""
            pre = pre_2d
            post = post_2d
        elif paddle_api.endswith("_pool3d"):
            pre = pre_3d
            post = post_3d
        else:
            return ConvertResult.error(
                paddle_api, f"Unsupported pooling api: {paddle_api}"
            )
        code = Code(
            preprocess=defaults_code + pre.splitlines() + map_code,
            core=[core],
            postprocess=post.splitlines(),
        )
        return ConvertResult.success(paddle_api, code)


# q
class QuantileRule(BaseRule):
    def apply(self, paddle_api: str) -> ConvertResult:
        defaults_code, map_code = self.apply_generic()
        pre = """
import numbers
d = x.dim()
axis0 = axis
if isinstance(axis, int) and axis < 0:
    axis = axis + d
if not isinstance(q,numbers.Number):
    q = torch.tensor(q, dtype = x.dtype)
if isinstance(axis, int) and axis < 0:
    axis = axis + d
if isinstance(axis, list):
    if len(axis) > 1: 
        axis_adjusted = []
        for a in axis:
            if a < 0:
                axis_adjusted.append(a + d)
            else:
                axis_adjusted.append(a)
        axis = sorted(axis_adjusted)
        remaining_axes = []
        for i in range(d):
            if i not in axis:
                remaining_axes.append(i)
        permute_order = remaining_axes + axis
        x_perm = x.permute(permute_order)
        shape_list = []
        for i in range(len(remaining_axes), d):
            shape_list.append(x_perm.shape[i])
        merged_dim = int(torch.prod(torch.tensor(shape_list)))
        new_shape = x_perm.shape[:len(remaining_axes)] + (merged_dim,)
        x = x_perm.reshape(*new_shape)
        axis0 = axis
        axis = -1
    elif len(axis) ==1 :
        axis = axis[0]
    else:
        axis = None

"""
        core = f"result = {self.torch_api}(**_kwargs)"
        post = """
if keepdim and axis0 != axis:
    if not isinstance(q,numbers.Number) and len(q) >1:
        result = result.unsqueeze(-1)
    else:
        result = result.squeeze(0).unsqueeze(-1)

"""
        code = Code(
            preprocess=defaults_code + pre.splitlines() + map_code,
            core=[core],
            postprocess=post.splitlines(),
        )
        return ConvertResult.success(paddle_api, code)


class QrRule(BaseRule):
    def apply(self, paddle_api: str) -> ConvertResult:
        pre = """
mode = locals().get('mode', 'reduced')
"""
        core = """
result = torch.linalg.qr(x, mode)
"""
        post = """
if mode == "r":
    result = result[1]
"""
        code = Code(
            preprocess=pre.splitlines(),
            core=core.splitlines(),
            postprocess=post.splitlines(),
        )
        return ConvertResult.success(
            paddle_api, code, "result", is_torch_corresponding=False
        )


# r
class RankRule(BaseRule):
    def apply(self, paddle_api: str) -> ConvertResult:
        core = f"result = torch.tensor(input.dim(),dtype=torch.int64)"
        post = """
result = result.to(torch.int32)
"""
        code = Code(
            core=core.splitlines(),
            postprocess=post.splitlines()
        )
        return ConvertResult.success(paddle_api, code, is_torch_corresponding=False)


class Reduce_asRule(BaseRule):
    def apply(self, paddle_api: str) -> ConvertResult:
        core = """
x_shape = list(x.shape)
t_shape = [1] * (x.dim() - target.dim()) + list(target.shape)
reduce_dims = [i for i, (xs, ts) in enumerate(zip(x_shape, t_shape)) if ts == 1 and xs != 1]
out = x.sum(dim=reduce_dims, keepdim=True)
result = out.view(target.shape)
"""
        code = Code(core=core.splitlines())
        return ConvertResult.success(paddle_api, code, is_torch_corresponding=False)


class ReshapeRule(BaseRule):
    def apply(self, paddle_api: str) -> ConvertResult:
        pre = """
sh = []
if isinstance(shape,torch.Tensor):
    for i in shape:
        sh.append(i.item())
elif isinstance(shape,tuple):
    sh = list(shape)
else:
    sh = shape
sum = x.numel()
if sum != 0:
    for i in range(len(sh)):
        if sh[i] != -1 and sh[i] != 0:
            sum = sum // sh[i]
        elif sh[i] == 0:
            sh[i] = x.shape[i]
            sum = sum // sh[i]
    for i in range(len(sh)):
        if sh[i] == -1:
            sh[i] = sum
"""
        core = """
if sum != 0:
    result = torch.reshape(x,sh)
else:
    result = torch.zeros(sh,dtype=x.dtype)
"""
        code = Code(preprocess=pre.splitlines(), core=core.splitlines())
        return ConvertResult.success(paddle_api, code, "result")


class ReverseRule(BaseRule):
    def apply(self, paddle_api: str) -> ConvertResult:
        pre = """
dim = []
if isinstance(axis,int):
    dim.append(axis)
else:
    dim = axis
"""
        core = """
result = torch.flip(x,dim)
"""
        code = Code(preprocess=pre.splitlines(), core=core.splitlines())
        return ConvertResult.success(paddle_api, code, "result")


class Roi_aignRule(BaseRule):
    def apply(self, paddle_api: str) -> ConvertResult:
        pre = """
import torchvision
_kwargs = {}
for paddle_param, torch_param in {
    'x': 'input',
    'output_size': 'output_size',
    'spatial_scale': 'spatial_scale',
    'sampling_ratio': 'sampling_ratio',
    'aligned': 'aligned'
}.items():
    if paddle_param in locals():
        _kwargs[torch_param] = locals()[paddle_param]
boxes = locals().get('boxes')
boxnum = locals().get('boxes_num')
ans = []
end = 0
"""
        core = """
for i in range(boxnum.shape[0]):
    begin = end
    end = end + int(boxnum[i])
    ans.append(boxes[begin:end,])
result = torchvision.ops.roi_align( **_kwargs, boxes = ans)
"""
        code = Code(preprocess=pre.splitlines(), core=core.splitlines())
        return ConvertResult.success(paddle_api, code, "result")


class Roi_poolRule(BaseRule):
    def apply(self, paddle_api: str) -> ConvertResult:
        pre = """
import torchvision
_kwargs = {}
for paddle_param, torch_param in {
    'x': 'input',
    'output_size': 'output_size',
    'spatial_scale': 'spatial_scale'
}.items():
    if paddle_param in locals():
        _kwargs[torch_param] = locals()[paddle_param]
    else:
        _kwargs[torch_param] = 1.0
boxes = locals().get('boxes')
boxnum = locals().get('boxes_num')
ans = []
end = 0
for i in range(boxnum.shape[0]):
    begin = end
    end = end + int(boxnum[i])
    ans.append(boxes[begin:end,])
"""
        core = f"result = {self.torch_api}(boxes = ans, **_kwargs)"
        code = Code(preprocess=pre.splitlines(), core=core.splitlines())
        return ConvertResult.success(paddle_api, code, "result")


class RollRule(BaseRule):
    def apply(self, paddle_api: str) -> ConvertResult:
        defaults_code, map_code = self.apply_generic()
        pre = """
if 'shifts' in locals() and isinstance(shifts, torch.Tensor):
    if shifts.numel() == 1:
        shifts = shifts.item()
    else:
        shifts = shifts.tolist()
if 'axis' in locals() and isinstance(axis, torch.Tensor):
    if axis.numel() == 1:
        axis = axis.item()
    else:
        axis = axis.tolist()
"""
        core = f"result = {self.torch_api}(**_kwargs)"
        code = Code(
            preprocess=defaults_code + pre.splitlines() + map_code,
            core=[core],
        )
        return ConvertResult.success(paddle_api, code)


class ReduceRule(BaseRule):
    def apply(self, paddle_api: str) -> ConvertResult:
        defaults_code, _ = self.apply_generic()
        pre = """
if isinstance(axis, (tuple, list)):
    tmp = []
    for a in axis:
        if torch.is_tensor(a):
            tmp.append(a.item())
        else:
            tmp.append(a)
    axis = tuple(tmp)
if torch.is_tensor(axis):
    if axis.dim() == 0:
        axis = axis.item()
    else:
        axis = tuple(axis.tolist())
"""
        if paddle_api == "paddle.mean":
            core = """
if axis is None:
    result = torch.mean(x)
else:
    result = torch.mean(x, dim=axis, keepdim=keepdim)
"""
            post = """
if axis is None and keepdim:
    result = result.view([1] * x.dim())
"""
        elif paddle_api == "paddle.Tensor.mean":
            pre += """
x_dtype = x.dtype
if x_dtype in {torch.int64, torch.int32, torch.bool}:
    x = x.to(torch.float32)
"""
            core = """
if axis is None:
    result = x.mean()
else:
    result = x.mean(dim=axis, keepdim=keepdim)
"""
            post = """
if axis is None and keepdim:
    result = result.view([1] * x.dim())
if x_dtype in {torch.int64, torch.int32, torch.bool}:
    result = result.to(x_dtype)
"""
        elif paddle_api == "paddle.prod":
            pre += """
if dtype is None:
    dtype = x.dtype
"""
            core = """
if axis is None:
    result = torch.prod(x, dtype = dtype)
elif isinstance(axis, int):
    result = torch.prod(x, dim=axis, keepdim=keepdim, dtype = dtype)
else:
    for a in axis:
        x = torch.prod(x, dim=a, keepdim=True, dtype=dtype)
    result = x
"""
            post = """
if isinstance(axis, tuple) and not keepdim:
    result = torch.squeeze(result, dim=axis)
"""
        elif paddle_api == "paddle.sum":
            core = f"result = torch.sum(x, dim=axis, keepdim=keepdim, dtype=dtype)"
            post = ""
        else:
            core = f"result = {self.torch_api}(x, dim=axis, keepdim=keepdim)"
            post = ""
        code = Code(
            preprocess=defaults_code + pre.splitlines(),
            core=core.splitlines(),
            postprocess=post.splitlines(),
        )
        return ConvertResult.success(paddle_api, code)


class RnntLossRule(BaseRule):
    def apply(self, paddle_api: str) -> ConvertResult:
        core = """
import torchaudio
blank = locals().get('blank', 0)
fastemit_lambda = locals().get('fastemit_lambda', 0.001)
reduction = locals().get('reduction', 'mean')

result = torchaudio.functional.rnnt_loss(
        logits=input,
        targets=label,
        logit_lengths=input_lengths,
        target_lengths=label_lengths,
        blank=blank,
        reduction=reduction
    )
"""
        code = Code(core=core.splitlines())
        return ConvertResult.success(paddle_api, code, is_torch_corresponding=False)


# s
class SampleNeighborsRule(BaseRule):
    def apply(self, paddle_api: str) -> ConvertResult:
        core = """
eids = locals().get('eids', None)
sample_size = locals().get('sample_size', -1)
return_ids = locals().get('return_eids', False)
out_neighbors = []
out_count = []
out_eids = []
for node in input_nodes:
    start = colptr[node]
    end = colptr[node + 1]        
    neighbors = row[start:end]
    num_neighbors = neighbors.numel()
    edge_ids = torch.arange(start,end,dtype=torch.int64)

    if num_neighbors == 0:
        sampled = torch.tensor([], dtype=row.dtype)
        sampled_eids = torch.tensor([], dtype=torch.int64)
    elif sample_size == -1 or num_neighbors <= sample_size:
        sampled = neighbors
        sampled_eids = edge_ids
    else:
        sampled = neighbors[:sample_size]
        sampled_eids = edge_ids[:sample_size]

    out_neighbors.append(sampled)
    out_count.append(sampled.numel())
    out_eids.append(sampled_eids)

out_neighbors = torch.cat(out_neighbors) if out_neighbors else torch.tensor([], dtype=row.dtype)
out_count = torch.tensor(out_count, dtype=torch.int64)
if return_ids:
    out_eids = eids.index_select(0,torch.cat(out_eids)) if out_eids else torch.tensor([], dtype=eids.dtype)

if return_ids:
    result = (out_neighbors, out_count, out_eids)
else:
    result = (out_neighbors, out_count)

"""
        code = Code(core=core.splitlines())
        return ConvertResult.success(paddle_api, code, is_torch_corresponding=False)


class SegmentMaxRule(BaseRule):
    def apply(self, paddle_api: str) -> ConvertResult:
        core = """
num = int(segment_ids.max().item()) + 1
ans = torch.full((num,)+data.shape[1:], float('-inf'), dtype = data.dtype)
for idx in range(data.shape[0]): 
    seg_id = segment_ids[idx]
    val = data[idx]
    ans[seg_id][val > ans[seg_id]] = val[val > ans[seg_id]]
ans[ans == float('-inf')] = 0
result = ans
"""
        code = Code(core=core.splitlines())
        return ConvertResult.success(paddle_api, code, is_torch_corresponding=False)


class SendURecvRule(BaseRule):
    def apply(self, paddle_api: str) -> ConvertResult:
        defaults_code, map_code = self.apply_generic()
        core = """
out_size = locals().get("out_size", None)
src_feat = x[src_index]
D = x.size(1)
if out_size is None or out_size <= 0:
    # out_size = int(dst_index.max()) + 1
    out_size = x.size(0)
result = torch.zeros((out_size, D), dtype=x.dtype, device=x.device) * 1.
if reduce_op == 'sum' or reduce_op == 'mean':
    count = torch.zeros(out_size, dtype=x.dtype, device=x.device)

    for i in range(src_feat.size(0)):
        dst = dst_index[i]
        result[dst] += src_feat[i]
        count[dst] += 1

    if reduce_op == 'mean':
        mask = count > 0
        result[mask] = result[mask] / count[mask].unsqueeze(1)
elif reduce_op == 'max':
    result[:] = float('-inf')
    for i in range(src_feat.size(0)):
        dst = dst_index[i]
        result[dst] = torch.maximum(result[dst], src_feat[i])

    # 若某些 dst 没收到消息，设为 0
    result[result == float('-inf')] = 0
elif reduce_op == 'min':
    result[:] = float('inf')
    for i in range(src_feat.size(0)):
        dst = dst_index[i]
        result[dst] = torch.minimum(result[dst], src_feat[i])

    # 若某些 dst 没收到消息，设为 0
    result[result == float('inf')] = 0
result = result.to(dtype=x.dtype)
"""
        code = Code(
            core=core.splitlines(),
        )
        return ConvertResult.success(paddle_api, code, is_torch_corresponding=False)


class SendUERecvRule(BaseRule):
    def apply(self, paddle_api: str) -> ConvertResult:
        core = """
out_size = locals().get("out_size", None)
# Determine output size
out_shape = list(x.shape)
if out_size is not None:
    out_shape[0] = out_size
if x.dim() > y.dim():
    y = y.unsqueeze(1)
    y = y.expand(-1,x.shape[1],-1)
dtype = x.dtype

# Get messages from src_index
x_src = x[src_index]

# Apply message operation
if message_op == 'add':
    msg = x_src + y
elif message_op == 'sub':
    msg = x_src - y
elif message_op == 'mul':
    msg = x_src * y
elif message_op == 'div':
    msg = x_src / y

out_shape[-1] = msg.shape[-1]

# Reduce operation
if reduce_op in ['sum', 'mean']:
    result = torch.zeros(out_shape, dtype=dtype)
    count = torch.zeros(out_shape[:-1], dtype=dtype)

    for i in range(dst_index.shape[0]):
        dst = dst_index[i].item()
        if dst >= result.shape[0]:
            continue
        result[dst] += msg[i]
        count[dst] += 1

    if reduce_op == 'mean':
        mask = count > 0
        result[mask] = result[mask] / count[mask].unsqueeze(1)

elif reduce_op == "max":
    result = torch.full(out_shape, float('-inf'), dtype=msg.dtype)
    for i in range(dst_index.shape[0]):
        dst = dst_index[i].item()
        if dst >= result.shape[0]:
            continue
        result[dst] = torch.max(result[dst], msg[i])
    result[result == float('-inf')] = 0

elif reduce_op == "min":
    result = torch.full(out_shape, float('inf'), dtype=msg.dtype)
    for i in range(dst_index.shape[0]):
        dst = dst_index[i].item()
        if dst >= result.shape[0]:
            continue
        result[dst] = torch.min(result[dst], msg[i])
    result[result == float('inf')] = 0
"""
        code = Code(core=core.splitlines())
        return ConvertResult.success(paddle_api, code, is_torch_corresponding=False)


class ScatterRule(BaseRule):
    def apply(self, paddle_api: str) -> ConvertResult:
        impl = """
overwrite = locals().get('overwrite', True)
x = x.clone()
index = index.view(-1, 1)
try:
    updates = updates.expand_as(x)
except:
    pass
if not overwrite:
    for i in range(index.shape[0]):
        x[index[i]] = torch.zeros_like(x[index[i]])
    for i in range(index.shape[0]):
        x[index[i]] += updates[i]
else:
    for i in range(index.shape[0]):
        x[index[i]] = updates[i]
result = x    
"""
        code = impl.splitlines()
        return ConvertResult.success(paddle_api, code)


class ScatterndRule(BaseRule):
    def apply(self, paddle_api: str) -> ConvertResult:
        impl = """
output = torch.zeros(shape, dtype=updates.dtype).to(updates.device)
if index.numel() == 0:
    result = output + updates
else:
    flat_index = index.view(-1, index.size(-1))
    flat_updates = updates.reshape(flat_index.size(0), *updates.shape[index.dim()-1:])
    for i in range(flat_index.size(0)):
        idx_tuple = tuple(flat_index[i])
        output[idx_tuple] += flat_updates[i]
    result = output    
"""
        code = impl.splitlines()
        return ConvertResult.success(paddle_api, code)


class ScatterndaddRule(BaseRule):
    def apply(self, paddle_api: str) -> ConvertResult:
        impl = """
x = x.clone()
if index.numel() == 0:
    result = x + updates
else:
    flat_index = index.view(-1, index.size(-1))
    flat_updates = updates.reshape(flat_index.size(0), *updates.shape[index.dim()-1:])
    for i in range(flat_index.size(0)):
        idx_tuple = tuple(flat_index[i])
        x[idx_tuple] += flat_updates[i]
    result = x    
"""
        code = impl.splitlines()
        return ConvertResult.success(paddle_api, code)


class SeluRule(BaseRule):
    def apply(self, paddle_api: str) -> ConvertResult:
        defaults_code, map_code = self.apply_generic()
        core = f"""
if scale == 1.0507009873554804934193349852946 and alpha == 1.6732632423543772848170429916717:
    result = {self.torch_api}(**_kwargs)
else:
    result = scale * torch.where(x > 0, x, alpha * (torch.exp(x) - 1))
"""
        code = Code(
            preprocess=defaults_code + map_code,
            core=core.splitlines(),
        )
        return ConvertResult.success(paddle_api, code)


class SigmoidFocalLossRule(BaseRule):
    def apply(self, paddle_api: str) -> ConvertResult:
        core = """
normalizer = locals().get('normalizer', None)
alpha = locals().get('alpha', 0.25)
gamma = locals().get('gamma', 2.0)
reduction = locals().get('reduction', 'mean')
prob = torch.sigmoid(logit)

pos_loss = -label * alpha * ((1 - prob) ** gamma) * torch.log(prob)
neg_loss = -(1 - label) * (1 - alpha) * (prob ** gamma) * torch.log(1 - prob)
loss = pos_loss + neg_loss

if normalizer is not None:
    loss = loss / normalizer

if reduction == 'mean':
    result = loss.mean()
elif reduction == 'sum':
    result = loss.sum()
elif reduction == 'none':
    result = loss
"""
        code = Code(
            core=core.splitlines(),
        )
        return ConvertResult.success(paddle_api, code, is_torch_corresponding=False)


class SliceRule(BaseRule):
    def apply(self, paddle_api: str) -> ConvertResult:
        core = """
for i,dim in enumerate(axes):
    if isinstance(starts[i], torch.Tensor):
        starts[i] = starts[i].item()
    if isinstance(ends[i], torch.Tensor):
        ends[i] = ends[i].item()
    if starts[i] < 0:
        starts[i] = starts[i] + input.shape[dim]
    if ends[i] < 0:
        ends[i] = ends[i] + input.shape[dim]
    starts[i] = max(starts[i],0)
    starts[i] = min(starts[i], input.shape[dim])
    ends[i] = min(ends[i], input.shape[dim])
    ends[i] = max(ends[i],0)
    ends[i] = min(ends[i],input.shape[dim])
    input = torch.narrow(input, dim, starts[i], max(0, ends[i]-starts[i]))
result = input
"""
        code = Code(core=core.splitlines())
        return ConvertResult.success(paddle_api, code)

class SmoothL1LossRule(BaseRule):
    def apply(self, paddle_api: str) -> ConvertResult:
        defaults_code, map_code = self.apply_generic()
        core = f"result = {self.torch_api}(**_kwargs)"
        post = """
result =result.to(dtype=label.dtype)
"""
        code = Code(
            preprocess=defaults_code + map_code,
            core=[core],
            postprocess=post.splitlines(),
        )
        return ConvertResult.success(paddle_api, code)

class SplitRule(BaseRule):
    def apply(self, paddle_api: str) -> ConvertResult:
        pre = """
axis = locals().get("axis", 0)
if isinstance(axis, torch.Tensor):
    axis =axis.item()
if axis < 0:
    axis = len(x.shape) + axis
if not isinstance(num_or_sections, int):
    num = x.shape[axis]
    for i in num_or_sections:
        if i != -1:
            num = num - i
    for i in range(len(num_or_sections)):
        if num_or_sections[i] == -1:
            num_or_sections[i] = num
            break    
"""
        core = """
if isinstance(num_or_sections, int):
    result = torch.split(x, x.shape[axis] // num_or_sections, dim=axis)
else:
    result = torch.split(x, num_or_sections, dim=axis)
"""
        code = Code(preprocess=pre.splitlines(), core=core.splitlines())
        return ConvertResult.success(paddle_api, code)


class SsplitRule(BaseRule):
    def apply(self, paddle_api: str) -> ConvertResult:
        defaults_code, map_code = self.apply_generic()
        core = f"""
if isinstance(num_or_indices, int):
    result = {self.torch_api}(x, sections=num_or_indices)
else:
    result = {self.torch_api}(x, indices=tuple(num_or_indices))
"""
        code = Code(preprocess=defaults_code + map_code, core=core.splitlines())
        return ConvertResult.success(paddle_api, code)


class SquareErrorCostRule(BaseRule):
    def apply(self, paddle_api: str) -> ConvertResult:
        core = """
result = (input - label) ** 2
"""
        code = Code(core=core.splitlines())
        return ConvertResult.success(paddle_api, code, is_torch_corresponding=False)


class SqueezeRule(BaseRule):
    def apply(self, paddle_api: str) -> ConvertResult:
        defaults_code, map_code = self.apply_generic()
        pre = """
if 'axis' in locals():
    if isinstance(axis, torch.Tensor):
        if axis.numel() == 1:
            axis = axis.item()
        else:
            axis = tuple(axis.tolist())
    elif isinstance(axis, (list, tuple)):
        axis = tuple(axis)
"""
        core = f"result = {self.torch_api}(**_kwargs)"
        code = Code(
            preprocess=defaults_code + pre.splitlines() + map_code,
            core=[core],
        )
        return ConvertResult.success(paddle_api, code)


class SquenceMaskRule(BaseRule):
    def apply(self, paddle_api: str) -> ConvertResult:
        core = """
maxlen = locals().get('maxlen', None)
dtype = locals().get('dtype', x.dtype)
if maxlen is None:
    maxlen = int(x.max().item())
elif isinstance(maxlen, torch.Tensor):
    maxlen = int(maxlen.item())
if maxlen <= 0:
    maxlen = int(x.max().item())
range_row = torch.arange(maxlen, device=x.device)
mask = range_row < x.unsqueeze(-1)
result = mask.to(dtype)
result = result.to(dtype=torch.int64)
"""
        code = Code(core=core.splitlines())
        return ConvertResult.success(paddle_api, code, is_torch_corresponding=False)


class SortRule(BaseRule):
    def apply(self, paddle_api: str) -> ConvertResult:
        defaults_code, map_code = self.apply_generic()
        pre = """
axis = axis if axis >= 0 else x.dim() + axis
"""
        if self.torch_api.startswith("torch.Tensor"):
            core = "result, _ = x.sort(**_kwargs)"
        else:
            core = f"result, _ = {self.torch_api}(**_kwargs)"
        code = Code(
            preprocess=defaults_code + pre.splitlines() + map_code,
            core=core.splitlines(),
        )
        return ConvertResult.success(paddle_api, code)


class SplitTensorRule(BaseRule):
    def apply(self, paddle_api: str) -> ConvertResult:
        defaults_code, map_code = self.apply_generic()
        pre = """
axis = axis if axis >= 0 else x.dim() + axis
if isinstance(num_or_sections, int):
    num_or_sections = x.shape[axis] // num_or_sections
elif isinstance(num_or_sections, list) and -1 in num_or_sections:
    num_or_sections[num_or_sections.index(-1)] = x.shape[axis] - sum(num_or_sections) - 1
"""
        core = "result = x.split(**_kwargs)"
        code = Code(
            preprocess=defaults_code + pre.splitlines() + map_code,
            core=core.splitlines(),
        )
        return ConvertResult.success(paddle_api, code)


class SlogdetRule(BaseRule):
    def apply(self, paddle_api: str) -> ConvertResult:
        core = """
result = torch.linalg.slogdet(x)
"""
        post = """
result = torch.stack(result,0)
"""
        code = Code(core=core.splitlines(), postprocess=post.splitlines())
        return ConvertResult.success(paddle_api, code)


class SliceScatterRule(BaseRule):
    def apply(self, paddle_api: str) -> ConvertResult:
        core = """
slices = [slice(None)] * x.dim()
for i, axis in enumerate(axes):
    slices[axis] = slice(starts[i], ends[i], strides[i])
shape = list(x.shape)
for i, axis in enumerate(axes):
    start, end, stride = starts[i], ends[i], strides[i]
    shape[axis] = (end - start + stride - 1) // stride
if list(value.shape) != shape:
    value = value.expand(shape)
result = x.clone()
result[tuple(slices)] = value
"""
        code = Code(core=core.splitlines())
        return ConvertResult.success(paddle_api, code, is_torch_corresponding=False)


class StandardGammaRule(BaseRule):
    def apply(self, paddle_api: str) -> ConvertResult:
        defaults_code, map_code = self.apply_generic()
        pre = """
rate = torch.ones_like(x)
"""
        core = f"result = {self.torch_api}(**_kwargs)"
        post = "result = result.sample()"
        code = Code(
            preprocess=defaults_code + pre.splitlines() + map_code,
            core=[core],
            postprocess=[post],
        )
        return ConvertResult.success(paddle_api, code)


class StanhRule(BaseRule):
    def apply(self, paddle_api: str) -> ConvertResult:
        defaults_code, map_code = self.apply_generic()
        pre = "x = x * scale_a"
        core = f"result = {self.torch_api}(**_kwargs)"
        post = "result = result * scale_b"
        code = Code(
            preprocess=defaults_code + [pre] + map_code,
            core=[core],
            postprocess=[post],
        )
        return ConvertResult.success(paddle_api, code)

class StdRule(BaseRule):
    def apply(self, paddle_api: str) -> ConvertResult:
        defaults_code, map_code = self.apply_generic()
        pre = """
if x.numel() == 1:
    unbiased = False
"""
        core = f"result = {self.torch_api}(**_kwargs)"
        code = Code(
            preprocess=defaults_code + pre.splitlines() + map_code,
            core=[core]
        )
        return ConvertResult.success(paddle_api, code)

class StridedSliceRule(BaseRule):
    def apply(self, paddle_api: str) -> ConvertResult:
        core = """
shape = x.shape
index_list = [torch.arange(s) for s in shape]
for axis, start, end, stride in zip(axes, starts, ends, strides):
    dim_len = shape[axis]
    if start < 0:
        start += dim_len
    if end < 0:
        end += dim_len
    if stride > 0:
        start = min(max(start, 0), dim_len)
        end = min(max(end, 0), dim_len)
    else:
        start = min(max(start, -1), dim_len - 1)
        end = min(max(end, -1), dim_len - 1)
    index_list[axis] = torch.arange(start, end, step=stride)
grids = torch.meshgrid(*[ind if isinstance(ind, torch.Tensor) else torch.arange(shape[i]) 
                            for i, ind in enumerate(index_list)], indexing='ij')
result = x[grids]
"""
        code = Code(core=[core])
        return ConvertResult.success(paddle_api, code, is_torch_corresponding=False)


class ShardIndex(BaseRule):
    def apply(self, paddle_api: str) -> ConvertResult:
        core = """
ignore_value = locals().get("ignore_value", -1)
shard_size = (index_num + nshards - 1) // nshards
lower = shard_id * shard_size
upper = (shard_id + 1) * shard_size

mask = (input >= lower) & (input < upper)
output = torch.full_like(input, ignore_value)

output[mask] = input[mask] - lower
result = output
"""
        code = Code(core=core.splitlines())
        return ConvertResult.success(paddle_api, code, is_torch_corresponding=False)


class ScaleRule(BaseRule):
    def apply(self, paddle_api: str) -> ConvertResult:
        defaults_code, _ = self.apply_generic()
        core = """
if bias_after_scale:
    result = scale * x + bias
else:
    result = scale * (x + bias)
if act is not None:
    if act == 'tanh':
        result = torch.tanh(result)
    elif act == 'sigmoid':
        result = torch.sigmoid(result)
    elif act == 'relu':
        result = torch.relu(result)
    elif act == 'softmax':
        result = torch.softmax(result, dim=-1)
result = result.to(x.dtype)
"""
        code = Code(preprocess=defaults_code, core=core.splitlines())
        return ConvertResult.success(paddle_api, code, is_torch_corresponding=False)


class ShapeRule(BaseRule):
    def apply(self, paddle_api: str) -> ConvertResult:
        core = "result = torch.tensor(input.shape, dtype=torch.int64)"
        code = Code(core=[core])
        return ConvertResult.success(paddle_api, code, is_torch_corresponding=False)


class ScaledDotProductAttentionRule(BaseRule):
    def apply(self, paddle_api: str) -> ConvertResult:
        defaults_code, map_code = self.apply_generic()
        pre = """
_kwargs['query'] = _kwargs['query'].permute(0, 2, 1, 3)
_kwargs['key'] = _kwargs['key'].permute(0, 2, 1, 3)
_kwargs['value'] = _kwargs['value'].permute(0, 2, 1, 3)
if _kwargs['key'].shape[1] < _kwargs['query'].shape[1]:
    _kwargs['key'] = _kwargs['key'].repeat(1, _kwargs['query'].shape[1] // _kwargs['key'].shape[1], 1, 1)
    _kwargs['value'] = _kwargs['key'].repeat(1, _kwargs['query'].shape[1] // _kwargs['key'].shape[1], 1, 1)
if "is_causal" in  _kwargs and _kwargs["is_causal"]:
    if "attn_mask" in _kwargs:
        del _kwargs["attn_mask"]
"""
        core = f"result = {self.torch_api}(**_kwargs)"
        post = """
result = result.permute(0, 2, 1, 3)
"""
        code = Code(
            preprocess=map_code + pre.splitlines(),
            core=core.splitlines(),
            postprocess=post.splitlines(),
        )
        return ConvertResult.success(paddle_api, code)


class SubtractRule(BaseRule):
    def apply(self, paddle_api: str) -> ConvertResult:
        defaults_code, map_code = self.apply_generic()
        pre = """
if x.dtype == torch.bool:
    x = torch.tensor(x, dtype=y.dtype)
elif y.dtype == torch.bool:   
    y = torch.tensor(y, dtype=x.dtype)
"""
        core = f"result = {self.torch_api}(**_kwargs)"
        code = Code(
            preprocess=defaults_code + pre.splitlines() + map_code,
            core=core.splitlines(),
        )
        return ConvertResult.success(paddle_api, code)


class SwigluRule(BaseRule):
    def apply(self, paddle_api: str) -> ConvertResult:
        pre = """
x = locals().get("x")
y = locals().get("y", None)

if y == None:
    x, y = torch.chunk(x, 2, dim=-1)
"""
        core = "result = torch.nn.functional.silu(x) * y"
        code = Code(
            preprocess=pre.splitlines(),
            core=[core],
        )
        return ConvertResult.success(paddle_api, code, is_torch_corresponding=False)


class SwishRule(BaseRule):
    def apply(self, paddle_api: str) -> ConvertResult:
        pre = """
result = x * torch.sigmoid(x)
"""
        code = Code(
            preprocess=pre.splitlines(),
        )
        return ConvertResult.success(paddle_api, code, is_torch_corresponding=False)


class SegmentRule(BaseRule):
    def apply(self, paddle_api: str) -> ConvertResult:
        pre = """
num_segments = segment_ids.max().item() + 1
output_shape = (num_segments,) + data.shape[1:]
segment_ids = segment_ids.to(dtype=torch.int64)
"""
        core_max = """
result = torch.full(output_shape, float('-inf'), dtype=data.dtype)
result.scatter_reduce_(0, segment_ids.unsqueeze(-1).expand_as(data), data, 'amax')
result = torch.where(result == float('-inf'), torch.tensor(0.0, dtype=data.dtype), result)
"""
        core_min = """
result = torch.full(output_shape, float('inf'), dtype=data.dtype)
result.scatter_reduce_(0, segment_ids.unsqueeze(-1).expand_as(data), data, 'amin')
result = torch.where(result == float('inf'), torch.tensor(0.0, dtype=data.dtype), result)
"""
        core_sum = """
result = torch.zeros(output_shape, dtype=data.dtype)
result.scatter_add_(0, segment_ids.unsqueeze(-1).expand_as(data), data)
"""
        core_mean = """
sum_result = torch.zeros(output_shape, dtype=data.dtype)
sum_result.scatter_add_(0, segment_ids.unsqueeze(-1).expand_as(data), data)
count = torch.zeros(num_segments, dtype=torch.int64)
count.scatter_add_(0, segment_ids, torch.ones_like(segment_ids, dtype=torch.int64))
count = count.view(num_segments, *[1] * (data.dim() - 1))
count = count.clamp(min=1)
result = sum_result / count.to(sum_result.dtype)
empty_mask = (count == 1) & (sum_result == 0)
result = torch.where(empty_mask, torch.tensor(0.0, dtype=result.dtype), result)
"""
        if paddle_api.endswith("max"):
            core = core_max
        elif paddle_api.endswith("min"):
            core = core_min
        elif paddle_api.endswith("sum"):
            core = core_sum
        elif paddle_api.endswith("mean"):
            core = core_mean
        else:
            return ConvertResult.error(
                paddle_api, f"Unsupported segment api: {paddle_api}"
            )
        code = Code(
            preprocess=pre.splitlines(),
            core=core.splitlines(),
        )
        return ConvertResult.success(paddle_api, code, is_torch_corresponding=False)


class SoftMaxRule(BaseRule):
    def apply(self, paddle_api: str) -> ConvertResult:
        defaults_code, map_code = self.apply_generic()
        pre = """
if "dim" not in _kwargs:
    _kwargs["dim"] = -1
"""
        core = f"result = {self.torch_api}(**_kwargs)"
        code = Code(preprocess=map_code + pre.splitlines(), core=core.splitlines())
        return ConvertResult.success(paddle_api, code)


class SendUvRule(BaseRule):
    def apply(self, paddle_api: str) -> ConvertResult:
        pre = """
message_op = locals().get('message_op', 'add')
src_features = x[src_index]
dst_features = y[dst_index]
"""
        core = """
if message_op == 'add':
    result = src_features + dst_features
elif message_op == 'sub':
    result = src_features - dst_features
elif message_op == 'mul':
    result = src_features * dst_features
elif message_op == 'div':
    result = src_features / (dst_features)
"""
        code = Code(preprocess=pre.splitlines(), core=core.splitlines())
        return ConvertResult.success(paddle_api, code, is_torch_corresponding=False)


class SoftmaxMaskFuseRule(BaseRule):
    def apply(self, paddle_api: str) -> ConvertResult:
        core = "result = torch.softmax(x + mask, dim=-1)"
        code = Code(core=[core])
        return ConvertResult.success(paddle_api, code, is_torch_corresponding=False)


class SoftmaxMaskFuseUpperTriangleRule(BaseRule):
    def apply(self, paddle_api: str) -> ConvertResult:
        core = """
batch, heads, seq_len, seq_len2 = x.shape
mask = torch.triu(torch.full((seq_len, seq_len2), float('-inf'), device=x.device, dtype=x.dtype), diagonal=1)
mask = mask.view(1, 1, seq_len, seq_len2)
result = torch.softmax(x + mask, dim=-1)
"""
        code = Code(core=core.splitlines())
        return ConvertResult.success(paddle_api, code, is_torch_corresponding=False)


class SoftmaxWithCrossEntropyRule(BaseRule):
    def apply(self, paddle_api: str) -> ConvertResult:
        defaults_code, map_code = self.apply_generic()
        core = """
soft_label = locals().get('soft_label', False)
ignore_index = locals().get('ignore_index', -100)
numeric_stable_mode = locals().get('numeric_stable_mode', True)
return_softmax = locals().get('return_softmax', False)
axis = locals().get('axis', -1)

axis = axis if axis >= 0 else logits.dim() + axis

ogits = logits.transpose(axis, -1)
orig_shape = ogits.shape

logits_flat = ogits.reshape(-1, ogits.shape[-1])
label_flat = label.reshape(-1)  
if numeric_stable_mode:
    max_logits = torch.max(logits_flat, dim=-1, keepdim=True).values
    logits_flat = logits_flat - max_logits
log_softmax = torch.nn.functional.log_softmax(logits_flat, dim=-1)

loss = torch.nn.functional.nll_loss(
    input=log_softmax,
    target=label_flat,
    reduction='none',
    ignore_index=ignore_index
)
if loss.ndim < ogits.ndim:
    loss = loss.reshape(*ogits.shape[:-1])
if return_softmax:
    softmax = torch.nn.functional.softmax(logits, dim=-1)
    softmax = softmax.transpose(-1, axis).contiguous()
    result = (loss.unsqueeze(axis), softmax)
else:
    result = loss.reshape(*label.shape)
"""
        code = Code(core=core.splitlines())
        return ConvertResult.success(paddle_api, code, is_torch_corresponding=False)


class SoftMarginLossRule(BaseRule):
    def apply(self, paddle_api: str) -> ConvertResult:
        defaults_code, map_code = self.apply_generic()
        pre = """
_kwargs['target'] = _kwargs['target'].detach()
"""
        core = f"result = {self.torch_api}(**_kwargs)"
        code = Code(
            preprocess=map_code + pre.splitlines(),
            core=core.splitlines(),
        )
        return ConvertResult.success(paddle_api, code)


# t
class TrapezoidRule(BaseRule):
    def apply(self, paddle_api: str) -> ConvertResult:
        _, map_code = self.apply_generic()
        pre = """
if 'x' in locals() and x is None:
    del x
if 'dx' in locals() and dx is None:
    del dx
if 'dx' in locals() and torch.is_tensor(dx):
    dx = dx.item()
"""
        core = f"result = {self.torch_api}(**_kwargs)"
        code = Code(preprocess=pre.splitlines() + map_code, core=[core])
        return ConvertResult.success(paddle_api, code)


class TraceRule(BaseRule):
    def apply(self, paddle_api: str) -> ConvertResult:
        _, map_code = self.apply_generic()
        core = """
diag = torch.diagonal(**_kwargs)
result = diag.sum(dim=-1)
"""
        code = Code(preprocess=map_code, core=core.splitlines())
        return ConvertResult.success(paddle_api, code, is_torch_corresponding=False)


class TakeRule(BaseRule):
    def apply(self, paddle_api: str) -> ConvertResult:
        defaults_code, map_code = self.apply_generic()
        pre = """
if 'mode' not in locals():
    mode = 'raise'
def torch_take(x, index, mode='raise'):
    x_flat = x.reshape(-1)
    numel = x_flat.numel()
    if mode == 'raise':
        index_mask = (index >= 0) & (index < numel)
        valid_indices = torch.clamp(index, 0, numel - 1)  # 避免报错，先 clamp
        taken = torch.take(x_flat, valid_indices)
        taken[~index_mask] = 0.0  # 非法 index 位置手动填 0
        return taken.view(index.shape)
    elif mode == 'wrap':
        index_mod = ((index % numel) + numel) % numel
        result = torch.take(x_flat, index_mod)
    elif mode == 'clip':
        index_clipped = torch.clamp(index, 0, numel - 1)
        result = torch.take(x_flat, index_clipped)
    else:
        raise ValueError(f"Invalid mode: {mode}")
    return result.view(index.shape)
"""

        core = "result = torch_take(x, index, mode)"
        code = Code(preprocess=defaults_code + pre.splitlines() + map_code, core=[core])
        return ConvertResult.success(paddle_api, code, is_torch_corresponding=False)


class TemporalShiftRule(BaseRule):
    def apply(self, paddle_api: str) -> ConvertResult:
        core = """
shift_ratio = locals().get('shift_ratio', 0.25)
data_format = locals().get('data_format', 'NCHW')
if data_format == "NCHW":
    n_t, c, h, w = x.shape
    n = n_t // seg_num
    x = x.view(n, seg_num, c, h, w)

    fold = int(c * shift_ratio)
    x_padded = torch.nn.functional.pad(x, pad=(0, 0, 0, 0, 0, 0, 1, 1))  # Pad T-dim: (left=1, right=1)

    slice1 = x_padded[:, 0:seg_num, :fold, :, :]
    slice2 = x_padded[:, 2:seg_num+2, fold:2*fold, :, :]
    slice3 = x_padded[:, 1:seg_num+1, 2*fold:, :, :] 

    out = torch.cat((slice1, slice2, slice3), dim=2)
    result = out.view(n_t, c, h, w)

elif data_format == "NHWC":
    n_t, h, w, c = x.shape
    n = n_t // seg_num
    x = x.view(n, seg_num, h, w, c)

    fold = int(c * shift_ratio)
    x_padded = torch.nn.functional.pad(x, pad=(0, 0, 0, 0, 0, 0, 1, 1)) 

    slice1 = x_padded[:, 0:seg_num, :, :, :fold]
    slice2 = x_padded[:, 2:seg_num+2, :, :, fold:2*fold]
    slice3 = x_padded[:, 1:seg_num+1, :, :, 2*fold:] 

    out = torch.cat((slice1, slice2, slice3), dim=4)
    result = out.view(n_t, h, w, c)
"""
        code = Code(core=core.splitlines())
        return ConvertResult.success(paddle_api, code, is_torch_corresponding=False)


class TensordotRule(BaseRule):
    def apply(self, paddle_api: str) -> ConvertResult:
        defaults_code, map_code = self.apply_generic()
        pre = """
def to_nested_list(obj):
    if isinstance(obj, int):
        return obj
    if isinstance(obj, torch.Tensor):
        return obj.tolist()
    if isinstance(obj, (tuple)):
        obj = list(obj)
    for i, item in enumerate(obj):
        if isinstance(item, (tuple)):
            obj[i] = list(item)
    return obj

axes = to_nested_list(axes)
if isinstance(axes, int):
    tmp = axes
    axes = [[], []]
    for i in range(tmp):
        axes[0].append(x.dim() - tmp + i)
        axes[1].append(i)

if isinstance(axes[0], int):
    axes = [axes, axes]

if len(axes) == 1:
    axes.append(axes[0])
if not isinstance(axes[0], list):
    axes[0] = axes[0].tolist()
if not isinstance(axes[1], list):
    axes[1] = axes[1].tolist()
if len(axes[0]) != len(axes[1]):
    if len(axes[0]) < len(axes[1]):
        padding = axes[1][len(axes[0]):]
        axes[0] += padding
    elif len(axes[1]) < len(axes[0]):
        padding = axes[0][len(axes[1]):]
        axes[1] += padding
if len(axes) > 2:
    axes = [axes[0], axes[1]]
"""
        core = f"result = {self.torch_api}(**_kwargs)"
        code = Code(preprocess=defaults_code + pre.splitlines() + map_code, core=[core])
        return ConvertResult.success(paddle_api, code)


class TensorOuterRule(BaseRule):
    def apply(self, paddle_api: str) -> ConvertResult:
        defaults_code, map_code = self.apply_generic()
        pre = """
x = x.flatten()
y = y.flatten()
"""
        core = "result = x.outer(y)"
        code = Code(preprocess=defaults_code + pre.splitlines() + map_code, core=[core])
        return ConvertResult.success(paddle_api, code)


class TriangularSolveRule(BaseRule):
    def apply(self, paddle_api: str) -> ConvertResult:
        pre = """
transpose = locals().get('transpose', False)
upper = locals().get('upper', True)
unitriangular = locals().get('unitriangular', False)
if transpose:
    x = x.transpose(-1,-2)
"""
        core = """
result = torch.linalg.solve_triangular(x,y,upper=upper,left=True,unitriangular=unitriangular)
"""
        code = Code(preprocess=pre.splitlines(), core=core.splitlines())
        return ConvertResult.success(paddle_api, code)


class TolistRule(BaseRule):
    def apply(self, paddle_api: str) -> ConvertResult:
        core = "result = x.tolist()"
        code = Code(core=[core])
        return ConvertResult.success(paddle_api, code)


# u
class UnflattenRule(BaseRule):
    def apply(self, paddle_api: str) -> ConvertResult:
        defaults_code, map_code = self.apply_generic()
        pre = """
sh = []
if isinstance(_kwargs['sizes'],torch.Tensor):
    for i in _kwargs['sizes']:
        sh.append(i.item())
    _kwargs['sizes'] = sh
"""
        core = f"result = {self.torch_api}(**_kwargs)"
        code = Code(preprocess=map_code + pre.splitlines(), core=core.splitlines())
        return ConvertResult.success(paddle_api, code)

class UniqueConsecutiveRule(BaseRule):
    def apply(self, paddle_api: str) -> ConvertResult:
        pre = """
return_inverse = locals().get('return_inverse', False)
return_counts = locals().get('return_counts', False)
axis = locals().get('axis')
"""
        core = f"result = {self.torch_api}(x, return_inverse=return_inverse, return_counts=return_counts, dim=axis)"
        post= """
dtype = locals().get('dtype', torch.int64)
if isinstance(result, tuple):
    result = list(result)
    if return_inverse:
        if result[1].shape == torch.Size([]):
            result[1] = result[1].unsqueeze(0)
        else:
            result[1] = result[1].reshape(-1)
    if dtype is not torch.int64:
        for i in range (1, len(result)):
            result[i] = result[i].to(dtype)
    result = tuple(result)
"""
        code = Code(preprocess=pre.splitlines(),
                    core=core.splitlines(),
                    postprocess=post.splitlines())
        return ConvertResult.success(paddle_api, code)

class UnpoolRule(BaseRule):
    def apply(self, paddle_api: str) -> ConvertResult:
        defaults_code, map_code = self.apply_generic()
        pre_1d = """
if data_format == "NLC":
    x = x.permute(0, 2, 1)        
"""
        pre_2d = """
if data_format == "NHWC":
    x = x.permute(0, 3, 1, 2)     
"""
        pre_3d = """
if data_format == "NDHWC":
    x = x.permute(0, 4, 1, 2, 3)      
"""
        pre = """
kernel_size = tuple(kernel_size) if isinstance(kernel_size, list) else kernel_size
stride = tuple(stride) if isinstance(stride, list) else stride
padding = tuple(padding) if isinstance(padding, list) else padding
output_size = list(output_size) if isinstance(output_size, tuple) else output_size
indices = indices.to(torch.int64)
"""
        core = f"result = {self.torch_api}(**_kwargs)"
        post_1d = """
if data_format == "NLC":
    result = result.permute(0, 2, 1)
"""
        post_2d = """
if data_format == "NHWC":
    result = result.permute(0, 2, 3, 1)
"""
        post_3d = """
if data_format == "NDHWC":
    result = result.permute(0, 2, 3, 4, 1)
"""
        if self.torch_api.endswith("1d"):
            pre = pre_1d + pre
            post = post_1d
        elif self.torch_api.endswith("2d"):
            pre = pre_2d + pre
            post = post_2d
        elif self.torch_api.endswith("3d"):
            pre = pre_3d + pre
            post = post_3d
        else:
            return ConvertResult.error(
                paddle_api, f"Unsupported unpool api: {paddle_api}"
            )
        code = Code(
            preprocess=defaults_code + pre.splitlines() + map_code,
            core=[core],
            postprocess=post.splitlines(),
        )
        return ConvertResult.success(paddle_api, code)


class UnfoldRule(BaseRule):
    def apply(self, paddle_api: str) -> ConvertResult:
        defaults_code, map_code = self.apply_generic()
        core = "result = x.unfold(**_kwargs)"
        code = Code(preprocess=defaults_code + map_code, core=core.splitlines())
        return ConvertResult.success(paddle_api, code)


class UpsampleRule(BaseRule):
    def apply(self, paddle_api: str) -> ConvertResult:
        defaults_code, map_code = self.apply_generic()
        pre = """
for k in list(_kwargs.keys()):
    if _kwargs[k] is None:
        del _kwargs[k]
if 'size' in _kwargs and isinstance(_kwargs['size'],torch.Tensor):
    size = []
    for i in _kwargs['size']:
        size.append(int(i.item()))
    _kwargs['size'] = size
if 'scale_factor' in _kwargs and isinstance(_kwargs['scale_factor'],torch.Tensor):
    scale_factor = []
    for i in _kwargs['scale_factor']:
        scale_factor.append(i.item())
    _kwargs['scale_factor'] = scale_factor
data_format = locals().get('data_format', 'None')
align_mode = locals().get('align_mode', 0)
if data_format == "NHWC":
    _kwargs['input'] = _kwargs['input'].permute(0,3,1,2)
elif data_format == "NDHWC":
    _kwargs['input'] = _kwargs['input'].permute(0,4,1,2,3)
elif data_format == "NWC":
    _kwargs['input'] = _kwargs['input'].permute(0,2,1)
if not 'mode' in _kwargs:
    _kwargs['mode'] = 'nearest'
if not 'align_corners' in _kwargs:
    _kwargs['align_corners'] = False    
if not _kwargs['mode'] in ['linear','bilinear','bicubic','trilinear']:
    del _kwargs["align_corners"]
elif align_mode == 1:
    _kwargs['align_corners'] = True
elif align_mode == 0:
    _kwargs['align_corners'] = False
"""
        core = """
result = torch.nn.functional.upsample(**_kwargs)
"""
        post = """
if data_format == "NHWC":
    result = result.permute(0,2,3,1)
elif data_format == "NDHWC":
    result = result.permute(0,2,3,4,1)
elif data_format == "NWC":
    result = result.permute(0,2,1)
"""
        code = Code(
            preprocess=map_code + pre.splitlines(),
            core=core.splitlines(),
            postprocess=post.splitlines(),
        )
        return ConvertResult.success(paddle_api, code)


class UnsqueezeRule(BaseRule):
    def apply(self, paddle_api: str) -> ConvertResult:
        defaults_code, map_code = self.apply_generic()
        pre = """
if isinstance(axis, torch.Tensor):
    if axis.numel() == 1:
        axis = axis.item()
    else:
        axis = axis.tolist()
if isinstance(axis, tuple):
    axis = list(axis)
"""
        if paddle_api == "paddle.unsqueeze":
            core = """
if isinstance(axis, list):
    result = x
    for ax in axis:
        result = torch.unsqueeze(result, ax)
else:
    result = torch.unsqueeze(x, axis)
"""
        elif paddle_api == "paddle.Tensor.unsqueeze":
            core = """
result = x
if isinstance(axis, list):
    for ax in axis:
        result = result.unsqueeze(ax)
else:
    result = result.unsqueeze(axis)
"""
        elif paddle_api == "paddle.Tensor.unsqueeze_":
            core = """
result = x
if isinstance(axis, list):
    for ax in axis:
        result.unsqueeze_(ax)
else:
    result.unsqueeze_(axis)
"""
        else:
            return ConvertResult.error(
                paddle_api, f"Unsupported unsqueeze api: {paddle_api}"
            )
        code = Code(
            preprocess=defaults_code + pre.splitlines() + map_code,
            core=core.splitlines(),
        )
        return ConvertResult.success(paddle_api, code)


# v
class VanderRule(BaseRule):
    def apply(self, paddle_api: str) -> ConvertResult:
        pre = """
n = locals().get('n', None)
increasing = locals().get('increasing', False)
if n is None:
    n = len(x)
x_size = x.size(0)
dtype = x.dtype
device = x.device
"""
        core = """
if n == 0:
    result = torch.zeros((x_size, 0), dtype=dtype, device=device)
elif n == 1:
    result = torch.ones((x_size, 1), dtype=dtype, device=device)
else:
    powers = torch.arange(n, device=device)
    if not increasing:
        powers = n - 1 - powers
    x_col = x.view(-1, 1)
    result = x_col ** powers
"""
        code = Code(preprocess=pre.splitlines(), core=core.splitlines())
        return ConvertResult.success(paddle_api, code, is_torch_corresponding=False)


class VecdotRule(BaseRule):
    def apply(self, paddle_api: str) -> ConvertResult:
        pre = """
axis = locals().get('axis', -1)
if x.dtype != y.dtype:
    if torch.is_complex(x) or torch.is_complex(y):
        target_dtype = torch.complex128
    else:
        if x.dtype == torch.float64 or y.dtype == torch.float64:
            target_dtype = torch.float64
        elif x.dtype == torch.float32 or y.dtype == torch.float32:
            target_dtype = torch.float32
        else:
            target_dtype = x.dtype
    x = x.to(target_dtype)
    y = y.to(target_dtype)
"""
        core = "result = torch.linalg.vecdot(x, y, dim=axis)"
        code = Code(preprocess=pre.splitlines(), core=[core])
        return ConvertResult.success(paddle_api, code, is_torch_corresponding=False)


class ViewRule(BaseRule):
    def apply(self, paddle_api: str) -> ConvertResult:
        core = """
result = x.view(shape_or_dtype)
"""
        code = Code(core=core.splitlines())
        return ConvertResult.success(paddle_api, code)


class View_As_Rule(BaseRule):
    def apply(self, paddle_api: str) -> ConvertResult:
        core = "result = x.view_as(other)"
        code = Code(core=[core])
        return ConvertResult.success(paddle_api, code, is_torch_corresponding=False)


class VariableLengthMemoryEfficientAttentionRule(BaseRule):
    def apply(self, paddle_api: str) -> ConvertResult:
        pre = """
import math

def variable_length_memory_efficient_attention(
    query: torch.Tensor,
    key: torch.Tensor,
    value: torch.Tensor,
    seq_lens: torch.Tensor,
    kv_seq_lens: torch.Tensor,
    mask: torch.Tensor | None = None,
    scale: float | None = None,
    causal: bool = False,
    pre_cache_length: int = 0
) -> torch.Tensor:
    batch_size, num_heads, query_seq_len, head_size = query.shape
    key_seq_len = key.shape[2]
    # Broadcast key and value to match query's num_heads if needed
    if key.shape[1] != num_heads:
        # Repeat key and value along the num_heads dimension
        repeat_factor = num_heads // key.shape[1]
        key = key.repeat(1, repeat_factor, 1, 1)
        value = value.repeat(1, repeat_factor, 1, 1)
    # Default scale if not provided
    if scale is None:
        scale = math.sqrt(1.0 / head_size)
    scale = torch.tensor(scale, dtype=query.dtype, device=query.device)
    # Initialize mask if None
    if mask is None:
        mask = torch.zeros(batch_size, 1, query_seq_len, key_seq_len,
                        dtype=query.dtype, device=query.device)
    else:
        mask = mask[:, :, :query_seq_len, :key_seq_len]
    # Apply sequence length masking
    seq_mask = torch.ones(batch_size, 1, query_seq_len, key_seq_len,
                         dtype=torch.bool, device=query.device)
    for b in range(batch_size):
        q_len = seq_lens[b].squeeze().item()
        kv_len = kv_seq_lens[b].squeeze().item() + pre_cache_length
        seq_mask[b, :, q_len:, :] = False
        seq_mask[b, :, :, kv_len:] = False
    # Apply causal masking if enabled
    if causal:
        causal_mask = torch.tril(
            torch.ones(1, 1, query_seq_len, key_seq_len, dtype=torch.bool, device=query.device)
        )
        seq_mask = seq_mask & causal_mask
    # Compute attention scores: QK^T
    qk_res = torch.matmul(query, key.transpose(-1, -2))  # [batch_size, num_heads, query_seq_len, key_seq_len]
    # Apply scale
    attention = qk_res * scale
    attention = attention.masked_fill(~seq_mask, torch.finfo(attention.dtype).min)
    attention = attention + mask
    # Softmax over the last dimension
    softmax_result = torch.nn.functional.softmax(attention, dim=-1)
    softmax_result = softmax_result.masked_fill(~seq_mask, 0.0)
    # Compute output: softmax(QK^T)V
    result = torch.matmul(softmax_result, value)  # [batch_size, num_heads, query_seq_len, head_size]
    return result
"""
        core = "result = variable_length_memory_efficient_attention(**kwargs)"
        code = Code(preprocess=pre.splitlines(), core=[core])
        return ConvertResult.success(paddle_api, code, is_torch_corresponding=False)


# w
class WeightDetachRule(BaseRule):
    def apply(self, paddle_api: str) -> ConvertResult:
        defaults_code, map_code = self.apply_generic()
        pre = """
if "weight" in _kwargs and not _kwargs["weight"] is None:
    _kwargs["weight"] = _kwargs["weight"].detach()
if "pos_weight" in _kwargs and not _kwargs["pos_weight"] is None:
    _kwargs["pos_weight"] = _kwargs["pos_weight"].detach()
"""
        core = f"result = {self.torch_api}(**_kwargs)"
        code = Code(
            preprocess=map_code + pre.splitlines(),
            core=core.splitlines(),
        )
        return ConvertResult.success(paddle_api, code)


class WeightOnlyLinearRule(BaseRule):
    def apply(self, paddle_api: str) -> ConvertResult:
        core = """
bias = locals().get("bias", None)
if weight.shape[0] < weight_scale.shape[0]:
    weight = weight.repeat(weight_scale.shape[0] // weight.shape[0], 1)
weight_float = weight * weight_scale.unsqueeze(1)
out = torch.matmul(x, weight_float.t())
if bias is not None:
        out = out + bias
result = out
"""
        code = Code(core=core.splitlines())
        return ConvertResult.success(paddle_api, code, is_torch_corresponding=False)


class WeightQuantizeRule(BaseRule):
    def apply(self, paddle_api: str) -> ConvertResult:
        core = """
# Determine quantization bit width
num_bits = 8 if algo != 'weight_only_int4' else 4
qmax = 2 ** (num_bits - 1) - 1
qmin = -2 ** (num_bits - 1)

# Input shape
out_dim, in_dim = x.shape
x = x.to(torch.float32)  # convert for stable quantization

# Per-channel quantization
scale = torch.max(torch.abs(x), dim=1, keepdim=True)[0] / qmax
q_x = torch.clamp((x / scale).round(), qmin, qmax).to(torch.int8)
result = (q_x.t().contiguous(), scale.squeeze(1))
"""
        code = Code(core=core.splitlines())
        return ConvertResult.success(paddle_api, code, is_torch_corresponding=False)


class WhereRule(BaseRule):
    def apply(self, paddle_api: str) -> ConvertResult:
        pre = """
_kwargs = {}
for paddle_param, torch_param in {
    'condition': 'condition',
    'x': 'input',
    'y': 'other',
}.items():
    if paddle_param in locals():
        _kwargs[torch_param] = locals()[paddle_param]    
if "input" in _kwargs and not isinstance(_kwargs['input'], torch.Tensor):
    _kwargs["input"] = torch.tensor(_kwargs['input'])
"""
        core = """
result = torch.where(**_kwargs)
"""
        post = """
result = result.to(torch.float64)
"""
        code = Code(preprocess=pre.splitlines(), core=core.splitlines())
        return ConvertResult.success(paddle_api, code)


# x


# y


# z
class ZerosRule(BaseRule):
    def apply(self, paddle_api: str) -> ConvertResult:
        pre = """
dtype = locals().get("dtype", None)
if isinstance(shape,torch.Tensor):
    if shape.numel() == 1:
        shape = shape.item()
    else:
        li = []
        for i in shape:
            li.append(i.item())
        shape = li
"""
        core = """
if dtype is None:
    result = torch.zeros(shape)
else:
    result = torch.zeros(shape, dtype=dtype)        
"""
        code = Code(preprocess=pre.splitlines(), core=core.splitlines())
        return ConvertResult.success(paddle_api, code)


class Zeropad2dRule(BaseRule):
    def apply(self, paddle_api: str) -> ConvertResult:
        core = """
data_format = locals().get('data_format', 'NCHW')
pad_left, pad_right, pad_top, pad_bottom = padding
if data_format == "NHWC":
    x = x.permute(0, 3, 1, 2)
    padded = torch.nn.functional.pad(x, (pad_left, pad_right, pad_top, pad_bottom), mode="constant", value=0)
    result = padded.permute(0, 2, 3, 1)
elif data_format == "NCHW":
    result = torch.nn.functional.pad(x, (pad_left, pad_right, pad_top, pad_bottom), mode="constant", value=0)
"""
        code = Code(core=core.splitlines())
        return ConvertResult.success(paddle_api, code, is_torch_corresponding=False)


# __
class __Pow__Rule(BaseRule):
    def apply(self, paddle_api: str) -> ConvertResult:
        impl = """
tensor = locals().get('self')
other = locals().get('y')
result = tensor.__pow__(other)
"""
        code = impl.splitlines()
        return ConvertResult.success(paddle_api, code)


class __rshift__Rule(BaseRule):
    def apply(self, paddle_api: str) -> ConvertResult:
        impl = """
tensor = locals().get('x')
other = locals().get('y')
is_arithmetic = locals().get('is_arithmetic')
# setting default value for is_arithmetic
if is_arithmetic is None:
    is_arithmetic = True

def logical_right_shift(x: torch.Tensor, y: torch.Tensor):
    mask = (1 << (x.element_size() * 8 - 1)) - 1
    x_arithmetic, mask = x >> y, mask >> (y - 1)
    shifted = torch.where(y >= 1, x_arithmetic & mask, x)
    shifted = torch.where(y < 0, torch.zeros_like(x), shifted)
    return shifted
    
if is_arithmetic:
    result = tensor.__rshift__(other)
else:
    # logical right shift 
    result = logical_right_shift(tensor, other)
"""
        code = impl.splitlines()
        return ConvertResult.success(paddle_api, code)


__all__ = [  # type: ignore
    cls.__name__
    for cls in globals().values()
    if isinstance(cls, type) and issubclass(cls, BaseRule) and cls != BaseRule
]<|MERGE_RESOLUTION|>--- conflicted
+++ resolved
@@ -566,16 +566,8 @@
         
 x = convert_seq2tensor_wrap_scalar(x)
 """
-<<<<<<< HEAD
         core = "result = torch.clone(x)"
         code = Code(preprocess=pre.splitlines(), core=[core])
-=======
-        core = "result = torch.clone(convert_list2tensor(x))"
-        code = Code(
-            preprocess=pre.splitlines() + convert_list_to_torch_tensor.splitlines(),
-            core=[core],
-        )
->>>>>>> 81f2a652
         return ConvertResult.success(paddle_api, code, is_torch_corresponding=False)
 
 
