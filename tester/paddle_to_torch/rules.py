--- conflicted
+++ resolved
@@ -1811,7 +1811,6 @@
         )
         return ConvertResult.success(paddle_api, code, is_torch_corresponding=False)
 # i
-<<<<<<< HEAD
 class InterpolateRule(BaseRule):
     def apply(self, paddle_api: str) -> ConvertResult:
         pre = """
@@ -1862,10 +1861,7 @@
             postprocess=post.splitlines()
         )
         return ConvertResult.success(paddle_api, code)
-=======
-
-
->>>>>>> c30a9f70
+
 class IsEmptyRule(BaseRule):
     def apply(self, paddle_api: str) -> ConvertResult:
         core = "result = x.numel() == 0"
