--- conflicted
+++ resolved
@@ -5673,10 +5673,8 @@
         code = Code(preprocess=map_code + pre.splitlines(), core=core.splitlines())
         return ConvertResult.success(paddle_api, code)
 
-<<<<<<< HEAD
 class UniqueConsecutiveRule(BaseRule):
     def apply(self, paddle_api: str) -> ConvertResult:
-        defaults_code, map_code = self.apply_generic()
         pre = """
 return_inverse = locals().get('return_inverse', False)
 return_counts = locals().get('return_counts', False)
@@ -5701,8 +5699,6 @@
                     core=core.splitlines(),
                     postprocess=post.splitlines())
         return ConvertResult.success(paddle_api, code)
-=======
->>>>>>> 4e15a0ed
 
 class UnpoolRule(BaseRule):
     def apply(self, paddle_api: str) -> ConvertResult:
