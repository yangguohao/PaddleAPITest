--- conflicted
+++ resolved
@@ -3040,7 +3040,6 @@
         )
         return ConvertResult.success(paddle_api, code)
 
-<<<<<<< HEAD
 class LogLossRule(BaseRule):
     def apply(self, paddle_api: str) -> ConvertResult:
         core = """
@@ -3052,8 +3051,6 @@
             core=core.splitlines(),
         )
         return ConvertResult.success(paddle_api, code, is_torch_corresponding=False)
-=======
->>>>>>> 724e6dd2
 
 class LogSoftMaxRule(BaseRule):
     def apply(self, paddle_api: str) -> ConvertResult:
@@ -3098,7 +3095,6 @@
 
 
 # m
-<<<<<<< HEAD
 class MarginCrossEntropyRule(BaseRule):
     def apply(self, paddle_api: str) -> ConvertResult:
         core = """
@@ -3138,8 +3134,7 @@
 """
         code = Code(core=core.splitlines())
         return ConvertResult.success(paddle_api, code, is_torch_corresponding=False)
-    
-=======
+
 class MatmulRule(BaseRule):
     def apply(self, paddle_api: str) -> ConvertResult:
         pre = """
@@ -3159,8 +3154,6 @@
         code = Code(preprocess=pre.splitlines(), core=core.splitlines())
         return ConvertResult.success(paddle_api, code)
 
-
->>>>>>> 724e6dd2
 class Matrix_transposeRule(BaseRule):
     def apply(self, paddle_api: str) -> ConvertResult:
         core = """
@@ -3770,8 +3763,6 @@
             paddle_api, code, "result", is_torch_corresponding=False
         )
 
-
-<<<<<<< HEAD
 class ProdRule(BaseRule):
     def apply(self, paddle_api: str) -> ConvertResult:
         pre = """
@@ -3820,9 +3811,6 @@
         code = Code(preprocess=pre.splitlines(), core=core.splitlines())
         return ConvertResult.success(paddle_api, code, "result")
 
-
-=======
->>>>>>> 724e6dd2
 class Put_along_axisRule(BaseRule):
     def apply(self, paddle_api: str) -> ConvertResult:
         pre = """
@@ -5151,7 +5139,6 @@
         code = Code(preprocess=defaults_code + pre.splitlines() + map_code, core=[core])
         return ConvertResult.success(paddle_api, code, is_torch_corresponding=False)
 
-<<<<<<< HEAD
 class TemporalShiftRule(BaseRule):
     def apply(self, paddle_api: str) -> ConvertResult:
         core = """
@@ -5189,9 +5176,7 @@
 """
         code = Code(core=core.splitlines())
         return ConvertResult.success(paddle_api, code, is_torch_corresponding=False)
-=======
-
->>>>>>> 724e6dd2
+
 class TensordotRule(BaseRule):
     def apply(self, paddle_api: str) -> ConvertResult:
         defaults_code, map_code = self.apply_generic()
@@ -5578,7 +5563,6 @@
         )
         return ConvertResult.success(paddle_api, code)
 
-<<<<<<< HEAD
 class WeightOnlyLinearRule(BaseRule):
     def apply(self, paddle_api: str) -> ConvertResult:
         core = """
@@ -5613,11 +5597,7 @@
 """
         code = Code(core=core.splitlines())
         return ConvertResult.success(paddle_api, code, is_torch_corresponding=False)    
-        
-        
-=======
-
->>>>>>> 724e6dd2
+
 class WhereRule(BaseRule):
     def apply(self, paddle_api: str) -> ConvertResult:
         pre = """
