--- conflicted
+++ resolved
@@ -25,14 +25,11 @@
     - "(PreconditionNotMet) The element size of y should be <= INT_MAX(2147483647)"
   paddle.Tensor.lu: "(PreconditionNotMet) Matrix size too large for LU decomposition."
   paddle.linalg.solve: "(PreconditionNotMet) Input tensor 'A' or 'B' has too many elements (> INT_MAX)."
-<<<<<<< HEAD
+  paddle.nn.functional.group_norm: "(Unimplemented) GroupNorm kernel launch failed"
+  paddle.einsum: "(Unimplemented) cublas GEMM does not support N >"
   paddle.nn.functional.class_center_sample: 
     - "(InvalidArgument) The total number of elements for 'label' should be less than"
     - "(InvalidArgument) Illegal memory allocation, total allocated spacemust be greater than 0"
-=======
-  paddle.nn.functional.group_norm: "(Unimplemented) GroupNorm kernel launch failed"
-  paddle.einsum: "(Unimplemented) cublas GEMM does not support N >"
->>>>>>> 29d36419
 
 # some accuracy error can be considered tolerable
 special_accuracy_atol_rtol:
