import collections
import inspect

import numpy
import paddle
import torch

from .api_config import USE_CACHED_NUMPY, TensorConfig, cached_numpy

# Todo: check paddle.linalg.pca_lowrank @cangtianhuang
not_support_api = frozenset(
    [
        "paddle.Tensor.coalesce",
        "paddle.Tensor.is_coalesced",
        "paddle.Tensor.index_put",
        "paddle.Tensor.index_sample",
        "paddle.linalg.pca_lowrank",
    ]
)

# TODO: check all rand calc/create api (i.e. rand_apis and stochastic_behavior_apis list) and move config to accuracy_error.txt or random_calculation.txt / random_creation.txt. Eliminate configs in fresh report. API level skipping check is breaking down to config level txt managing. @Cutelemon6
rand_apis = frozenset(
    [
        "paddle.bernoulli_",
        "paddle.binomial",
        "paddle.cauchy_",
        "paddle.geometric_",
        "paddle.log_normal",
        "paddle.log_normal_",
        "paddle.multinomial",
        "paddle.normal",
        "paddle.normal_",
        "paddle.poisson",
        "paddle.rand",
        "paddle.randn",
        "paddle.randint",
        "paddle.randint_like",
        "paddle.randperm",
        "paddle.uniform",
        "paddle.standard_gamma",
        "paddle.standard_normal",
        "paddle.Tensor.bernoulli_",
        "paddle.Tensor.cauchy_",
        "paddle.Tensor.exponential_",
        "paddle.Tensor.geometric_",
        "paddle.Tensor.log_normal_",
        "paddle.Tensor.multinomial",
        "paddle.Tensor.normal_",
        "paddle.Tensor.uniform_",
        "paddle.empty",
        "paddle.empty_like",
        "paddle.Tensor.__dir__",
    ]
)

stochastic_behavior_apis = frozenset(
    [
        "paddle.Tensor.top_p_sampling",
        # "paddle.incubate.nn.functional.fused_bias_dropout_residual_layer_norm",
        "paddle.incubate.nn.functional.fused_dropout_add",
        "paddle.incubate.nn.functional.moe_dispatch",
        "paddle.nn.functional.alpha_dropout",
        # "paddle.nn.functional.fused_feedforward",
        "paddle.nn.functional.dropout",
        "paddle.nn.functional.dropout2d",
        "paddle.nn.functional.dropout3d",
        "paddle.nn.functional.feature_alpha_dropout",
        "paddle.incubate.nn.functional.fused_multi_head_attention",
        "paddle.nn.functional.scaled_dot_product_attention",
    ]
)

single_op_no_signature_apis = frozenset(
    [
        "__eq__",
        "__ge__",
        "__gt__",
        "__le__",
        "__lt__",
        "__add__",
        "__div__",
        "__floordiv__",
        "__matmul__",
        "__mod__",
        "__ne__",
        "__pow__",
        "__radd__",
        "__rmatmul__",
        "__rmod__",
        "__rmul__",
        "__rpow__",
        "__rsub__",
        "__rtruediv__",
        "__truediv__",
        "__mul__",
        "__sub__",
    ]
)

no_signature_api_mappings = {
    f"paddle.Tensor.{method}": {
        "self": lambda cfg: get_arg(cfg, 0, "self"),
        "y": lambda cfg: get_arg(cfg, 1, "y"),
    }
    for method in single_op_no_signature_apis
}


handle_axes_api = frozenset(
    [
        "paddle.mean",
        "paddle.max",
        "paddle.min",
        "paddle.sum",
        "paddle.prod",
    ]
)

<<<<<<< HEAD
not_check_dtype = frozenset(
    [
        "paddle.where",
        "paddle.nn.functional.one_hot",
        "paddle.Tensor.cumsum",
        "paddle.add",
        "paddle.add_n",
        "paddle.cummax",
        "paddle.cummin",
        "paddle.cumsum",
        "paddle.nn.functional.adaptive_max_pool1d",
        "paddle.nn.functional.adaptive_max_pool2d",
        "paddle.nn.functional.adaptive_max_pool3d",
        "paddle.nn.functional.max_pool1d",
        "paddle.nn.functional.max_pool2d",
        "paddle.nn.functional.max_pool3d",
    ]
)
=======
not_check_dtype = frozenset(["paddle.where", "paddle.nn.functional.one_hot", "paddle.frexp", "paddle.floor"])
>>>>>>> b78d08aa


class APITestBase:
    def __init__(self, api_config):
        self.api_config = api_config
        self.outputs_grad_numpy = []
        torch.set_num_threads(20)
        torch.set_printoptions(threshold=100)

    def need_skip(self, paddle_only=False):
        # not support
        if "sparse" in self.api_config.api_name:
            return True
        if self.api_config.api_name in not_support_api:
            return True
        if not paddle_only and self.api_config.api_name in rand_apis:
            return True
        if not paddle_only and self.api_config.api_name in stochastic_behavior_apis:
            return True
        for i in range(len(self.api_config.args)):
            if isinstance(self.api_config.args[i], TensorConfig):
                if self.api_config.args[i].dtype in ["float8_e5m2", "float8_e4m3fn"]:
                    return True
            elif isinstance(self.api_config.args[i], list):
                tmp = []
                for j in range(len(self.api_config.args[i])):
                    if isinstance(self.api_config.args[i][j], TensorConfig):
                        if self.api_config.args[i][j].dtype in ["float8_e5m2", "float8_e4m3fn"]:
                            return True
            elif isinstance(self.api_config.args[i], tuple):
                tmp = []
                for j in range(len(self.api_config.args[i])):
                    if isinstance(self.api_config.args[i][j], TensorConfig):
                        if self.api_config.args[i][j].dtype in ["float8_e5m2", "float8_e4m3fn"]:
                            return True
            elif self.api_config.args[i] in [paddle.base.core.DataType.FLOAT8_E4M3FN, paddle.base.core.DataType.FLOAT8_E5M2, "float8_e5m2", "float8_e4m3fn"]:
                return True

        for key, arg_config in self.api_config.kwargs.items():
            if isinstance(arg_config, TensorConfig):
                if arg_config.dtype in ["float8_e5m2", "float8_e4m3fn"]:
                    return True
            elif isinstance(arg_config, list):
                value = []
                for i in range(len(arg_config)):
                    if isinstance(arg_config[i], TensorConfig):
                        if arg_config[i].dtype in ["float8_e5m2", "float8_e4m3fn"]:
                            return True
            elif isinstance(arg_config, tuple):
                tmp = []
                for i in range(len(arg_config)):
                    if isinstance(arg_config[i], TensorConfig):
                        if arg_config[i].dtype in ["float8_e5m2", "float8_e4m3fn"]:
                            return True
            elif arg_config in [paddle.base.core.DataType.FLOAT8_E4M3FN, paddle.base.core.DataType.FLOAT8_E5M2, "float8_e5m2", "float8_e4m3fn"]:
                return True

        return False

    def need_check_grad(self):
        # if self.is_forward_only():
        #     return False
        # if self.api_config.api_name == "paddle.assign":
        #     if (len(self.paddle_args) and isinstance(self.paddle_args[0], list)) or (
        #         len(self.paddle_args) > 1 and self.paddle_args[1] is not None
        #     ):
        #         return False
        # if len(self.api_config.args) > 0 and isinstance(
        #     self.api_config.args[0], TensorConfig
        # ):
        #     dtype = self.api_config.args[0].dtype
        #     if dtype in [
        #         "float32",
        #         "float64",
        #         "float16",
        #         "complex64",
        #         "complex128",
        #         "bfloat16",
        #     ]:
        #         return True
        # return True

        if not self.is_forward_only() and not (self.api_config.api_name == "paddle.assign" and len(self.paddle_args_config) and isinstance(self.paddle_args_config[0], list)) and not (self.api_config.api_name == "paddle.assign" and len(self.paddle_args_config) > 1 and self.paddle_args_config[1] is not None):
            if len(self.api_config.args) > 0 and isinstance(self.api_config.args[0], TensorConfig):
                dtype = self.api_config.args[0].dtype
                if dtype in ['float32', 'float64', 'float16', 'complex64', 'complex128', 'bfloat16']:
                    return True
            return True
        return False

    def ana_api_info(self):
        return self.ana_paddle_api_info() and self.ana_torch_api_info()

    def ana_paddle_api_info(self):
        self.paddle_api = eval(self.api_config.api_name)
        self.paddle_args_config = self.api_config.args
        self.paddle_kwargs_config = self.api_config.kwargs
        return True

    def ana_torch_api_info(self):
        self.torch_args_config = []
        self.torch_kwargs_config = collections.OrderedDict()
        self.paddle_merged_kwargs_config = collections.OrderedDict()

        api_name = self.api_config.api_name
        if (
            api_name == "paddle.Tensor.__getitem__"
            or api_name == "paddle.Tensor.__setitem__"
        ):
            self.torch_args_config = self.api_config.args
            return True

        if api_name not in no_signature_api_mappings:
            # For APIs with signatures, use paddle_sig.bind to get arguments
            paddle_sig = inspect.signature(self.paddle_api)
            paddle_bound_args = paddle_sig.bind(*self.api_config.args, **self.api_config.kwargs)
            paddle_args_dict = paddle_bound_args.arguments
            # fix paddle.arange wrong binding
            if self.api_config.api_name == "paddle.arange":
                # if end is not provided, use the 'start' kwargs as end
                if "end" not in paddle_args_dict:
                    paddle_args_dict["end"] = paddle_args_dict["start"]
                    paddle_args_dict["start"] = 0
        else:
            # For APIs without signatures, use the external mapping dict
            mapping = no_signature_api_mappings[api_name]
            paddle_args_dict = {}
            for key, get_value_func in mapping.items():
                paddle_args_dict[key] = get_value_func(self.api_config)

        self.paddle_merged_kwargs_config = paddle_args_dict
        self.torch_kwargs_config.update(paddle_args_dict)
        self.torch_kwargs_config.pop('name', None)

        return True

    def _handle_list_or_tuple(self, config_items, is_tuple=False, index=None, key=None, list_index=[]):
        """处理 list 或 tuple """

        need_axes_handling = self.api_config.api_name in handle_axes_api
        need_indices_handling = self.api_config.api_name == "paddle.index_put"

        if need_indices_handling and (index == 1 or key == "indices"):
            return self._handle_indices_arg(config_items, is_tuple)
        elif need_axes_handling and (index == 1 or key == "axis"):
            return self._handle_axis_arg(config_items, is_tuple)

        tmp = []
        for i, item in enumerate(config_items):
            current_list_index = list_index + [i]
            if isinstance(item, (list, tuple)):
                is_nested_tuple = isinstance(item, tuple)
                processed_item = self._handle_list_or_tuple(
                    item, 
                    is_tuple=is_nested_tuple, 
                    index=index, 
                    key=key, 
                    list_index=current_list_index
                )
            elif isinstance(item, TensorConfig):
                processed_item = item.get_numpy_tensor(
                    self.api_config,
                    index=index,
                    key=key,
                    list_index=current_list_index
                )
            else:
                processed_item = item
            tmp.append(processed_item)
        return tuple(tmp) if is_tuple else tmp

    def _handle_axis_arg(self, config_items, is_tuple=False):
        """处理 axis 参数"""
        x = self.paddle_args_config[0] if len(self.paddle_args_config) > 0 else self.paddle_kwargs_config["x"]
        max_dim = max(len(x.shape), 1) # scalar

        tmp = []
        used_axes = set()
        tensor_configs = []

        for item in config_items:
            if isinstance(item, TensorConfig):
                if item.shape not in [[], [1]] or item.dtype not in ["int32", "int64"]:
                    raise ValueError(f"Invalid TensorConfig for axis: shape {item.shape} or dtype {item.dtype}")
                tensor_configs.append(item)
                tmp.append(0) # placeholder
            elif isinstance(item, int):
                if not (-max_dim <= item < max_dim):
                    raise ValueError(f"Axis value {item} out of range [-{max_dim}, {max_dim})")
                positive_axis = item + max_dim if item < 0 else item
                if positive_axis in used_axes:
                    raise ValueError(f"Duplicate axis value: {item}")
                used_axes.add(positive_axis)
                tmp.append(item)
            else:
                raise ValueError(f"Invalid item type for axis: {type(item)}")

        if tensor_configs:
            available_dims = list(set(range(max_dim)) - used_axes)
            if len(available_dims) < len(tensor_configs):
                raise ValueError(f"Not enough available dimensions ({len(available_dims)}) for {len(tensor_configs)} TensorConfig items")
            selected_dims = numpy.random.choice(available_dims, size=len(tensor_configs), replace=False)
            mask = numpy.random.randint(0, 2, size=len(tensor_configs)).astype(bool)
            final_dims = numpy.where(mask, selected_dims - max_dim, selected_dims)
            tensor_idx = 0
            for i, item in enumerate(config_items):
                if isinstance(item, TensorConfig):
                    item.fill_numpy_tensor(final_dims[tensor_idx])
                    tmp[i] = item.get_numpy_tensor(self.api_config)
                    tensor_idx += 1
        return tuple(tmp) if is_tuple else tmp

    def _handle_indices_arg(self, config_items, is_tuple=False):
        x = self.paddle_args_config[0] if len(self.paddle_args_config) > 0 else self.paddle_kwargs_config["x"]
        value = self.paddle_args_config[2] if len(self.paddle_args_config) > 2 else self.paddle_kwargs_config["value"]
        x_shape = x.shape
        value_shape = value.shape

        tmp = []
        matched_axis = 0
        indices_shape_len = 0
        for item in config_items:
            if item.dtype != "bool":
                matched_axis += 1
                indices_shape_len = max(indices_shape_len, len(item.shape))

        expected = indices_shape_len + len(x_shape) - matched_axis
        reduced = expected - len(value_shape)
        x_shape_index = 0
        value_shape_index = indices_shape_len

        for item in config_items:
            if item.dtype == "bool":
                true_needed = []
                for i in range(len(item.shape)):
                    if reduced > 0:
                        reduced -= 1
                        true_needed.append(1)
                    else:
                        true_needed.append(value_shape[value_shape_index])
                        value_shape_index += 1
                for i in range(len(true_needed) - 1, 0, -1):
                    if true_needed[i] > item.shape[i]:
                        true_needed[i - 1] *= true_needed[i] // item.shape[i]
                        true_needed[i] = item.shape[i]
                mask = numpy.zeros(item.shape, dtype=bool)
                indices = [
                    numpy.random.choice(dim_size, size=needed, replace=False)
                    for dim_size, needed in zip(item.shape, true_needed)
                ]
                mask[numpy.ix_(*indices)] = True
                item.numpy_tensor = mask
                x_shape_index += len(item.shape)
            else:
                x_dim = x_shape[x_shape_index]
                item.numpy_tensor = numpy.random.randint(-x_dim, x_dim, size=item.shape, dtype=item.dtype)
                x_shape_index += 1
            tmp.append(item.get_numpy_tensor(self.api_config))
        return tuple(tmp) if is_tuple else tmp

    def gen_numpy_input(self):
        for i, arg_config in enumerate(self.paddle_args_config):
            if isinstance(arg_config, (list, tuple)):
                is_tuple = isinstance(arg_config, tuple)
                self._handle_list_or_tuple(arg_config, is_tuple=is_tuple, index=i)
            elif isinstance(arg_config, TensorConfig):
                arg_config.get_numpy_tensor(self.api_config, index=i)
        for key, kwarg_config in self.paddle_kwargs_config.items():
            if isinstance(kwarg_config, (list, tuple)):
                is_tuple = isinstance(kwarg_config, tuple)
                self._handle_list_or_tuple(kwarg_config, is_tuple=is_tuple, key=key)
            elif isinstance(kwarg_config, TensorConfig):
                kwarg_config.get_numpy_tensor(self.api_config, key=key)
        return True

    def _handle_list_or_tuple_paddle(self, config_items, is_tuple=False):
        """处理 list 或 tuple """
        tmp = []
        for item in config_items:
            if isinstance(item, (list, tuple)):
                is_nested_tuple = isinstance(item, tuple)
                processed_item = self._handle_list_or_tuple_paddle(
                    item, 
                    is_tuple=is_nested_tuple)
            elif isinstance(item, TensorConfig):
                processed_item = item.get_paddle_tensor(self.api_config)
                item.clear_paddle_tensor()
            else:
                processed_item = item
            tmp.append(processed_item)
        return tuple(tmp) if is_tuple else tmp

    def gen_paddle_input(self):
        """
        generate paddle input by config, for tensor config initlize paddle tensor by get_paddle_tensor()
        
        be sure to call gen_numpy_input() before use gen_paddle_input() since gen_paddle_input() do not pass index or key to get_paddle_tensor() or get_numpy_tensor() while gen_numpy_input() pass.
        """

        self.paddle_args = []
        self.paddle_kwargs = collections.OrderedDict()
        self.paddle_merged_kwargs = collections.OrderedDict()

        for arg_config in self.paddle_args_config:
            if isinstance(arg_config, TensorConfig):
                self.paddle_args.append(arg_config.get_paddle_tensor(self.api_config))
                arg_config.clear_paddle_tensor()
            elif isinstance(arg_config, (list, tuple)):
                is_tuple = isinstance(arg_config, tuple)
                self.paddle_args.append(self._handle_list_or_tuple_paddle(arg_config, is_tuple))
            else:
                self.paddle_args.append(arg_config)

        for key, kwarg_config in self.paddle_kwargs_config.items():
            if isinstance(kwarg_config, TensorConfig):
                self.paddle_kwargs[key] = kwarg_config.get_paddle_tensor(self.api_config)
                kwarg_config.clear_paddle_tensor()
            elif isinstance(kwarg_config, (list, tuple)):
                is_tuple = isinstance(kwarg_config, tuple)
                self.paddle_kwargs[key] = self._handle_list_or_tuple_paddle(kwarg_config, is_tuple)
            else:
                self.paddle_kwargs[key] = kwarg_config

        if len(self.paddle_args) == 0 and self.api_config.api_name.startswith("paddle.Tensor."):
            self.paddle_args.append(self.paddle_kwargs.popitem(last=False)[1])

        if self.api_config.api_name == "paddle.linalg.lstsq" and 'gpu' in paddle.device.get_device():
            if len(self.paddle_args) > 3:
                self.paddle_args[3] = "gels"
            elif "driver" in self.paddle_kwargs:
                self.paddle_kwargs["driver"] = "gels"

        if self.need_check_grad():
            if (self.api_config.api_name[-1] == "_" and self.api_config.api_name[-2:] != "__") or self.api_config.api_name == "paddle.Tensor.__setitem__":
                self.paddle_args, self.paddle_kwargs = self.copy_paddle_input()

        return True

    def copy_paddle_input(self):

        def _deep_copy(data):
            if isinstance(data, paddle.Tensor):
                return paddle.assign(data)
            elif isinstance(data, (list, tuple)):
                return type(data)(_deep_copy(x) for x in data)
            return data

        args = [_deep_copy(arg) for arg in self.paddle_args]
        kwargs = collections.OrderedDict(
            (k, _deep_copy(v)) for k, v in self.paddle_kwargs.items()
        )
        return args, kwargs

    def get_paddle_input_list(self):
        result = []

        for i in range(len(self.paddle_args)):
            if isinstance(self.paddle_args[i], paddle.Tensor):
                result.append(self.paddle_args[i])
            elif isinstance(self.paddle_args[i], tuple) or isinstance(self.paddle_args[i], list):
                for item in self.paddle_args[i]:
                    if isinstance(item, paddle.Tensor):
                        result.append(item)

        for key, value in self.paddle_kwargs.items():
            if isinstance(value, paddle.Tensor):
                result.append(value)
            elif isinstance(value, tuple) or isinstance(value, list):
                for item in value:
                    if isinstance(item, paddle.Tensor):
                        result.append(item)

        return result

    def get_torch_input_list(self):
        result = []
        for i in range(len(self.torch_args)):
            if isinstance(self.torch_args[i], torch.Tensor):
                result.append(self.torch_args[i])
            elif isinstance(self.torch_args[i], (tuple, list)):
                for item in self.torch_args[i]:
                    if isinstance(item, torch.Tensor):
                        result.append(item)

        for key, value in self.torch_kwargs.items():
            if isinstance(value, torch.Tensor):
                result.append(value)
            elif isinstance(value, (tuple, list)):
                for item in value:
                    if isinstance(item, torch.Tensor):
                        result.append(item)
        return result

    def get_cached_numpy(self, dtype, shape):
        numel = 1
        for i in shape:
            numel = numel * i

        start = (4300000000 - numel - 100) if (4300000000 - numel - 100) > 0 else 0
        if dtype in cached_numpy:
            tensor = cached_numpy[dtype][start:start+numel].reshape(shape)
        else:
            if "int" in dtype:
                cached_numpy[dtype] = numpy.random.randint(-65535, 65535, size=4300000000, dtype="int64").astype(dtype)
                tensor = cached_numpy[dtype][start:start+numel].reshape(shape)
            else:
                cached_numpy[dtype] = (numpy.random.random([4300000000]) - 0.5).astype(dtype)
                tensor = cached_numpy[dtype][start:start+numel].reshape(shape)
        return tensor

    def gen_paddle_output_and_output_grad(self, outputs):
        result_outputs = []
        if isinstance(outputs, paddle.Tensor):
            result_outputs.append(outputs)
        elif isinstance(outputs, list) and len(outputs) > 0 and isinstance(outputs[0], paddle.Tensor):
            result_outputs = outputs
        elif isinstance(outputs, paddle.autograd.autograd.Hessian) or \
                isinstance(outputs, paddle.autograd.autograd.Jacobian):
            result_outputs.append(outputs[:])
        elif isinstance(outputs, tuple):
            for output in outputs:
                if isinstance(output, paddle.Tensor):
                    result_outputs.append(output)
                elif isinstance(output, list):
                    for item in output:
                        if isinstance(item, paddle.Tensor):
                            result_outputs.append(item)
                    else:
                        raise ValueError("outputs format not support")
                elif isinstance(output, paddle.autograd.autograd.Hessian) or \
                        isinstance(output, paddle.autograd.autograd.Jacobian):
                    result_outputs.extend(output[:])
                elif isinstance(output, tuple) and len(output) > 0 and \
                        (isinstance(output[0], paddle.autograd.autograd.Hessian) or \
                        isinstance(output[0], paddle.autograd.autograd.Jacobian)):
                    for lazy_obj in output:
                        result_outputs.append(lazy_obj[:])
                else:
                    raise ValueError("outputs format not support")
                # elif isinstance(output, list) and len(output) > 0 and isinstance(output[0], paddle.Tensor):
                #     result_outputs.append(output)
                # elif isinstance(output, tuple) and len(output) > 0 and isinstance(output[0], paddle.Tensor):
                #     result_outputs.append(output)

        result_outputs_grads = []

        if len(self.outputs_grad_numpy) == 0:
            for output in result_outputs:
                dtype = str(output.dtype)[7:]
                if USE_CACHED_NUMPY:
                    dtype = "float32" if dtype == "bfloat16" else dtype
                    numpy_tensor = self.get_cached_numpy(dtype, output.shape)
                else:
                    if "int" in dtype:
                        numpy_tensor = (numpy.random.randint(-65535, 65535, size=output.shape)).astype(dtype)
                    else:
                        dtype = "float32" if dtype == "bfloat16" else dtype
                        numpy_tensor = (numpy.random.random(output.shape) - 0.5).astype(dtype)
                self.outputs_grad_numpy.append(numpy_tensor)
        for numpy_tensor in self.outputs_grad_numpy:
            dtype = str(numpy_tensor.dtype)
            result_output_grad = paddle.to_tensor(
                numpy_tensor,
                dtype=dtype if dtype != 'bfloat16' else "float32",
            )
            result_output_grad.stop_gradient = False
            if dtype == "bfloat16":
                result_output_grad = paddle.cast(result_output_grad, dtype="uint16")
            result_outputs_grads.append(result_output_grad)
        return result_outputs, result_outputs_grads

    def convert_dtype_to_torch_type(self, dtype):
        # for python built-in types, mappings are int -> torch.int64, bool -> torch.bool, float -> torch.float64, complex -> torch.complex128, None -> None
        if dtype in ['float32', 'float', numpy.float32, paddle.float32, paddle.base.libpaddle.VarDesc.VarType.FP32]:
            return torch.float32
        elif dtype in ['float16', numpy.float16, paddle.float16, paddle.base.libpaddle.VarDesc.VarType.FP16]:
            return torch.float16
        elif dtype in ['float64', 'double', numpy.float64, paddle.float64, paddle.base.libpaddle.VarDesc.VarType.FP64, float]:
            return torch.float64
        elif dtype in ['int16', numpy.int16, paddle.int16, paddle.base.libpaddle.VarDesc.VarType.INT16]:
            return torch.int16
        elif dtype in ['int8', numpy.int8, paddle.int8, paddle.base.libpaddle.VarDesc.VarType.INT8]:
            return torch.int8
        elif dtype in ['bool', numpy.bool_, paddle.bool, paddle.base.libpaddle.VarDesc.VarType.BOOL, bool]:
            return torch.bool
        elif dtype in ['bfloat16','uint16', numpy.uint16, paddle.bfloat16, paddle.base.libpaddle.VarDesc.VarType.BF16]:
            return torch.bfloat16
        elif dtype in ['uint8', numpy.uint8, paddle.uint8, paddle.base.libpaddle.VarDesc.VarType.UINT8]:
            return torch.uint8
        elif dtype in ['int32', numpy.int32, paddle.int32, paddle.base.libpaddle.VarDesc.VarType.INT32]:
            return torch.int32
        elif dtype in ['int64', "int", numpy.int64, paddle.int64, paddle.base.libpaddle.VarDesc.VarType.INT64, int]:
            return torch.int64
        elif dtype in ['complex64', numpy.complex64, paddle.complex64, paddle.base.libpaddle.VarDesc.VarType.COMPLEX64]:
            return torch.complex64
        elif dtype in ['complex128', numpy.complex128, paddle.complex128, paddle.base.libpaddle.VarDesc.VarType.COMPLEX128, complex]:
            return torch.complex128
        elif dtype is None:
            return None
        else:
            raise ValueError(f'Unsupport dtype: {dtype}')

    def gen_torch_output_and_output_grad(self, outputs):
        result_outputs = []
        if isinstance(outputs, torch.Tensor):
            result_outputs.append(outputs)
        elif isinstance(outputs, torch.Size):
            result_outputs.append(torch.tensor(outputs))
        elif isinstance(outputs, list) and len(outputs) > 0 and isinstance(outputs[0], torch.Tensor):
            result_outputs = outputs
        elif isinstance(outputs, tuple):
            for output in outputs:
                if isinstance(output, torch.Tensor):
                    result_outputs.append(output)
                else:
                    raise ValueError("outputs format not support")
                # elif isinstance(output, list) and len(output) > 0 and isinstance(output[0], torch.Tensor):
                #     result_outputs.append(output)
                # elif isinstance(output, tuple) and len(output) > 0 and isinstance(output[0], torch.Tensor):
                #     result_outputs.append(output)

        result_outputs_grads = []
        if len(self.outputs_grad_numpy) == 0:
            for output in result_outputs:
                dtype = str(output.dtype)[6:]
                if USE_CACHED_NUMPY:
                    dtype = "float32" if dtype == "bfloat16" else dtype
                    numpy_tensor = self.get_cached_numpy(dtype, output.shape)
                else:
                    if "int" in dtype:
                        numpy_tensor = (numpy.random.randint(-65535, 65535, size=output.shape)).astype(dtype)
                    else:
                        dtype = "float32" if dtype == "bfloat16" else dtype
                        numpy_tensor = (numpy.random.random(output.shape) - 0.5).astype(dtype)
                self.outputs_grad_numpy.append(numpy_tensor)
        for numpy_tensor in self.outputs_grad_numpy:
            dtype = str(numpy_tensor.dtype)
            result_output_grad = torch.tensor(
                numpy_tensor,
                dtype=self.convert_dtype_to_torch_type(dtype)
                if dtype != 'bfloat16'
                else torch.float32,
            )

            if dtype == "bfloat16":
                result_output_grad = result_output_grad.to(dtype=torch.bfloat16)
            result_outputs_grads.append(result_output_grad)

        return result_outputs, result_outputs_grads

    def gen_paddle_input_with_merged_kwargs(self):
        self.paddle_args = []
        self.paddle_kwargs = collections.OrderedDict()
        self.paddle_merged_kwargs = collections.OrderedDict()

        for i in range(len(self.paddle_args_config)):
            if isinstance(self.paddle_args_config[i], TensorConfig):
                self.paddle_args.append(self.paddle_args_config[i].get_paddle_tensor(self.api_config))
            elif isinstance(self.paddle_args_config[i], list):
                tmp = []
                for j in range(len(self.paddle_args_config[i])):
                    if isinstance(self.paddle_args_config[i][j], TensorConfig):
                        tmp.append(self.paddle_args_config[i][j].get_paddle_tensor(self.api_config))
                    else:
                        tmp.append(self.paddle_args_config[i][j])
                self.paddle_args.append(tmp)
            elif isinstance(self.paddle_args_config[i], tuple):
                tmp = []
                for j in range(len(self.paddle_args_config[i])):
                    if isinstance(self.paddle_args_config[i][j], TensorConfig):
                        tmp.append(self.paddle_args_config[i][j].get_paddle_tensor(self.api_config))
                    else:
                        tmp.append(self.paddle_args_config[i][j])
                self.paddle_args.append(tuple(tmp))
            else:
                self.paddle_args.append(self.paddle_args_config[i])

        for key, arg_config in self.paddle_kwargs_config.items():
            if isinstance(arg_config, TensorConfig):
                self.paddle_kwargs[key] = arg_config.get_paddle_tensor(self.api_config)
            elif isinstance(arg_config, list):
                value = []
                for i in range(len(arg_config)):
                    if isinstance(arg_config[i], TensorConfig):
                        value.append(arg_config[i].get_paddle_tensor(self.api_config))
                    else:
                        value.append(arg_config[i])
                self.paddle_kwargs[key] = value
            elif isinstance(arg_config, tuple):
                tmp = []
                for i in range(len(arg_config)):
                    if isinstance(arg_config[i], TensorConfig):
                        tmp.append(arg_config[i].get_paddle_tensor(self.api_config))
                    else:
                        tmp.append(arg_config[i])
                self.paddle_kwargs[key] = tuple(tmp)
            else:
                self.paddle_kwargs[key] = arg_config

        for key, arg_config in self.paddle_merged_kwargs_config.items():
            if isinstance(arg_config, TensorConfig):
                self.paddle_merged_kwargs[key] = arg_config.get_paddle_tensor(self.api_config)
            elif isinstance(arg_config, list):
                value = []
                for i in range(len(arg_config)):
                    if isinstance(arg_config[i], TensorConfig):
                        value.append(arg_config[i].get_paddle_tensor(self.api_config))
                    else:
                        value.append(arg_config[i])
                self.paddle_merged_kwargs[key] = value
            elif isinstance(arg_config, tuple):
                tmp = []
                for i in range(len(arg_config)):
                    if isinstance(arg_config[i], TensorConfig):
                        tmp.append(arg_config[i].get_paddle_tensor(self.api_config))
                    else:
                        tmp.append(arg_config[i])
                self.paddle_merged_kwargs[key] = tuple(tmp)
            else:
                self.paddle_merged_kwargs[key] = arg_config
        return True

    def copy_torch_input(self):

        def _deep_copy(data):
            if isinstance(data, torch.Tensor):
                return torch.clone(data)
            elif isinstance(data, (list, tuple)):
                return type(data)(_deep_copy(x) for x in data)
            return data

        args = [_deep_copy(arg) for arg in self.torch_args]
        kwargs = collections.OrderedDict(
            (k, _deep_copy(v)) for k, v in self.torch_kwargs.items()
        )
        return args, kwargs

    def _handle_list_or_tuple_torch(self, config_items, is_tuple=False):
        """处理 list 或 tuple """
        tmp = []
        for item in config_items:
            if isinstance(item, (list, tuple)):
                is_nested_tuple = isinstance(item, tuple)
                processed_item = self._handle_list_or_tuple_torch(
                    item, 
                    is_tuple=is_nested_tuple)
            elif isinstance(item, TensorConfig):
                processed_item = item.get_torch_tensor(self.api_config)
                item.clear_torch_tensor()
            else:
                processed_item = item
            tmp.append(processed_item)
        return tuple(tmp) if is_tuple else tmp

    def gen_torch_input(self):
        """
        generate torch input by config, for tensor config initlize torch tensor by get_torch_tensor()
        
        be sure to call gen_numpy_input() before use gen_torch_input() since gen_torch_input() do not pass index or key to get_torch_tensor() or get_numpy_tensor() while gen_numpy_input() pass.
        """

        self.torch_args = []
        self.torch_kwargs = collections.OrderedDict()
        for arg_config in self.torch_args_config:
            if isinstance(arg_config, TensorConfig):
                self.torch_args.append(arg_config.get_torch_tensor(self.api_config))
                arg_config.clear_torch_tensor()
            elif isinstance(arg_config, (list, tuple)):
                is_tuple = isinstance(arg_config, tuple)
                self.torch_args.append(self._handle_list_or_tuple_torch(arg_config, is_tuple))
            elif isinstance(arg_config, paddle.dtype) or isinstance(arg_config, paddle.base.libpaddle.VarDesc.VarType):
                self.torch_args.append(self.convert_dtype_to_torch_type(arg_config))
            else:
                self.torch_args.append(arg_config)

        for key, arg_config in self.torch_kwargs_config.items():
            if isinstance(arg_config, TensorConfig):
                self.torch_kwargs[key] = arg_config.get_torch_tensor(self.api_config)
                arg_config.clear_torch_tensor()
            elif isinstance(arg_config, (list, tuple)):
                is_tuple = isinstance(arg_config, tuple)
                self.torch_kwargs[key] = self._handle_list_or_tuple_torch(arg_config, is_tuple)
            elif isinstance(arg_config, paddle.dtype) or isinstance(arg_config, paddle.base.libpaddle.VarDesc.VarType) or key == "dtype":
                self.torch_kwargs[key] = self.convert_dtype_to_torch_type(arg_config)
            else:
                self.torch_kwargs[key] = arg_config

        if self.need_check_grad():
            if (self.api_config.api_name[-1] == "_" and self.api_config.api_name[-2:] != "__") or self.api_config.api_name == "paddle.Tensor.__setitem__":
                self.torch_args, self.torch_kwargs = self.copy_torch_input()

        torch.cuda.empty_cache()
        return True

    def np_assert_accuracy(
        self,
        np_paddle,
        np_torch,
        atol,
        rtol,
        api,
    ):
        if np_paddle.dtype == numpy.bool_:
            numpy.testing.assert_equal(np_paddle, np_torch)
            return
        # max_atol_idx = numpy.argmax(numpy.abs(np_paddle - np_torch))
        # np_paddle_flatten = np_paddle.flatten()
        # np_torch_flatten = np_torch.flatten()
        # sub_res = np_paddle_flatten - np_torch_flatten
        # nonzero_idx = numpy.nonzero(np_torch_flatten)
        # sub_res = sub_res.take(nonzero_idx)
        # np_torch_flatten_nonzero = np_torch_flatten.take(nonzero_idx).flatten()
        # np_paddle_flatten_nonzero = np_paddle_flatten.take(nonzero_idx).flatten()
        # if sub_res.size ==0:
        #     max_rtol_idx = 0
        # else:
        #     max_rtol_idx = numpy.argmax(numpy.abs(sub_res / np_torch_flatten_nonzero))
        numpy.testing.assert_allclose(
            np_paddle,
            np_torch,
            atol,
            rtol,
            # err_msg=(
            #     '{api}: compare failed,\n'.format(
            #         api=api,
            #     )
            #     + 'max_atol value, paddle_value: {value_paddle}, torch_value: {value_torch},\n'.format(
            #         value_paddle=str(np_paddle_flatten[max_atol_idx].item()),
            #         value_torch=str(np_torch_flatten[max_atol_idx].item()),
            #     )
            #     + 'max_rtol value , torch_value: {value_paddle}, paddle_value: {value_torch},\n'.format(
            #         value_paddle=str(np_paddle_flatten_nonzero[max_rtol_idx].item()) if max_rtol_idx < len(np_paddle_flatten_nonzero) else '',
            #         value_torch=str(np_torch_flatten_nonzero[max_rtol_idx].item()) if max_rtol_idx < len(np_torch_flatten_nonzero) else '',
            #     )
            # ),
        )

    def torch_assert_accuracy(self, paddle_tensor, torch_tensor, atol, rtol):
        is_check_dtype = self.api_config.api_name not in not_check_dtype

        paddle_tensor = paddle_tensor.cpu().detach()
        torch_tensor = torch_tensor.cpu().detach()

        paddle_dlpack = paddle.utils.dlpack.to_dlpack(paddle_tensor)
        converted_paddle_tensor = torch.utils.dlpack.from_dlpack(paddle_dlpack)

        def error_msg(msg):
            return (
                f"Not equal to tolerance rtol={rtol}, atol={atol}\n"
                f"{msg}\n"
                f"ACTUAL: (shape={converted_paddle_tensor.shape}, dtype={converted_paddle_tensor.dtype})\n"
                f"{converted_paddle_tensor}\n"
                f"DESIRED: (shape={torch_tensor.shape}, dtype={torch_tensor.dtype})\n"
                f"{torch_tensor}"
            )

        try:
            torch.testing.assert_close(
                converted_paddle_tensor,
                torch_tensor,
                rtol=rtol,
                atol=atol,
                equal_nan=True,
                check_dtype=is_check_dtype,
                msg=error_msg,
            )
        except Exception as e:
            if "Comparing" in str(e):
                self.np_assert_accuracy(
                    paddle_tensor.numpy(),
                    torch_tensor.numpy(),
                    atol,
                    rtol,
                    self.api_config,
                )
            else:
                raise

    def test(self):
        pass

    def clear_tensor(self):
        if not hasattr(self, "torch_kwargs_config"):
            return
        for key, arg_config in self.torch_kwargs_config.items():
            if isinstance(arg_config, TensorConfig):
                arg_config.clear_tensor()
            elif isinstance(arg_config, list):
                for i in range(len(arg_config)):
                    if isinstance(arg_config[i], TensorConfig):
                        arg_config[i].clear_tensor()
            elif isinstance(arg_config, tuple):
                for i in range(len(arg_config)):
                    if isinstance(arg_config[i], TensorConfig):
                        arg_config[i].clear_tensor()
        torch.cuda.empty_cache()
        paddle.device.cuda.empty_cache()

    def clear_paddle_tensor(self):
        if not hasattr(self, "torch_kwargs_config"):
            return
        for key, arg_config in self.torch_kwargs_config.items():
            if isinstance(arg_config, TensorConfig):
                arg_config.clear_paddle_tensor()
            elif isinstance(arg_config, list):
                for i in range(len(arg_config)):
                    if isinstance(arg_config[i], TensorConfig):
                        arg_config[i].clear_paddle_tensor()
            elif isinstance(arg_config, tuple):
                for i in range(len(arg_config)):
                    if isinstance(arg_config[i], TensorConfig):
                        arg_config[i].clear_paddle_tensor()
        paddle.device.cuda.empty_cache()

    def clear_torch_tensor(self):
        if not hasattr(self, "torch_kwargs_config"):
            return
        for key, arg_config in self.torch_kwargs_config.items():
            if isinstance(arg_config, TensorConfig):
                arg_config.clear_torch_tensor()
            elif isinstance(arg_config, list):
                for i in range(len(arg_config)):
                    if isinstance(arg_config[i], TensorConfig):
                        arg_config[i].clear_torch_tensor()
            elif isinstance(arg_config, tuple):
                for i in range(len(arg_config)):
                    if isinstance(arg_config[i], TensorConfig):
                        arg_config[i].clear_torch_tensor()
        torch.cuda.empty_cache()

    def clear_numpy_tensor(self):
        if not hasattr(self, "torch_kwargs_config"):
            return
        for key, arg_config in self.torch_kwargs_config.items():
            if isinstance(arg_config, TensorConfig):
                arg_config.clear_numpy_tensor()
            elif isinstance(arg_config, list):
                for i in range(len(arg_config)):
                    if isinstance(arg_config[i], TensorConfig):
                        arg_config[i].clear_numpy_tensor()
            elif isinstance(arg_config, tuple):
                for i in range(len(arg_config)):
                    if isinstance(arg_config[i], TensorConfig):
                        arg_config[i].clear_numpy_tensor()

    def is_forward_only(self):
        forward_only_apis = [
            "accuracy",
            "accuracy_check",
            "adadelta_",
            "adagrad_",
            "adam_",
            "adamax_",
            "adamw_",
            "add_act_xpu",
            "add_group_norm_silu",
            "add_layernorm_xpu",
            "add_n",
            "addcmul_xpu",
            "all",
            "all_reduce",
            "allclose",
            "any",
            "apply_per_channel_scale",
            "arange",
            "argmax",
            "argmin",
            "asgd_",
            "assign_pos",
            "assign_value",
            "assign_value_",
            "auc",
            "average_accumulates_",
            "barrier",
            "batch_fc",
            "bernoulli",
            "bincount",
            "binomial",
            "bipartite_match",
            "bitwise_and",
            "bitwise_left_shift",
            "bitwise_not",
            "bitwise_invert",
            "bitwise_or",
            "bitwise_right_shift",
            "bitwise_xor",
            "blha_get_max_len",
            "block_multihead_attention_",
            "block_multihead_attention_xpu",
            "bn_act_xpu",
            "box_clip",
            "box_coder",
            "c_allgather",
            "c_allreduce_avg",
            "c_allreduce_max",
            "c_allreduce_min",
            "c_allreduce_prod",
            "c_allreduce_sum",
            "c_broadcast",
            "c_concat",
            "c_identity",
            "c_reduce_avg",
            "c_reduce_max",
            "c_reduce_min",
            "c_reduce_prod",
            "c_reduce_sum",
            "c_reducescatter",
            "c_scatter",
            "c_split",
            "c_sync_calc_stream",
            "c_sync_comm_stream",
            "check_finite_and_unscale_",
            "check_numerics",
            "chunk_eval",
            "class_center_sample",
            "clip_by_norm",
            "coalesce",
            "coalesce_tensor",
            "coalesce_tensor_",
            "conv1d_xpu",
            "conv2d_transpose_bias",
            "conv2d_transpose_xpu",
            "conv2d_xpu",
            "conv3d_implicit_gemm",
            "copy_to",
            "crf_decoding",
            "cross_attention_xpu",
            "ctc_align",
            "data",
            "decayed_adagrad",
            "decode_jpeg",
            "depend",
            "dequantize_abs_max",
            "dequantize_linear",
            "dequantize_log",
            "dequantize_xpu",
            "detection_map",
            "dgc",
            "dgc_momentum",
            "diag_embed",
            "dirichlet",
            "distribute_fpn_proposals",
            "distributed_fused_lamb",
            "distributed_fused_lamb_init",
            "distributed_lookup_table",
            "distributed_push_sparse",
            "dpsgd",
            "edit_distance",
            "eigvals",
            "embedding_grad_dense",
            "embedding_with_eltwise_add_xpu",
            "empty",
            "empty_like",
            "equal",
            "isreal",
            "equal_all",
            "eye",
            "fake_channel_wise_dequantize_max_abs",
            "fake_channel_wise_quantize_abs_max",
            "fake_dequantize_max_abs",
            "fake_quantize_abs_max",
            "fake_quantize_moving_average_abs_max",
            "fake_quantize_range_abs_max",
            "fast_layernorm_xpu",
            "fast_where_xpu",
            "fc",
            "fc_xpu",
            "feed",
            "fetch",
            "floor_divide",
            "__floordiv__",
            "__rfloordiv__",
            "ftrl",
            "full",
            "full_",
            "full_batch_size_like",
            "full_int_array",
            "full_like",
            "full_with_tensor",
            "fused_adam_",
            "fused_bias_act",
            "fused_bias_residual_layernorm",
            "fused_conv2d_add_act",
            "fused_dconv_drelu_dbn",
            "fused_elementwise_add",
            "fused_elementwise_div",
            "fused_elementwise_mul",
            "fused_elementwise_sub",
            "fused_embedding_eltwise_layernorm",
            "fused_fc_elementwise_layernorm",
            "fused_linear_param_grad_add",
            "fused_multi_transformer",
            "fused_multi_transformer_int8_xpu",
            "fused_multi_transformer_xpu",
            "fused_scale_bias_add_relu",
            "fused_scale_bias_relu_conv_bn",
            "fused_token_prune",
            "fusion_group",
            "fusion_gru",
            "fusion_lstm",
            "fusion_repeated_fc_relu",
            "fusion_seqconv_eltadd_relu",
            "fusion_seqexpand_concat_fc",
            "fusion_seqpool_cvm_concat",
            "fusion_squared_mat_sub",
            "fusion_transpose_flatten_concat",
            "gather_tree",
            "gaussian",
            "standard_normal",
            "gemm_epilogue",
            "generate_proposals",
            "generate_sequence_xpu",
            "get_tensor_from_selected_rows",
            "graph_khop_sampler",
            "graph_sample_neighbors",
            "sample_neighbors",
            "greater_equal",
            "greater_than",
            "group_norm_silu_xpu",
            "histogram",
            "increment",
            "indices",
            "is_empty",
            "isclose",
            "isfinite",
            "isinf",
            "isnan",
            "lamb_",
            "lars_momentum",
            "layer_norm_act_xpu",
            "less_equal",
            "less_than",
            "less",
            "limit_by_capacity",
            "linspace",
            "histogram_bin_edges",
            "block_multihead_attention",
            "llm_int8_linear",
            "load_combine",
            "lod_array_length",
            "logical_and",
            "isneginf",
            "isposinf",
            "logical_not",
            "logical_or",
            "logical_xor",
            "diff",
            "logspace",
            "lower",
            "lstsq",
            "mask_adaptive_xpu",
            "masked_multihead_attention_",
            "masked_multihead_attention",
            "matrix_nms",
            "matrix_rank",
            "matrix_rank_tol",
            "memcpy",
            "memcpy_d2h",
            "memcpy_h2d",
            "merge_selected_rows",
            "merged_adam_",
            "merged_momentum_",
            "moe",
            "momentum_",
            "moving_average_abs_max_scale",
            "multi_encoder_xpu",
            "multiclass_nms3",
            "multihead_matmul",
            "multinomial",
            "nadam_",
            "nextafter",
            "nms",
            "nonzero",
            "nop",
            "not_equal",
            "npu_identity",
            "number_count",
            "numel",
            "one_hot",
            "onednn_to_paddle_layout",
            "ones",
            "ones_like",
            "pad2d_xpu",
            "partial_allgather",
            "partial_recv",
            "partial_send",
            "print",
            "prior_box",
            "prune_gate_by_capacity",
            "pull_box_sparse",
            "push_dense",
            "push_sparse_v2",
            "qkv_attention_xpu",
            "qkv_unpack_mha",
            "quantize_linear",
            "quantize_xpu",
            "radam_",
            "randint",
            "random_routing",
            "randperm",
            "read_file",
            "recv_v2",
            "reindex_graph",
            "remainder",
            "rmsprop_",
            "roformer_relative_embedding_xpu",
            "row_conv",
            "rprop_",
            "save_combine",
            "searchsorted",
            "bucketize",
            "seed",
            "self_dp_attention",
            "send_and_recv",
            "send_v2",
            "sequence_mask",
            "sequence_unpad_xpu",
            "sgd_",
            "shadow_feed",
            "shadow_feed_tensors",
            "shape",
            "shard_index",
            "share_data_",
            "sine_pos_xpu",
            "skip_layernorm",
            "sparse_momentum",
            "spatial_transformer_resblock_xpu",
            "squeeze_excitation_block",
            "standard_gamma",
            "tdm_child",
            "tdm_sampler",
            "to_sparse_csr",
            "top_p_sampling",
            "tril_indices",
            "triu_indices",
            "truncated_gaussian_random",
            "uniform",
            "uniform_random_batch_size_like",
            "unique",
            "unique_consecutive",
            "update_loss_scaling_",
            "upper",
            "variable_length_memory_efficient_attention",
            "viterbi_decode",
            "weight_dequantize",
            "weight_only_linear_xpu",
            "weight_quantize",
            "weighted_sample_neighbors",
            "write_to_array",
            "yolo_box",
            "yolo_box_head",
            "yolo_box_post",
            "yolo_box_xpu",
            "zeros",
            "zeros_like",
            "atleast_1d",
            "atleast_2d",
            "atleast_3d",
            "add_act_xpu",
            "add_layernorm_xpu",
            "addcmul_xpu",
            "blha_get_max_len",
            "block_multihead_attention_",
            "block_multihead_attention_xpu",
            "bn_act_xpu",
            "conv1d_xpu",
            "conv2d_transpose_xpu",
            "conv2d_xpu",
            "cross_attention_xpu",
            "dequantize_xpu",
            "distributed_fused_lamb_init",
            "embedding_with_eltwise_add_xpu",
            "fast_layernorm_xpu",
            "fast_where_xpu",
            "fc",
            "fc_xpu",
            "fp8_fp8_half_gemm_fused",
            "fused_bias_act",
            "fused_bias_residual_layernorm",
            "fused_conv2d_add_act",
            "fused_dconv_drelu_dbn",
            "fused_elementwise_add",
            "fused_elementwise_div",
            "fused_elementwise_mul",
            "fused_elementwise_sub",
            "fused_embedding_eltwise_layernorm",
            "fused_fc_elementwise_layernorm",
            "fused_linear_param_grad_add",
            "fused_multi_transformer_",
            "fused_multi_transformer_int8_xpu",
            "fused_multi_transformer_xpu",
            "fused_scale_bias_add_relu",
            "fused_scale_bias_relu_conv_bn",
            "fused_token_prune",
            "fusion_group",
            "fusion_gru",
            "fusion_lstm",
            "fusion_repeated_fc_relu",
            "fusion_seqconv_eltadd_relu",
            "fusion_seqpool_concat",
            "fusion_seqpool_cvm_concat",
            "fusion_squared_mat_sub",
            "fusion_transpose_flatten_concat",
            "gemm_epilogue",
            "generate_sequence_xpu",
            "group_norm_silu_xpu",
            "layer_norm_act_xpu",
            "layer_norm_relu_xpu",
            "mask_adaptive_xpu",
            "multi_encoder_xpu",
            "multihead_matmul",
            "pad2d_xpu",
            "qkv_attention_xpu",
            "qkv_unpack_mha",
            "quantize_xpu",
            "roformer_relative_embedding_xpu",
            "self_dp_attention",
            "sequence_unpad_xpu",
            "sine_pos_xpu",
            "skip_layernorm",
            "spatial_transformer_resblock_xpu",
            "squeeze_excitation_block",
            "variable_length_memory_efficient_attention",
            "weight_only_linear_xpu",
            "yolo_box_xpu",
            "add_group_norm_silu",
            "fused_embedding_fc_lstm",
            "fused_moe",
            "histogramdd",
            "fused_layer_norm",
            "isin",
            "qr",
            "svd_lowrank",
            "__eq__",
            "__ne__",
            "__lt__",
            "__le__",
            "__gt__",
            "__ge__",
            "__and__",
            "__rand__",
            "__rand__",
            "__or__",
            "__ror__",
            "__ror__",
            "__xor__",
            "__rxor__",
            "__rxor__",
            "__invert__",
            "__lshift__",
            "__rlshift__",
            "__rrshift__",
            "__rshift__",
        ]

        api = self.api_config.api_name[self.api_config.api_name.rindex(".")+1:]

        return api in forward_only_apis

def get_arg(api_config, arg_pos, arg_name, default=None):
    if 0 <= arg_pos < len(api_config.args):
        return api_config.args[arg_pos]
    if arg_name in api_config.kwargs:
        return api_config.kwargs[arg_name]
    return default<|MERGE_RESOLUTION|>--- conflicted
+++ resolved
@@ -116,11 +116,12 @@
     ]
 )
 
-<<<<<<< HEAD
 not_check_dtype = frozenset(
     [
         "paddle.where",
         "paddle.nn.functional.one_hot",
+        "paddle.frexp",
+        "paddle.floor",
         "paddle.Tensor.cumsum",
         "paddle.add",
         "paddle.add_n",
@@ -133,11 +134,10 @@
         "paddle.nn.functional.max_pool1d",
         "paddle.nn.functional.max_pool2d",
         "paddle.nn.functional.max_pool3d",
+        "paddle.copysign",
+        "paddle.cumprod",
     ]
 )
-=======
-not_check_dtype = frozenset(["paddle.where", "paddle.nn.functional.one_hot", "paddle.frexp", "paddle.floor"])
->>>>>>> b78d08aa
 
 
 class APITestBase:
