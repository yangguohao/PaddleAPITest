import collections
import inspect

import numpy
import paddle
import torch

from .api_config import USE_CACHED_NUMPY, TensorConfig, cached_numpy
from .api_config.log_writer import log_accuracy_tolerance

# Todo: check paddle.linalg.pca_lowrank @cangtianhuang
not_support_api = frozenset(
    [
        "paddle.Tensor.coalesce",
        "paddle.Tensor.index_put",
        "paddle.Tensor.index_sample",
        "paddle.Tensor.is_coalesced",
        "paddle.linalg.pca_lowrank",
    ]
)

# keep rand_apis and stochastic_behavior_apis lists for future reference when checking if new api configs have random behavior @Cutelemon6
rand_apis = frozenset(
    [
        # "paddle.Tensor.__dir__",
        # "paddle.Tensor.bernoulli_",
        # "paddle.Tensor.cauchy_",
        # "paddle.Tensor.exponential_",
        # "paddle.Tensor.geometric_",
        # "paddle.Tensor.log_normal_",
        # "paddle.Tensor.multinomial",
        # "paddle.Tensor.normal_",
        # "paddle.Tensor.uniform_",
        # "paddle.bernoulli_",
        # "paddle.binomial",
        # "paddle.cauchy_",
        # "paddle.empty",
        # "paddle.empty_like",
        # "paddle.geometric_",
        # "paddle.log_normal",
        # "paddle.log_normal_",
        # "paddle.multinomial",
        # "paddle.normal",
        # "paddle.normal_",
        # "paddle.poisson",
        # "paddle.rand",
        # "paddle.randint",
        # "paddle.randint_like",
        # "paddle.randn",
        # "paddle.randperm",
        # "paddle.standard_gamma",
        # "paddle.standard_normal",
        # "paddle.uniform",
    ]
)

stochastic_behavior_apis = frozenset(
    [
        # "paddle.Tensor.top_p_sampling",
        # "paddle.incubate.nn.functional.fused_bias_dropout_residual_layer_norm",
        # "paddle.incubate.nn.functional.fused_dropout_add",
        # "paddle.incubate.nn.functional.fused_multi_head_attention", # If parameter "dropout_rate=0.5, attn_dropout_rate=0.5 (default value)" is not equal to 0.0 or 1.0, the result involves random calculation.
        # "paddle.incubate.nn.functional.moe_dispatch",
        # "paddle.nn.functional.alpha_dropout",
        # "paddle.nn.functional.dropout",
        # "paddle.nn.functional.dropout2d",
        # "paddle.nn.functional.dropout3d",
        # "paddle.nn.functional.feature_alpha_dropout",
        # "paddle.nn.functional.fused_feedforward",
        # "paddle.nn.functional.rrelu", # If parameter "training=True" is set, the result involves random calculation.
        # "paddle.nn.functional.scaled_dot_product_attention", # If parameter "dropout_p=0.0" is not equal to 0.0 or 1.0, the result involves random calculation.
        # "paddle.scatter", # If overwrite is set to True and index contain duplicate values, the result involves random calculation.
        # "paddle.nn.functional.gumbel_softmax",
    ]
)

single_op_no_signature_apis = frozenset(
    [
        "__add__",
        "__div__",
        "__eq__",
        "__floordiv__",
        "__ge__",
        "__gt__",
        "__le__",
        "__lt__",
        "__matmul__",
        "__mod__",
        "__mul__",
        "__ne__",
        "__pow__",
        "__radd__",
        "__rmatmul__",
        "__rmod__",
        "__rmul__",
        "__rpow__",
        "__rsub__",
        "__rtruediv__",
        "__sub__",
        "__truediv__",
    ]
)


def get_arg(api_config, arg_pos, arg_name, default=None):
    if 0 <= arg_pos < len(api_config.args):
        return api_config.args[arg_pos]
    if arg_name in api_config.kwargs:
        return api_config.kwargs[arg_name]
    return default


no_signature_api_mappings = {
    f"paddle.Tensor.{method}": {
        "self": lambda cfg: get_arg(cfg, 0, "self"),
        "y": lambda cfg: get_arg(cfg, 1, "y"),
    }
    for method in single_op_no_signature_apis
}


handle_axes_api = frozenset(
    [
        "paddle.max",
        "paddle.mean",
        "paddle.min",
        "paddle.prod",
        "paddle.sum",
    ]
)

# All configs that report dtype diff when not in not_check_dtype list should be
# copied to tester/api_config/5_accuracy/accuracy_gpu_error_dtype_diff.txt
not_check_dtype = frozenset(
    [
        "paddle.Tensor.cumsum",
        "paddle.Tensor.frexp",
        "paddle.add",
        "paddle.add_n",
        "paddle.atan2",
        "paddle.clip",
        "paddle.copysign",
        "paddle.cummax",
        "paddle.cummin",
        "paddle.cumprod",
        "paddle.cumsum",
        "paddle.floor",
        "paddle.frexp",
        "paddle.histogram",
        "paddle.incubate.nn.functional.fused_layer_norm",
        "paddle.ldexp",
        "paddle.linalg.lstsq",
        "paddle.nn.functional.adaptive_max_pool1d",
        "paddle.nn.functional.adaptive_max_pool2d",
        "paddle.nn.functional.adaptive_max_pool3d",
        "paddle.nn.functional.conv2d_transpose",
        "paddle.nn.functional.linear",
        "paddle.nn.functional.max_pool1d",
        "paddle.nn.functional.max_pool2d",
        "paddle.nn.functional.max_pool3d",
        "paddle.nn.functional.one_hot",
        "paddle.nn.functional.smooth_l1_loss",
        "paddle.vision.ops.roi_align",
        "paddle.where",
    ]
)

forward_only_apis = frozenset(
    [
        "__and__",
        "__eq__",
        "__floordiv__",
        "__ge__",
        "__gt__",
        "__invert__",
        "__le__",
        "__lshift__",
        "__lt__",
        "__ne__",
        "__or__",
        "__rand__",
        "__rand__",
        "__rfloordiv__",
        "__rlshift__",
        "__ror__",
        "__ror__",
        "__rrshift__",
        "__rshift__",
        "__rxor__",
        "__rxor__",
        "__xor__",
        "accuracy",
        "accuracy_check",
        "adadelta_",
        "adagrad_",
        "adam_",
        "adamax_",
        "adamw_",
        "add_act_xpu",
        "add_act_xpu",
        "add_group_norm_silu",
        "add_group_norm_silu",
        "add_layernorm_xpu",
        "add_layernorm_xpu",
        "add_n",
        "addcmul_xpu",
        "addcmul_xpu",
        "all",
        "all_reduce",
        "allclose",
        "any",
        "apply_per_channel_scale",
        "arange",
        "argmax",
        "argmin",
        "asgd_",
        "assign_pos",
        "assign_value",
        "assign_value_",
        "atleast_1d",
        "atleast_2d",
        "atleast_3d",
        "auc",
        "average_accumulates_",
        "barrier",
        "batch_fc",
        "bernoulli",
        "bincount",
        "binomial",
        "bipartite_match",
        "bitwise_and",
        "bitwise_invert",
        "bitwise_left_shift",
        "bitwise_not",
        "bitwise_or",
        "bitwise_right_shift",
        "bitwise_xor",
        "blha_get_max_len",
        "blha_get_max_len",
        "block_multihead_attention",
        "block_multihead_attention_",
        "block_multihead_attention_",
        "block_multihead_attention_xpu",
        "block_multihead_attention_xpu",
        "bn_act_xpu",
        "bn_act_xpu",
        "box_clip",
        "box_coder",
        "bucketize",
        "c_allgather",
        "c_allreduce_avg",
        "c_allreduce_max",
        "c_allreduce_min",
        "c_allreduce_prod",
        "c_allreduce_sum",
        "c_broadcast",
        "c_concat",
        "c_identity",
        "c_reduce_avg",
        "c_reduce_max",
        "c_reduce_min",
        "c_reduce_prod",
        "c_reduce_sum",
        "c_reducescatter",
        "c_scatter",
        "c_split",
        "c_sync_calc_stream",
        "c_sync_comm_stream",
        "check_finite_and_unscale_",
        "check_numerics",
        "chunk_eval",
        "class_center_sample",
        "clip_by_norm",
        "coalesce",
        "coalesce_tensor",
        "coalesce_tensor_",
        "conv1d_xpu",
        "conv1d_xpu",
        "conv2d_transpose_bias",
        "conv2d_transpose_xpu",
        "conv2d_transpose_xpu",
        "conv2d_xpu",
        "conv2d_xpu",
        "conv3d_implicit_gemm",
        "copy_to",
        "crf_decoding",
        "cross_attention_xpu",
        "cross_attention_xpu",
        "ctc_align",
        "data",
        "decayed_adagrad",
        "decode_jpeg",
        "depend",
        "dequantize_abs_max",
        "dequantize_linear",
        "dequantize_log",
        "dequantize_xpu",
        "dequantize_xpu",
        "detection_map",
        "dgc",
        "dgc_momentum",
        "diag_embed",
        "diff",
        "dirichlet",
        "distribute_fpn_proposals",
        "distributed_fused_lamb",
        "distributed_fused_lamb_init",
        "distributed_fused_lamb_init",
        "distributed_lookup_table",
        "distributed_push_sparse",
        "dpsgd",
        "edit_distance",
        "eigh",
        "eigvals",
        "embedding_grad_dense",
        "embedding_with_eltwise_add_xpu",
        "embedding_with_eltwise_add_xpu",
        "empty",
        "empty_like",
        "equal",
        "equal_all",
        "eye",
        "fake_channel_wise_dequantize_max_abs",
        "fake_channel_wise_quantize_abs_max",
        "fake_dequantize_max_abs",
        "fake_quantize_abs_max",
        "fake_quantize_moving_average_abs_max",
        "fake_quantize_range_abs_max",
        "fast_layernorm_xpu",
        "fast_layernorm_xpu",
        "fast_where_xpu",
        "fast_where_xpu",
        "fc",
        "fc",
        "fc_xpu",
        "fc_xpu",
        "feed",
        "fetch",
        "floor_divide",
        "fp8_fp8_half_gemm_fused",
        "ftrl",
        "full",
        "full_",
        "full_batch_size_like",
        "full_int_array",
        "full_like",
        "full_with_tensor",
        "fused_adam_",
        "fused_bias_act",
        "fused_bias_act",
        "fused_bias_residual_layernorm",
        "fused_bias_residual_layernorm",
        "fused_conv2d_add_act",
        "fused_conv2d_add_act",
        "fused_dconv_drelu_dbn",
        "fused_dconv_drelu_dbn",
        "fused_elementwise_add",
        "fused_elementwise_add",
        "fused_elementwise_div",
        "fused_elementwise_div",
        "fused_elementwise_mul",
        "fused_elementwise_mul",
        "fused_elementwise_sub",
        "fused_elementwise_sub",
        "fused_embedding_eltwise_layernorm",
        "fused_embedding_eltwise_layernorm",
        "fused_embedding_fc_lstm",
        "fused_fc_elementwise_layernorm",
        "fused_fc_elementwise_layernorm",
        "fused_layer_norm",
        "fused_linear_param_grad_add",
        "fused_linear_param_grad_add",
        "fused_moe",
        "fused_multi_transformer",
        "fused_multi_transformer_",
        "fused_multi_transformer_int8_xpu",
        "fused_multi_transformer_int8_xpu",
        "fused_multi_transformer_xpu",
        "fused_multi_transformer_xpu",
        "fused_scale_bias_add_relu",
        "fused_scale_bias_add_relu",
        "fused_scale_bias_relu_conv_bn",
        "fused_scale_bias_relu_conv_bn",
        "fused_token_prune",
        "fused_token_prune",
        "fusion_group",
        "fusion_group",
        "fusion_gru",
        "fusion_gru",
        "fusion_lstm",
        "fusion_lstm",
        "fusion_repeated_fc_relu",
        "fusion_repeated_fc_relu",
        "fusion_seqconv_eltadd_relu",
        "fusion_seqconv_eltadd_relu",
        "fusion_seqexpand_concat_fc",
        "fusion_seqpool_concat",
        "fusion_seqpool_cvm_concat",
        "fusion_seqpool_cvm_concat",
        "fusion_squared_mat_sub",
        "fusion_squared_mat_sub",
        "fusion_transpose_flatten_concat",
        "fusion_transpose_flatten_concat",
        "gather_tree",
        "gaussian",
        "gemm_epilogue",
        "gemm_epilogue",
        "generate_proposals",
        "generate_sequence_xpu",
        "generate_sequence_xpu",
        "get_tensor_from_selected_rows",
        "graph_khop_sampler",
        "graph_sample_neighbors",
        "greater_equal",
        "greater_than",
        "group_norm_silu_xpu",
        "group_norm_silu_xpu",
        "histogram",
        "histogram_bin_edges",
        "histogramdd",
        "increment",
        "indices",
        "is_empty",
        "isclose",
        "isfinite",
        "isin",
        "isinf",
        "isnan",
        "isneginf",
        "isposinf",
        "isreal",
        "lamb_",
        "lars_momentum",
        "layer_norm_act_xpu",
        "layer_norm_act_xpu",
        "layer_norm_relu_xpu",
        "less",
        "less_equal",
        "less_than",
        "limit_by_capacity",
        "linspace",
        "llm_int8_linear",
        "load_combine",
        "lod_array_length",
        "logical_and",
        "logical_not",
        "logical_or",
        "logical_xor",
        "logspace",
        "lower",
        "lstsq",
        "mask_adaptive_xpu",
        "mask_adaptive_xpu",
        "masked_multihead_attention",
        "masked_multihead_attention_",
        "matrix_nms",
        "matrix_rank",
        "matrix_rank_tol",
        "memcpy",
        "memcpy_d2h",
        "memcpy_h2d",
        "merge_selected_rows",
        "merged_adam_",
        "merged_momentum_",
        "moe",
        "momentum_",
        "moving_average_abs_max_scale",
        "multi_encoder_xpu",
        "multi_encoder_xpu",
        "multiclass_nms3",
        "multihead_matmul",
        "multihead_matmul",
        "multinomial",
        "nadam_",
        "nextafter",
        "nms",
        "nonzero",
        "nop",
        "not_equal",
        "npu_identity",
        "number_count",
        "numel",
        "one_hot",
        "onednn_to_paddle_layout",
        "ones",
        "ones_like",
        "pad2d_xpu",
        "pad2d_xpu",
        "partial_allgather",
        "partial_recv",
        "partial_send",
        "print",
        "prior_box",
        "prune_gate_by_capacity",
        "pull_box_sparse",
        "push_dense",
        "push_sparse_v2",
        "qkv_attention_xpu",
        "qkv_attention_xpu",
        "qkv_unpack_mha",
        "qkv_unpack_mha",
        "qr",
        "quantize_linear",
        "quantize_xpu",
        "quantize_xpu",
        "radam_",
        "randint",
        "random_routing",
        "randperm",
        "read_file",
        "recv_v2",
        "reindex_graph",
        "remainder",
        "rmsprop_",
        "roformer_relative_embedding_xpu",
        "roformer_relative_embedding_xpu",
        "row_conv",
        "rprop_",
        "sample_neighbors",
        "save_combine",
        "searchsorted",
        "seed",
        "self_dp_attention",
        "self_dp_attention",
        "send_and_recv",
        "send_v2",
        "sequence_mask",
        "sequence_unpad_xpu",
        "sequence_unpad_xpu",
        "sgd_",
        "shadow_feed",
        "shadow_feed_tensors",
        "shape",
        "shard_index",
        "share_data_",
        "sine_pos_xpu",
        "sine_pos_xpu",
        "skip_layernorm",
        "skip_layernorm",
        "sparse_momentum",
        "spatial_transformer_resblock_xpu",
        "spatial_transformer_resblock_xpu",
        "squeeze_excitation_block",
        "squeeze_excitation_block",
        "standard_gamma",
        "standard_normal",
        "svd_lowrank",
        "tdm_child",
        "tdm_sampler",
        "to_sparse_csr",
        "top_p_sampling",
        "tril_indices",
        "triu_indices",
        "truncated_gaussian_random",
        "uniform",
        "uniform_random_batch_size_like",
        "unique",
        "unique_consecutive",
        "update_loss_scaling_",
        "upper",
        "vander",
        "variable_length_memory_efficient_attention",
        "variable_length_memory_efficient_attention",
        "viterbi_decode",
        "weight_dequantize",
        "weight_only_linear_xpu",
        "weight_only_linear_xpu",
        "weight_quantize",
        "weighted_sample_neighbors",
        "write_to_array",
        "yolo_box",
        "yolo_box_head",
        "yolo_box_post",
        "yolo_box_xpu",
        "yolo_box_xpu",
        "zeros",
        "zeros_like",
    ]
)

# paddle errors which will be ignored and considered as pass
paddle_error_dismiss = {
    # "API": "error_message",
    # "API": ("error_msg1", "error_msg2"),
    "paddle.nn.functional.conv1d": "(PreconditionNotMet) The element size of ",
    "paddle.nn.functional.conv1d_transpose": "(PreconditionNotMet) The element size of ",
    "paddle.nn.functional.conv2d": "(PreconditionNotMet) The element size of ",
    "paddle.nn.functional.conv2d_transpose": "(PreconditionNotMet) The element size of ",
    "paddle.nn.functional.conv3d": "(PreconditionNotMet) The element size of ",
    "paddle.nn.functional.conv3d_transpose": "(PreconditionNotMet) The element size of ",
    "paddle.vision.ops.distribute_fpn_proposals": ("(PreconditionNotMet) The number of proposals in FPN ", "(PreconditionNotMet) The number of images ", ),
}

# some accuracy error can be considered tolerable
special_accuracy_atol_rtol = {
    # "API": (atol, rtol),
<<<<<<< HEAD
    "paddle.cumsum": (1.0, 1.0),
    "paddle.Tensor.cumsum": (1.0, 1.0),
    "paddle.logcumsumexp": (1.0, 1.0),
    "paddle.Tensor.logcumsumexp": (1.0, 1.0),
=======
    "paddle.incubate.nn.functional.fused_bias_act": (1, 1e-2)
>>>>>>> 783a9677
}

torch_error_skip = frozenset(
    [
        'paddle.kthvalue(Tensor([4294967295],"float32"), 1, )',  # torch error
        'paddle.kthvalue(Tensor([4294967295],"float32"), k=2, )',
        'paddle.nn.functional.log_softmax(Tensor([1, 4294967297],"float16"), )',  # torch error for fp16
        'paddle.cumsum(Tensor([10, 429496730],"float16"), dtype="float16", )',  # torch error for fp16
        'paddle.cumsum(Tensor([357913942, 12],"float16"), dtype="float16", )',
        'paddle.cumsum(Tensor([4, 1073741825],"float16"), axis=1, )',
        'paddle.cumsum(x=Tensor([1, 16, 8388609, 32],"float16"), axis=2, )',
        'paddle.cumsum(x=Tensor([4294967297],"float16"), )',
        'paddle.cumsum(x=Tensor([715827883, 2, 1, 3],"float16"), axis=-4, )',
        'paddle.cumsum(x=Tensor([715827883, 2, 1, 3],"float16"), axis=Tensor([1],"float16"), )',
        'paddle.cumsum(x=Tensor([87382, 16, 96, 32],"float16"), axis=2, )',
        'paddle.logcumsumexp(Tensor([10, 429496730],"float16"), dtype="float16", axis=1, )',  # torch error for fp16
        'paddle.logcumsumexp(Tensor([10, 429496730],"float16"), dtype="float16", axis=None, )',
        'paddle.logcumsumexp(Tensor([357913942, 12],"float16"), dtype="float16", axis=None, )',
        'paddle.logcumsumexp(Tensor([1073741824, 4],"float32"), )',  # torch CUDA 700
        'paddle.logcumsumexp(Tensor([1073741824, 4],"float32"), dtype="float32", )',
    ]
)

class APITestBase:
    def __init__(self, api_config):
        self.api_config = api_config
        self.outputs_grad_numpy = []
        torch.set_num_threads(8)
        torch.set_printoptions(threshold=100, linewidth=120)

    def need_skip(self, paddle_only=False):
        # not support
        if "sparse" in self.api_config.api_name:
            return True
        # if self.api_config.api_name in not_support_api:
        #     return True
        # if not paddle_only and self.api_config.api_name in rand_apis:
        #     return True
        # if not paddle_only and self.api_config.api_name in stochastic_behavior_apis:
        #     return True
        if not paddle_only and self.api_config.config in torch_error_skip:
            return True
        for i in range(len(self.api_config.args)):
            if isinstance(self.api_config.args[i], TensorConfig):
                if self.api_config.args[i].dtype in ["float8_e5m2", "float8_e4m3fn"]:
                    return True
            elif isinstance(self.api_config.args[i], list):
                for j in range(len(self.api_config.args[i])):
                    if isinstance(self.api_config.args[i][j], TensorConfig):
                        if self.api_config.args[i][j].dtype in ["float8_e5m2", "float8_e4m3fn"]:
                            return True
            elif isinstance(self.api_config.args[i], tuple):
                for j in range(len(self.api_config.args[i])):
                    if isinstance(self.api_config.args[i][j], TensorConfig):
                        if self.api_config.args[i][j].dtype in ["float8_e5m2", "float8_e4m3fn"]:
                            return True
            elif self.api_config.args[i] in [paddle.base.core.DataType.FLOAT8_E4M3FN, paddle.base.core.DataType.FLOAT8_E5M2, "float8_e5m2", "float8_e4m3fn"]:
                return True

        for key, arg_config in self.api_config.kwargs.items():
            if isinstance(arg_config, TensorConfig):
                if arg_config.dtype in ["float8_e5m2", "float8_e4m3fn"]:
                    return True
            elif isinstance(arg_config, list):
                for i in range(len(arg_config)):
                    if isinstance(arg_config[i], TensorConfig):
                        if arg_config[i].dtype in ["float8_e5m2", "float8_e4m3fn"]:
                            return True
            elif isinstance(arg_config, tuple):
                for i in range(len(arg_config)):
                    if isinstance(arg_config[i], TensorConfig):
                        if arg_config[i].dtype in ["float8_e5m2", "float8_e4m3fn"]:
                            return True
            elif arg_config in [paddle.base.core.DataType.FLOAT8_E4M3FN, paddle.base.core.DataType.FLOAT8_E5M2, "float8_e5m2", "float8_e4m3fn"]:
                return True

        return False

    def need_check_grad(self):
        if self.is_forward_only():
            return False

        if self.api_config.api_name == "paddle.assign":
            has_list_arg = len(self.paddle_args) and isinstance(
                self.paddle_args[0], list
            )
            has_second_arg = (
                len(self.paddle_args) > 1 and self.paddle_args[1] is not None
            )
            if has_list_arg or has_second_arg:
                return False

        return True

        # This part seems unused in any case:
        #
        # valid_dtypes = {'float32', 'float64', 'float16', 'complex64', 'complex128', 'bfloat16'}
        # if len(self.api_config.args) > 0 and isinstance(self.api_config.args[0], TensorConfig):
        #     dtype = self.api_config.args[0].dtype
        #     if dtype in valid_dtypes:
        #         return True
        # return True

        # Original implementation:
        #
        # if not self.is_forward_only() and not (self.api_config.api_name == "paddle.assign" and len(self.paddle_args_config) and isinstance(self.paddle_args_config[0], list)) and not (self.api_config.api_name == "paddle.assign" and len(self.paddle_args_config) > 1 and self.paddle_args_config[1] is not None):
        #     if len(self.api_config.args) > 0 and isinstance(self.api_config.args[0], TensorConfig):
        #         dtype = self.api_config.args[0].dtype
        #         if dtype in ['float32', 'float64', 'float16', 'complex64', 'complex128', 'bfloat16']:
        #             return True
        #     return True
        # return False

    def ana_api_info(self):
        return self.ana_paddle_api_info() and self.ana_torch_api_info()

    def ana_paddle_api_info(self):
        self.paddle_api = eval(self.api_config.api_name)
        self.paddle_args_config = self.api_config.args
        self.paddle_kwargs_config = self.api_config.kwargs
        return True

    def ana_torch_api_info(self):
        self.torch_args_config = []
        self.torch_kwargs_config = collections.OrderedDict()
        self.paddle_merged_kwargs_config = collections.OrderedDict()

        api_name = self.api_config.api_name
        if (
            api_name == "paddle.Tensor.__getitem__"
            or api_name == "paddle.Tensor.__setitem__"
        ):
            self.torch_args_config = self.api_config.args
            return True

        if api_name not in no_signature_api_mappings:
            # For APIs with signatures, use paddle_sig.bind to get arguments
            paddle_sig = inspect.signature(self.paddle_api)
            paddle_bound_args = paddle_sig.bind(*self.api_config.args, **self.api_config.kwargs)
            paddle_args_dict = paddle_bound_args.arguments
            # fix paddle.arange wrong binding
            if self.api_config.api_name == "paddle.arange":
                # if end is not provided, use the 'start' kwargs as end
                if "end" not in paddle_args_dict:
                    paddle_args_dict["end"] = paddle_args_dict["start"]
                    paddle_args_dict["start"] = 0
        else:
            # For APIs without signatures, use the external mapping dict
            mapping = no_signature_api_mappings[api_name]
            paddle_args_dict = {}
            for key, get_value_func in mapping.items():
                paddle_args_dict[key] = get_value_func(self.api_config)

        self.paddle_merged_kwargs_config = paddle_args_dict
        self.torch_kwargs_config.update(paddle_args_dict)
        self.torch_kwargs_config.pop('name', None)

        return True

    def _handle_list_or_tuple(self, config_items, is_tuple=False, index=None, key=None, list_index=[]):
        """处理 list 或 tuple """

        need_axes_handling = self.api_config.api_name in handle_axes_api
        need_indices_handling = self.api_config.api_name == "paddle.index_put"

        if need_indices_handling and (index == 1 or key == "indices"):
            return self._handle_indices_arg(config_items, is_tuple)
        elif need_axes_handling and (index == 1 or key == "axis"):
            return self._handle_axis_arg(config_items, is_tuple)

        tmp = []
        for i, item in enumerate(config_items):
            current_list_index = list_index + [i]
            if isinstance(item, (list, tuple)):
                is_nested_tuple = isinstance(item, tuple)
                processed_item = self._handle_list_or_tuple(
                    item, 
                    is_tuple=is_nested_tuple, 
                    index=index, 
                    key=key, 
                    list_index=current_list_index
                )
            elif isinstance(item, TensorConfig):
                processed_item = item.get_numpy_tensor(
                    self.api_config,
                    index=index,
                    key=key,
                    list_index=current_list_index
                )
            else:
                processed_item = item
            tmp.append(processed_item)
        return tuple(tmp) if is_tuple else tmp

    def _handle_axis_arg(self, config_items, is_tuple=False):
        """处理 axis 参数"""
        x = self.paddle_args_config[0] if len(self.paddle_args_config) > 0 else self.paddle_kwargs_config["x"]
        max_dim = max(len(x.shape), 1) # scalar

        tmp = []
        used_axes = set()
        tensor_configs = []

        for item in config_items:
            if isinstance(item, TensorConfig):
                if item.shape not in [[], [1]] or item.dtype not in ["int32", "int64"]:
                    raise ValueError(f"Invalid TensorConfig for axis: shape {item.shape} or dtype {item.dtype}")
                tensor_configs.append(item)
                tmp.append(0) # placeholder
            elif isinstance(item, int):
                if not (-max_dim <= item < max_dim):
                    raise ValueError(f"Axis value {item} out of range [-{max_dim}, {max_dim})")
                positive_axis = item + max_dim if item < 0 else item
                if positive_axis in used_axes:
                    raise ValueError(f"Duplicate axis value: {item}")
                used_axes.add(positive_axis)
                tmp.append(item)
            else:
                raise ValueError(f"Invalid item type for axis: {type(item)}")

        if tensor_configs:
            available_dims = list(set(range(max_dim)) - used_axes)
            if len(available_dims) < len(tensor_configs):
                raise ValueError(f"Not enough available dimensions ({len(available_dims)}) for {len(tensor_configs)} TensorConfig items")
            selected_dims = numpy.random.choice(available_dims, size=len(tensor_configs), replace=False)
            mask = numpy.random.randint(0, 2, size=len(tensor_configs)).astype(bool)
            final_dims = numpy.where(mask, selected_dims - max_dim, selected_dims)
            tensor_idx = 0
            for i, item in enumerate(config_items):
                if isinstance(item, TensorConfig):
                    item.fill_numpy_tensor(final_dims[tensor_idx])
                    tmp[i] = item.get_numpy_tensor(self.api_config)
                    tensor_idx += 1
        return tuple(tmp) if is_tuple else tmp

    def _handle_indices_arg(self, config_items, is_tuple=False):
        x = self.paddle_args_config[0] if len(self.paddle_args_config) > 0 else self.paddle_kwargs_config["x"]
        value = self.paddle_args_config[2] if len(self.paddle_args_config) > 2 else self.paddle_kwargs_config["value"]
        x_shape = x.shape
        value_shape = value.shape

        tmp = []
        matched_axis = 0
        indices_shape_len = 0
        for item in config_items:
            if item.dtype != "bool":
                matched_axis += 1
                indices_shape_len = max(indices_shape_len, len(item.shape))

        expected = indices_shape_len + len(x_shape) - matched_axis
        reduced = expected - len(value_shape)
        x_shape_index = 0
        value_shape_index = indices_shape_len

        for item in config_items:
            if item.dtype == "bool":
                true_needed = []
                for i in range(len(item.shape)):
                    if reduced > 0:
                        reduced -= 1
                        true_needed.append(1)
                    else:
                        true_needed.append(value_shape[value_shape_index])
                        value_shape_index += 1
                for i in range(len(true_needed) - 1, 0, -1):
                    if true_needed[i] > item.shape[i]:
                        true_needed[i - 1] *= true_needed[i] // item.shape[i]
                        true_needed[i] = item.shape[i]
                mask = numpy.zeros(item.shape, dtype=bool)
                indices = [
                    numpy.random.choice(dim_size, size=needed, replace=False)
                    for dim_size, needed in zip(item.shape, true_needed)
                ]
                mask[numpy.ix_(*indices)] = True
                item.numpy_tensor = mask
                x_shape_index += len(item.shape)
            else:
                x_dim = x_shape[x_shape_index]
                item.numpy_tensor = numpy.random.randint(-x_dim, x_dim, size=item.shape, dtype=item.dtype)
                x_shape_index += 1
            tmp.append(item.get_numpy_tensor(self.api_config))
        return tuple(tmp) if is_tuple else tmp

    def gen_numpy_input(self):
        for i, arg_config in enumerate(self.paddle_args_config):
            if isinstance(arg_config, (list, tuple)):
                is_tuple = isinstance(arg_config, tuple)
                self._handle_list_or_tuple(arg_config, is_tuple=is_tuple, index=i)
            elif isinstance(arg_config, TensorConfig):
                arg_config.get_numpy_tensor(self.api_config, index=i)
        for key, kwarg_config in self.paddle_kwargs_config.items():
            if isinstance(kwarg_config, (list, tuple)):
                is_tuple = isinstance(kwarg_config, tuple)
                self._handle_list_or_tuple(kwarg_config, is_tuple=is_tuple, key=key)
            elif isinstance(kwarg_config, TensorConfig):
                kwarg_config.get_numpy_tensor(self.api_config, key=key)
        return True

    def _handle_list_or_tuple_paddle(self, config_items, is_tuple=False):
        """处理 list 或 tuple """
        tmp = []
        for item in config_items:
            if isinstance(item, (list, tuple)):
                is_nested_tuple = isinstance(item, tuple)
                processed_item = self._handle_list_or_tuple_paddle(
                    item, 
                    is_tuple=is_nested_tuple)
            elif isinstance(item, TensorConfig):
                processed_item = item.get_paddle_tensor(self.api_config)
                item.clear_paddle_tensor()
            else:
                processed_item = item
            tmp.append(processed_item)
        return tuple(tmp) if is_tuple else tmp

    def gen_paddle_input(self):
        """
        generate paddle input by config, for tensor config initlize paddle tensor by get_paddle_tensor()
        
        be sure to call gen_numpy_input() before use gen_paddle_input() since gen_paddle_input() do not pass index or key to get_paddle_tensor() or get_numpy_tensor() while gen_numpy_input() pass.
        """

        self.paddle_args = []
        self.paddle_kwargs = collections.OrderedDict()
        self.paddle_merged_kwargs = collections.OrderedDict()

        for arg_config in self.paddle_args_config:
            if isinstance(arg_config, TensorConfig):
                self.paddle_args.append(arg_config.get_paddle_tensor(self.api_config))
                arg_config.clear_paddle_tensor()
            elif isinstance(arg_config, (list, tuple)):
                is_tuple = isinstance(arg_config, tuple)
                self.paddle_args.append(self._handle_list_or_tuple_paddle(arg_config, is_tuple))
            else:
                self.paddle_args.append(arg_config)

        for key, kwarg_config in self.paddle_kwargs_config.items():
            if isinstance(kwarg_config, TensorConfig):
                self.paddle_kwargs[key] = kwarg_config.get_paddle_tensor(self.api_config)
                kwarg_config.clear_paddle_tensor()
            elif isinstance(kwarg_config, (list, tuple)):
                is_tuple = isinstance(kwarg_config, tuple)
                self.paddle_kwargs[key] = self._handle_list_or_tuple_paddle(kwarg_config, is_tuple)
            else:
                self.paddle_kwargs[key] = kwarg_config

        if len(self.paddle_args) == 0 and self.api_config.api_name.startswith("paddle.Tensor."):
            self.paddle_args.append(self.paddle_kwargs.popitem(last=False)[1])

        if self.api_config.api_name == "paddle.linalg.lstsq" and 'gpu' in paddle.device.get_device():
            if len(self.paddle_args) > 3:
                self.paddle_args[3] = "gels"
            elif "driver" in self.paddle_kwargs:
                self.paddle_kwargs["driver"] = "gels"

        if self.need_check_grad():
            if (self.api_config.api_name[-1] == "_" and self.api_config.api_name[-2:] != "__") or self.api_config.api_name == "paddle.Tensor.__setitem__":
                self.paddle_args, self.paddle_kwargs = self.copy_paddle_input()

        return True

    def copy_paddle_input(self):

        def _deep_copy(data):
            if isinstance(data, paddle.Tensor):
                return paddle.assign(data)
            elif isinstance(data, (list, tuple)):
                return type(data)(_deep_copy(x) for x in data)
            return data

        args = [_deep_copy(arg) for arg in self.paddle_args]
        kwargs = collections.OrderedDict(
            (k, _deep_copy(v)) for k, v in self.paddle_kwargs.items()
        )
        return args, kwargs

    def get_paddle_input_list(self):
        result = []

        for arg in self.paddle_args:
            if isinstance(arg, paddle.Tensor):
                result.append(arg)
            elif isinstance(arg, (tuple, list)):
                result.extend(item for item in arg if isinstance(item, paddle.Tensor))

        # 按 merged_kwargs 顺序遍历，确保 paddle 关键字参数与 torch 参数顺序一致，避免反向比较无法对应
        # torch 参数顺序通过 paddle_sig.bind 绑定，见 ana_torch_api_info()
        if hasattr(self, "paddle_merged_kwargs_config"):
            for key in self.paddle_merged_kwargs_config:
                if key in self.paddle_kwargs:
                    value = self.paddle_kwargs[key]
                    if isinstance(value, paddle.Tensor):
                        result.append(value)
                    elif isinstance(value, (tuple, list)):
                        result.extend(
                            item for item in value if isinstance(item, paddle.Tensor)
                        )
        else:  #  paddle_only
            for key, value in self.paddle_kwargs.items():
                if isinstance(value, paddle.Tensor):
                    result.append(value)
                elif isinstance(value, (tuple, list)):
                    result.extend(
                        item for item in value if isinstance(item, paddle.Tensor)
                    )

        return result

    def get_torch_input_list(self):
        result = []
        for i in range(len(self.torch_args)):
            if isinstance(self.torch_args[i], torch.Tensor):
                result.append(self.torch_args[i])
            elif isinstance(self.torch_args[i], (tuple, list)):
                for item in self.torch_args[i]:
                    if isinstance(item, torch.Tensor):
                        result.append(item)

        for key, value in self.torch_kwargs.items():
            if isinstance(value, torch.Tensor):
                result.append(value)
            elif isinstance(value, (tuple, list)):
                for item in value:
                    if isinstance(item, torch.Tensor):
                        result.append(item)
        return result

    def get_cached_numpy(self, dtype, shape):
        numel = 1
        for i in shape:
            numel = numel * i

        start = (4300000000 - numel - 100) if (4300000000 - numel - 100) > 0 else 0
        if dtype in cached_numpy:
            tensor = cached_numpy[dtype][start:start+numel].reshape(shape)
        else:
            if "int" in dtype:
                cached_numpy[dtype] = numpy.random.randint(-65535, 65535, size=4300000000, dtype="int64").astype(dtype)
                tensor = cached_numpy[dtype][start:start+numel].reshape(shape)
            else:
                cached_numpy[dtype] = (numpy.random.random([4300000000]) - 0.5).astype(dtype)
                tensor = cached_numpy[dtype][start:start+numel].reshape(shape)
        return tensor

    def gen_paddle_output_and_output_grad(self, outputs):
        result_outputs = []
        if isinstance(outputs, paddle.Tensor):
            result_outputs.append(outputs)
        elif isinstance(outputs, list) and len(outputs) > 0 and isinstance(outputs[0], paddle.Tensor):
            result_outputs = outputs
        elif isinstance(outputs, paddle.autograd.autograd.Hessian) or \
                isinstance(outputs, paddle.autograd.autograd.Jacobian):
            result_outputs.append(outputs[:])
        elif isinstance(outputs, tuple):
            for output in outputs:
                if isinstance(output, paddle.Tensor):
                    result_outputs.append(output)
                elif isinstance(output, list):
                    for item in output:
                        if isinstance(item, paddle.Tensor):
                            result_outputs.append(item)
                    else:
                        raise ValueError("outputs format not support")
                elif isinstance(output, paddle.autograd.autograd.Hessian) or \
                        isinstance(output, paddle.autograd.autograd.Jacobian):
                    result_outputs.extend(output[:])
                elif isinstance(output, tuple) and len(output) > 0 and \
                        (isinstance(output[0], paddle.autograd.autograd.Hessian) or \
                        isinstance(output[0], paddle.autograd.autograd.Jacobian)):
                    for lazy_obj in output:
                        result_outputs.append(lazy_obj[:])
                else:
                    raise ValueError("outputs format not support")
                # elif isinstance(output, list) and len(output) > 0 and isinstance(output[0], paddle.Tensor):
                #     result_outputs.append(output)
                # elif isinstance(output, tuple) and len(output) > 0 and isinstance(output[0], paddle.Tensor):
                #     result_outputs.append(output)

        result_outputs_grads = []

        if len(self.outputs_grad_numpy) == 0:
            for output in result_outputs:
                dtype = str(output.dtype)[7:]
                if USE_CACHED_NUMPY:
                    dtype = "float32" if dtype == "bfloat16" else dtype
                    numpy_tensor = self.get_cached_numpy(dtype, output.shape)
                else:
                    if "int" in dtype:
                        numpy_tensor = (numpy.random.randint(-65535, 65535, size=output.shape)).astype(dtype)
                    else:
                        dtype = "float32" if dtype == "bfloat16" else dtype
                        numpy_tensor = (numpy.random.random(output.shape) - 0.5).astype(dtype)
                self.outputs_grad_numpy.append(numpy_tensor)
        for numpy_tensor in self.outputs_grad_numpy:
            dtype = str(numpy_tensor.dtype)
            result_output_grad = paddle.to_tensor(
                numpy_tensor,
                dtype=dtype if dtype != 'bfloat16' else "float32",
            )
            result_output_grad.stop_gradient = False
            if dtype == "bfloat16":
                result_output_grad = paddle.cast(result_output_grad, dtype="uint16")
            result_outputs_grads.append(result_output_grad)
        return result_outputs, result_outputs_grads

    def convert_dtype_to_torch_type(self, dtype):
        # for python built-in types, mappings are int -> torch.int64, bool -> torch.bool, float -> torch.float64, complex -> torch.complex128, None -> None
        if dtype in ['float32', numpy.float32, paddle.float32, paddle.base.libpaddle.VarDesc.VarType.FP32]:
            return torch.float32
        elif dtype in ['float16', numpy.float16, paddle.float16, paddle.base.libpaddle.VarDesc.VarType.FP16]:
            return torch.float16
        elif dtype in ['float64', 'float', 'double', numpy.float64, paddle.float64, paddle.base.libpaddle.VarDesc.VarType.FP64, float]:
            return torch.float64
        elif dtype in ['int16', numpy.int16, paddle.int16, paddle.base.libpaddle.VarDesc.VarType.INT16]:
            return torch.int16
        elif dtype in ['int8', numpy.int8, paddle.int8, paddle.base.libpaddle.VarDesc.VarType.INT8]:
            return torch.int8
        elif dtype in ['bool', numpy.bool_, paddle.bool, paddle.base.libpaddle.VarDesc.VarType.BOOL, bool]:
            return torch.bool
        elif dtype in ['bfloat16','uint16', numpy.uint16, paddle.bfloat16, paddle.base.libpaddle.VarDesc.VarType.BF16]:
            return torch.bfloat16
        elif dtype in ['uint8', numpy.uint8, paddle.uint8, paddle.base.libpaddle.VarDesc.VarType.UINT8]:
            return torch.uint8
        elif dtype in ['int32', numpy.int32, paddle.int32, paddle.base.libpaddle.VarDesc.VarType.INT32]:
            return torch.int32
        elif dtype in ['int64', "int", numpy.int64, paddle.int64, paddle.base.libpaddle.VarDesc.VarType.INT64, int]:
            return torch.int64
        elif dtype in ['complex64', numpy.complex64, paddle.complex64, paddle.base.libpaddle.VarDesc.VarType.COMPLEX64]:
            return torch.complex64
        elif dtype in ['complex128', numpy.complex128, paddle.complex128, paddle.base.libpaddle.VarDesc.VarType.COMPLEX128, complex]:
            return torch.complex128
        elif dtype is None:
            return None
        else:
            raise ValueError(f'Unsupport dtype: {dtype}')

    def gen_torch_output_and_output_grad(self, outputs):
        result_outputs = []
        if isinstance(outputs, torch.Tensor):
            result_outputs.append(outputs)
        elif isinstance(outputs, torch.Size):
            result_outputs.append(torch.tensor(outputs))
        elif isinstance(outputs, list) and len(outputs) > 0 and isinstance(outputs[0], torch.Tensor):
            result_outputs = outputs
        elif isinstance(outputs, tuple):
            for output in outputs:
                if isinstance(output, torch.Tensor):
                    result_outputs.append(output)
                else:
                    raise ValueError("outputs format not support")
                # elif isinstance(output, list) and len(output) > 0 and isinstance(output[0], torch.Tensor):
                #     result_outputs.append(output)
                # elif isinstance(output, tuple) and len(output) > 0 and isinstance(output[0], torch.Tensor):
                #     result_outputs.append(output)

        result_outputs_grads = []
        if len(self.outputs_grad_numpy) == 0:
            for output in result_outputs:
                dtype = str(output.dtype)[6:]
                if USE_CACHED_NUMPY:
                    dtype = "float32" if dtype == "bfloat16" else dtype
                    numpy_tensor = self.get_cached_numpy(dtype, output.shape)
                else:
                    if "int" in dtype:
                        numpy_tensor = (numpy.random.randint(-65535, 65535, size=output.shape)).astype(dtype)
                    else:
                        dtype = "float32" if dtype == "bfloat16" else dtype
                        numpy_tensor = (numpy.random.random(output.shape) - 0.5).astype(dtype)
                self.outputs_grad_numpy.append(numpy_tensor)
        for numpy_tensor in self.outputs_grad_numpy:
            dtype = str(numpy_tensor.dtype)
            result_output_grad = torch.tensor(
                numpy_tensor,
                dtype=self.convert_dtype_to_torch_type(dtype)
                if dtype != 'bfloat16'
                else torch.float32,
            )

            if dtype == "bfloat16":
                result_output_grad = result_output_grad.to(dtype=torch.bfloat16)
            result_outputs_grads.append(result_output_grad)

        return result_outputs, result_outputs_grads

    def gen_paddle_input_with_merged_kwargs(self):
        self.paddle_args = []
        self.paddle_kwargs = collections.OrderedDict()
        self.paddle_merged_kwargs = collections.OrderedDict()

        for i in range(len(self.paddle_args_config)):
            if isinstance(self.paddle_args_config[i], TensorConfig):
                self.paddle_args.append(self.paddle_args_config[i].get_paddle_tensor(self.api_config))
            elif isinstance(self.paddle_args_config[i], list):
                tmp = []
                for j in range(len(self.paddle_args_config[i])):
                    if isinstance(self.paddle_args_config[i][j], TensorConfig):
                        tmp.append(self.paddle_args_config[i][j].get_paddle_tensor(self.api_config))
                    else:
                        tmp.append(self.paddle_args_config[i][j])
                self.paddle_args.append(tmp)
            elif isinstance(self.paddle_args_config[i], tuple):
                tmp = []
                for j in range(len(self.paddle_args_config[i])):
                    if isinstance(self.paddle_args_config[i][j], TensorConfig):
                        tmp.append(self.paddle_args_config[i][j].get_paddle_tensor(self.api_config))
                    else:
                        tmp.append(self.paddle_args_config[i][j])
                self.paddle_args.append(tuple(tmp))
            else:
                self.paddle_args.append(self.paddle_args_config[i])

        for key, arg_config in self.paddle_kwargs_config.items():
            if isinstance(arg_config, TensorConfig):
                self.paddle_kwargs[key] = arg_config.get_paddle_tensor(self.api_config)
            elif isinstance(arg_config, list):
                value = []
                for i in range(len(arg_config)):
                    if isinstance(arg_config[i], TensorConfig):
                        value.append(arg_config[i].get_paddle_tensor(self.api_config))
                    else:
                        value.append(arg_config[i])
                self.paddle_kwargs[key] = value
            elif isinstance(arg_config, tuple):
                tmp = []
                for i in range(len(arg_config)):
                    if isinstance(arg_config[i], TensorConfig):
                        tmp.append(arg_config[i].get_paddle_tensor(self.api_config))
                    else:
                        tmp.append(arg_config[i])
                self.paddle_kwargs[key] = tuple(tmp)
            else:
                self.paddle_kwargs[key] = arg_config

        for key, arg_config in self.paddle_merged_kwargs_config.items():
            if isinstance(arg_config, TensorConfig):
                self.paddle_merged_kwargs[key] = arg_config.get_paddle_tensor(self.api_config)
            elif isinstance(arg_config, list):
                value = []
                for i in range(len(arg_config)):
                    if isinstance(arg_config[i], TensorConfig):
                        value.append(arg_config[i].get_paddle_tensor(self.api_config))
                    else:
                        value.append(arg_config[i])
                self.paddle_merged_kwargs[key] = value
            elif isinstance(arg_config, tuple):
                tmp = []
                for i in range(len(arg_config)):
                    if isinstance(arg_config[i], TensorConfig):
                        tmp.append(arg_config[i].get_paddle_tensor(self.api_config))
                    else:
                        tmp.append(arg_config[i])
                self.paddle_merged_kwargs[key] = tuple(tmp)
            else:
                self.paddle_merged_kwargs[key] = arg_config
        return True

    def copy_torch_input(self):

        def _deep_copy(data):
            if isinstance(data, torch.Tensor):
                return torch.clone(data)
            elif isinstance(data, (list, tuple)):
                return type(data)(_deep_copy(x) for x in data)
            return data

        args = [_deep_copy(arg) for arg in self.torch_args]
        kwargs = collections.OrderedDict(
            (k, _deep_copy(v)) for k, v in self.torch_kwargs.items()
        )
        return args, kwargs

    def _handle_list_or_tuple_torch(self, config_items, is_tuple=False):
        """处理 list 或 tuple """
        tmp = []
        for item in config_items:
            if isinstance(item, (list, tuple)):
                is_nested_tuple = isinstance(item, tuple)
                processed_item = self._handle_list_or_tuple_torch(
                    item, 
                    is_tuple=is_nested_tuple)
            elif isinstance(item, TensorConfig):
                processed_item = item.get_torch_tensor(self.api_config)
                item.clear_torch_tensor()
            else:
                processed_item = item
            tmp.append(processed_item)
        return tuple(tmp) if is_tuple else tmp

    def gen_torch_input(self):
        """
        generate torch input by config, for tensor config initlize torch tensor by get_torch_tensor()
        
        be sure to call gen_numpy_input() before use gen_torch_input() since gen_torch_input() do not pass index or key to get_torch_tensor() or get_numpy_tensor() while gen_numpy_input() pass.
        """

        self.torch_args = []
        self.torch_kwargs = collections.OrderedDict()
        for arg_config in self.torch_args_config:
            if isinstance(arg_config, TensorConfig):
                self.torch_args.append(arg_config.get_torch_tensor(self.api_config))
                arg_config.clear_torch_tensor()
            elif isinstance(arg_config, (list, tuple)):
                is_tuple = isinstance(arg_config, tuple)
                self.torch_args.append(self._handle_list_or_tuple_torch(arg_config, is_tuple))
            elif isinstance(arg_config, paddle.dtype) or isinstance(arg_config, paddle.base.libpaddle.VarDesc.VarType):
                self.torch_args.append(self.convert_dtype_to_torch_type(arg_config))
            else:
                self.torch_args.append(arg_config)

        for key, arg_config in self.torch_kwargs_config.items():
            if isinstance(arg_config, TensorConfig):
                self.torch_kwargs[key] = arg_config.get_torch_tensor(self.api_config)
                arg_config.clear_torch_tensor()
            elif isinstance(arg_config, (list, tuple)):
                is_tuple = isinstance(arg_config, tuple)
                self.torch_kwargs[key] = self._handle_list_or_tuple_torch(arg_config, is_tuple)
            elif isinstance(arg_config, paddle.dtype) or isinstance(arg_config, paddle.base.libpaddle.VarDesc.VarType) or key == "dtype":
                self.torch_kwargs[key] = self.convert_dtype_to_torch_type(arg_config)
            else:
                self.torch_kwargs[key] = arg_config

        if self.need_check_grad():
            if (self.api_config.api_name[-1] == "_" and self.api_config.api_name[-2:] != "__") or self.api_config.api_name == "paddle.Tensor.__setitem__":
                self.torch_args, self.torch_kwargs = self.copy_torch_input()

        torch.cuda.empty_cache()
        return True

    def np_assert_accuracy(self, np_paddle, np_torch, atol=1e-2, rtol=1e-2):
        if np_paddle.dtype == numpy.bool_:
            numpy.testing.assert_equal(np_paddle, np_torch)
            return

        if self.api_config.api_name in special_accuracy_atol_rtol:
            atol, rtol = special_accuracy_atol_rtol[self.api_config.api_name]

        numpy.testing.assert_allclose(
            np_paddle,
            np_torch,
            rtol=rtol,
            atol=atol,
            equal_nan=True,
        )

    def torch_assert_accuracy(self, paddle_tensor, torch_tensor, atol=1e-2, rtol=1e-2):
        is_check_dtype = self.api_config.api_name not in not_check_dtype

        if not paddle_tensor.is_contiguous():
            paddle_tensor = paddle_tensor.contiguous()
        paddle_tensor = paddle_tensor.cpu().detach()

        if not torch_tensor.is_contiguous():
            torch_tensor = torch_tensor.contiguous()
        torch_tensor = torch_tensor.cpu().detach()

        paddle_dlpack = paddle.utils.dlpack.to_dlpack(paddle_tensor)  # type: ignore
        converted_paddle_tensor = torch.utils.dlpack.from_dlpack(paddle_dlpack)  # type: ignore

        def error_msg(msg):
            return (
                f"Not equal to tolerance rtol={rtol}, atol={atol}\n"
                f"{msg}\n"
                f"ACTUAL: (shape={converted_paddle_tensor.shape}, dtype={converted_paddle_tensor.dtype})\n"
                f"{converted_paddle_tensor}\n"
                f"DESIRED: (shape={torch_tensor.shape}, dtype={torch_tensor.dtype})\n"
                f"{torch_tensor}"
            )

        if self.api_config.api_name in special_accuracy_atol_rtol:
            atol, rtol = special_accuracy_atol_rtol[self.api_config.api_name]

        test_tol = getattr(self, "test_tol", False)
        is_backward = getattr(self, "is_backward", False)
        if test_tol:
            atol, rtol = 0.0, 0.0

        try:
            torch.testing.assert_close(
                converted_paddle_tensor,
                torch_tensor,
                rtol=rtol,
                atol=atol,
                equal_nan=True,
                check_dtype=is_check_dtype,
                msg=error_msg,
            )
            if test_tol:
                api_name = self.api_config.api_name
                config = self.api_config.config[:120000]
                log_accuracy_tolerance(
                    "Identical",
                    api_name,
                    config,
                    str(paddle_tensor.dtype),
                    is_backward,
                )
        except Exception as e:
            error_str = str(e)
            if error_str.startswith("Comparing"):
                print(f"torch_assert failed, try np_assert", flush=True)
                self.np_assert_accuracy(
                    paddle_tensor.numpy(),
                    torch_tensor.numpy(),
                    atol,
                    rtol,
                )
            elif test_tol:
                error_info = (
                    error_str.split("\n", maxsplit=2)[1] if "\n" in error_str else None
                )
                if error_info and (
                    error_info.startswith("Tensor-likes")
                    or error_info.startswith("Scalars")
                ):
                    api_name = self.api_config.api_name
                    config = self.api_config.config[:120000]
                    log_accuracy_tolerance(
                        error_str,
                        api_name,
                        config,
                        str(paddle_tensor.dtype),
                        is_backward,
                    )
            else:
                raise

    def test(self):
        pass

    def clear_tensor(self):
        if not hasattr(self, "torch_kwargs_config"):
            return
        for key, arg_config in self.torch_kwargs_config.items():
            if isinstance(arg_config, TensorConfig):
                arg_config.clear_tensor()
            elif isinstance(arg_config, list):
                for i in range(len(arg_config)):
                    if isinstance(arg_config[i], TensorConfig):
                        arg_config[i].clear_tensor()
            elif isinstance(arg_config, tuple):
                for i in range(len(arg_config)):
                    if isinstance(arg_config[i], TensorConfig):
                        arg_config[i].clear_tensor()
        torch.cuda.empty_cache()
        paddle.device.cuda.empty_cache()

    def clear_paddle_tensor(self):
        if not hasattr(self, "torch_kwargs_config"):
            return
        for key, arg_config in self.torch_kwargs_config.items():
            if isinstance(arg_config, TensorConfig):
                arg_config.clear_paddle_tensor()
            elif isinstance(arg_config, list):
                for i in range(len(arg_config)):
                    if isinstance(arg_config[i], TensorConfig):
                        arg_config[i].clear_paddle_tensor()
            elif isinstance(arg_config, tuple):
                for i in range(len(arg_config)):
                    if isinstance(arg_config[i], TensorConfig):
                        arg_config[i].clear_paddle_tensor()
        paddle.device.cuda.empty_cache()

    def clear_torch_tensor(self):
        if not hasattr(self, "torch_kwargs_config"):
            return
        for key, arg_config in self.torch_kwargs_config.items():
            if isinstance(arg_config, TensorConfig):
                arg_config.clear_torch_tensor()
            elif isinstance(arg_config, list):
                for i in range(len(arg_config)):
                    if isinstance(arg_config[i], TensorConfig):
                        arg_config[i].clear_torch_tensor()
            elif isinstance(arg_config, tuple):
                for i in range(len(arg_config)):
                    if isinstance(arg_config[i], TensorConfig):
                        arg_config[i].clear_torch_tensor()
        torch.cuda.empty_cache()

    def clear_numpy_tensor(self):
        if not hasattr(self, "torch_kwargs_config"):
            return
        for key, arg_config in self.torch_kwargs_config.items():
            if isinstance(arg_config, TensorConfig):
                arg_config.clear_numpy_tensor()
            elif isinstance(arg_config, list):
                for i in range(len(arg_config)):
                    if isinstance(arg_config[i], TensorConfig):
                        arg_config[i].clear_numpy_tensor()
            elif isinstance(arg_config, tuple):
                for i in range(len(arg_config)):
                    if isinstance(arg_config[i], TensorConfig):
                        arg_config[i].clear_numpy_tensor()

    def is_forward_only(self):
        api = self.api_config.api_name[self.api_config.api_name.rindex(".")+1:]
        return api in forward_only_apis

    def should_ignore_paddle_error(self, error_msg):
        dismiss_errors = paddle_error_dismiss.get(self.api_config.api_name, None)
        if dismiss_errors is None:
            return False
        if isinstance(dismiss_errors, str):
            return dismiss_errors in error_msg
        elif isinstance(dismiss_errors, (list, tuple)):
            return any(error in error_msg for error in dismiss_errors)
        return False<|MERGE_RESOLUTION|>--- conflicted
+++ resolved
@@ -594,14 +594,11 @@
 # some accuracy error can be considered tolerable
 special_accuracy_atol_rtol = {
     # "API": (atol, rtol),
-<<<<<<< HEAD
     "paddle.cumsum": (1.0, 1.0),
     "paddle.Tensor.cumsum": (1.0, 1.0),
     "paddle.logcumsumexp": (1.0, 1.0),
     "paddle.Tensor.logcumsumexp": (1.0, 1.0),
-=======
-    "paddle.incubate.nn.functional.fused_bias_act": (1, 1e-2)
->>>>>>> 783a9677
+    "paddle.incubate.nn.functional.fused_bias_act": (1, 1e-2),
 }
 
 torch_error_skip = frozenset(
