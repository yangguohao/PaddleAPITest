from .paddle_to_torch.paddle_to_torch import paddle_to_torch
from .api_config import TensorConfig, APIConfig, analyse_configs, USE_CACHED_NUMPY, cached_numpy
import re
import collections
import paddle
import numpy
import math
import json
import torch
import paddle
import inspect
import os

DIR_PATH = os.path.dirname(os.path.realpath(__file__))[0:os.path.dirname(os.path.realpath(__file__)).index("PaddleAPITest")+13]

api_config_paddle_to_torch_faild = open(DIR_PATH+"/tester/api_config/test_log/api_config_paddle_to_torch_faild.txt", "a")

# Todo: check paddle.linalg.pca_lowrank @cangtianhuang
not_support_api = ["paddle.Tensor.coalesce",
 "paddle.Tensor.is_coalesced",
 "paddle.Tensor.index_put",
 "paddle.Tensor.index_sample",
 "paddle.nn.functional.one_hot",
 "paddle.vision.ops.roi_align",
 "paddle.vision.ops.roi_pool",
 "paddle.nn.functional.embedding",
 "paddle.nn.functional.nll_loss",
 "paddle.nn.functional.softmax_with_cross_entropy",
 "paddle.incubate.nn.functional.fused_multi_head_attention",
 "paddle.incubate.nn.functional.block_multihead_attention",
 "paddle.linalg.pca_lowrank"
 ]

rand_apis = [
    "paddle.bernoulli",
    "paddle.bernoulli_",
    "paddle.binomial"
    "paddle.cauchy_",
    "paddle.geometric_",
    "paddle.log_normal",
    "paddle.log_normal_",
    "paddle.multinomial"
    "paddle.normal",
    "paddle.normal_",
    "paddle.poisson",
    "paddle.rand",
    "paddle.randn",
    "paddle.randint",
    "paddle.randint_like",
    "paddle.randperm",
    "paddle.standard_gamma",
    "paddle.standard_normal", 
    "paddle.uniform",
    "paddle.Tensor.bernoulli_",
    "paddle.Tensor.cauchy_",
    "paddle.Tensor.exponential_",
    "paddle.Tensor.geometric_",
    "paddle.Tensor.log_normal_",
    "paddle.Tensor.multinomial",
    "paddle.Tensor.normal_",
    "paddle.Tensor.uniform_",
]

stochastic_behavior_apis =[
    "paddle.Tensor.top_p_sampling", 
    "paddle.incubate.nn.functional.fused_bias_dropout_residual_layer_norm",
    "paddle.incubate.nn.functional.fused_dropout_add",
    "paddle.incubate.nn.functional.moe_dispatch",
    "paddle.nn.functional.alpha_dropout", 
    "paddle.nn.functional.fused_feedforward",
    "paddle.nn.functional.dropout",
    "paddle.nn.functional.dropout2d",
    "paddle.nn.functional.dropout3d",
    "paddle.nn.functional.feature_alpha_dropout",
]

# Todo: check paddle.prod @cangtianhuang
int_too_big_fail_api = [
    "paddle.cumprod",
    "paddle.Tensor.cumprod",
    "paddle.pow",
    "paddle.Tensor.pow",
    "paddle.lcm",
    "paddle.Tensor.lcm",
    "paddle.Tensor.prod",
]

handle_axes_api = [
    "paddle.mean",
    "paddle.max",
    "paddle.min",
    "paddle.sum",
    "paddle.prod",
]


class APITestBase:
    def __init__(self, api_config):
        self.api_config = api_config
        self.outputs_grad_numpy = []

    def need_skip(self):
        # not support
        if "sparse" in self.api_config.api_name:
            return True
        if self.api_config.api_name in not_support_api:
            return True
        if self.api_config.api_name in rand_apis:
            return True
        if self.api_config.api_name in int_too_big_fail_api:
            return True
        for i in range(len(self.api_config.args)):
            if isinstance(self.api_config.args[i], TensorConfig):
                if self.api_config.args[i].dtype in ["float8_e5m2", "float8_e4m3fn"]:
                    return True
            elif isinstance(self.api_config.args[i], list):
                tmp = []
                for j in range(len(self.api_config.args[i])):
                    if isinstance(self.api_config.args[i][j], TensorConfig):
                        if self.api_config.args[i][j].dtype in ["float8_e5m2", "float8_e4m3fn"]:
                            return True
            elif isinstance(self.api_config.args[i], tuple):
                tmp = []
                for j in range(len(self.api_config.args[i])):
                    if isinstance(self.api_config.args[i][j], TensorConfig):
                        if self.api_config.args[i][j].dtype in ["float8_e5m2", "float8_e4m3fn"]:
                            return True
            elif self.api_config.args[i] in [paddle.base.core.DataType.FLOAT8_E4M3FN, paddle.base.core.DataType.FLOAT8_E5M2, "float8_e5m2", "float8_e4m3fn"]:
                return True

        for key, arg_config in self.api_config.kwargs.items():
            if isinstance(arg_config, TensorConfig):
                if arg_config.dtype in ["float8_e5m2", "float8_e4m3fn"]:
                    return True
            elif isinstance(arg_config, list):
                value = []
                for i in range(len(arg_config)):
                    if isinstance(arg_config[i], TensorConfig):
                        if arg_config[i].dtype in ["float8_e5m2", "float8_e4m3fn"]:
                            return True
            elif isinstance(arg_config, tuple):
                tmp = []
                for i in range(len(arg_config)):
                    if isinstance(arg_config[i], TensorConfig):
                        if arg_config[i].dtype in ["float8_e5m2", "float8_e4m3fn"]:
                            return True
            elif arg_config in [paddle.base.core.DataType.FLOAT8_E4M3FN, paddle.base.core.DataType.FLOAT8_E5M2, "float8_e5m2", "float8_e4m3fn"]:
                return True

        return False
    def need_check_grad(self):
        if self.is_forward_only():
            return False
        if self.api_config.api_name == "paddle.assign":
            if (len(self.paddle_args) and isinstance(self.paddle_args[0], list)) or \
            (len(self.paddle_args) > 1 and self.paddle_args[1] is not None):
                return False
        if len(self.api_config.args) > 0 and isinstance(self.api_config.args[0], TensorConfig):
            dtype = self.api_config.args[0].dtype
            if dtype in ['float32', 'float64', 'float16', 'complex64', 'complex128', 'bfloat16']:
                return True
            return False
        return True

    def ana_api_info(self):
        if not self.ana_paddle_api_info():
            return False
        return self.ana_torch_api_info()

    def ana_paddle_api_info(self):
        self.paddle_api = eval(self.api_config.api_name)

        self.paddle_args_config = self.api_config.args
        self.paddle_kwargs_config = self.api_config.kwargs

        return True

    def ana_torch_api_info(self):
        self.torch_api_str, paddle_to_torch_args_map = paddle_to_torch(self.api_config.api_name)
        if paddle_to_torch_args_map is None:
            print("[paddle_to_torch2]", self.api_config.config, "\napi need manual fix")
            api_config_paddle_to_torch_faild.write(self.api_config.config+"\n")
            api_config_paddle_to_torch_faild.flush()
            return False
        self.torch_api = eval(self.torch_api_str)

        api_sig = inspect.signature(self.paddle_api)
        api_args_list = list(api_sig.parameters.keys())
        self.paddle_merged_kwargs_config = collections.OrderedDict()
        index = 0
        for arg_config in self.api_config.args:
            self.paddle_merged_kwargs_config[api_args_list[index]] = arg_config
            index = index + 1

        for key, arg_config in self.api_config.kwargs.items():
            self.paddle_merged_kwargs_config[key] = arg_config

        self.torch_args_config = []
        self.torch_kwargs_config = collections.OrderedDict()

        if self.api_config.api_name in ["paddle.Tensor.__getitem__", "paddle.Tensor.__setitem__"]:
            self.torch_args_config = self.paddle_args_config
        else:
            first = True
            for key, value in self.paddle_merged_kwargs_config.items():
                if first and "paddle.Tensor." in self.api_config.api_name:
                    self.torch_args_config.append(value)
                    first = False
                    continue
                first = False
                if key == "name":
                    continue
                if key not in paddle_to_torch_args_map:
                    print("[paddle_to_torch]", self.api_config.config, "\n ", key, "not in paddle_to_torch_args_map, can not call torch")
                    api_config_paddle_to_torch_faild.write(self.api_config.config+"\n")
                    api_config_paddle_to_torch_faild.flush()
                    return False

                self.torch_kwargs_config[paddle_to_torch_args_map[key]] = value

        return True
    
    def _handle_list_or_tuple(self, config_items, is_tuple=False, index=None, key=None, list_index=[]):
        """处理 list 或 tuple """

        need_axes_handling = self.api_config.api_name in handle_axes_api
        need_indices_handling = self.api_config.api_name == "paddle.index_put"

        if need_indices_handling and (index == 1 or key == "indices"):
            return self._handle_indices_arg(config_items, is_tuple)
        elif need_axes_handling and (index == 1 or key == "axis"):
            return self._handle_axis_arg(config_items, is_tuple)

        tmp = []
        for i, item in enumerate(config_items):
            current_list_index = list_index + [i]
            if isinstance(item, (list, tuple)):
                is_nested_tuple = isinstance(item, tuple)
                processed_item = self._handle_list_or_tuple(
                    item, 
                    is_tuple=is_nested_tuple, 
                    index=index, 
                    key=key, 
                    list_index=current_list_index
                )
            elif isinstance(item, TensorConfig):
                processed_item = item.get_paddle_tensor(
                    self.api_config,
                    index=index,
                    key=key,
                    list_index=current_list_index
                )
            else:
                processed_item = item
            tmp.append(processed_item)
        return tuple(tmp) if is_tuple else tmp
        
    def _handle_axis_arg(self, config_items, is_tuple=False):
        """处理 axis 参数"""
        x = self.paddle_args_config[0] if len(self.paddle_args_config) > 0 else self.paddle_kwargs_config["x"]
        max_dim = max(len(x.shape), 1) # scalar

        tmp = []
        used_axes = set()
        tensor_configs = []

        for item in config_items:
            if isinstance(item, TensorConfig):
                if item.shape not in [[], [1]] or item.dtype not in ["int32", "int64"]:
                    raise ValueError(f"Invalid TensorConfig for axis: shape {item.shape} or dtype {item.dtype}")
                tensor_configs.append(item)
                tmp.append(0) # placeholder
            elif isinstance(item, int):
                if not (-max_dim <= item < max_dim):
                    raise ValueError(f"Axis value {item} out of range [-{max_dim}, {max_dim})")
                positive_axis = item + max_dim if item < 0 else item
                if positive_axis in used_axes:
                    raise ValueError(f"Duplicate axis value: {item}")
                used_axes.add(positive_axis)
                tmp.append(item)
            else:
                raise ValueError(f"Invalid item type for axis: {type(item)}")

        if tensor_configs:
            available_dims = list(set(range(max_dim)) - used_axes)
            if len(available_dims) < len(tensor_configs):
                raise ValueError(f"Not enough available dimensions ({len(available_dims)}) for {tensor_config_count} TensorConfig items")
            selected_dims = numpy.random.choice(available_dims, size=len(tensor_configs), replace=False)
            mask = numpy.random.randint(0, 2, size=len(tensor_configs)).astype(bool)
            final_dims = numpy.where(mask, selected_dims - max_dim, selected_dims)
            tensor_idx = 0
            for i, item in enumerate(config_items):
                if isinstance(item, TensorConfig):
                    item.fill_numpy_tensor(final_dims[tensor_idx])
                    tmp[i] = item.get_paddle_tensor(self.api_config)
                    tensor_idx += 1
        return tuple(tmp) if is_tuple else tmp

    def _handle_indices_arg(self, config_items, is_tuple=False):
        x = self.paddle_args_config[0] if len(self.paddle_args_config) > 0 else self.paddle_kwargs_config["x"]
        value = self.paddle_args_config[2] if len(self.paddle_args_config) > 2 else self.paddle_kwargs_config["value"]
        x_shape = x.shape
        value_shape = value.shape
        if len(config_items) > len(x_shape):
            raise ValueError(f"The number of indices ({len(config_items)}) must not exceed the dimension of the input ({len(x_shape)})")

        tmp = []
        indices_shape_len = 0
        for i, item in enumerate(config_items):
            if item.dtype == "bool":
                if len(x_shape) - len(config_items) + indices_shape_len + len(item.shape) - 1 == len(value_shape):
                    true_needed = 1
                else:
                    true_needed = value_shape[indices_shape_len]
                if true_needed > numpy.prod(item.shape):
                    raise ValueError(f"Number of True values required ({true_needed}) exceeds boolean index size ({numpy.prod(item.shape)})")
                mask = numpy.zeros(item.shape, dtype=bool)
                indices = numpy.random.choice(numpy.prod(item.shape), size=int(true_needed), replace=False)
                mask.flat[indices] = True
                item.numpy_tensor = mask
            else:
                x_dim = x_shape[i]
                item.numpy_tensor = numpy.random.randint(-x_dim, x_dim, size=item.shape, dtype=item.dtype)
                indices_shape_len = max(indices_shape_len, len(item.shape))
            tmp.append(item.get_paddle_tensor(self.api_config))
        return tuple(tmp) if is_tuple else tmp

    def gen_paddle_input(self):
        self.paddle_args = []
        self.paddle_kwargs = collections.OrderedDict()
        self.paddle_merged_kwargs = collections.OrderedDict()

        for i, arg_config in enumerate(self.paddle_args_config):
            if isinstance(arg_config, TensorConfig):
                self.paddle_args.append(arg_config.get_paddle_tensor(self.api_config, index=i))
            elif isinstance(arg_config, list):
                self.paddle_args.append(self._handle_list_or_tuple(arg_config, index=i))
            elif isinstance(arg_config, tuple):
                self.paddle_args.append(self._handle_list_or_tuple(arg_config, is_tuple=True, index=i))
            else:
                self.paddle_args.append(arg_config)

        for key, kwarg_config in self.paddle_kwargs_config.items():
            if isinstance(kwarg_config, TensorConfig):
                self.paddle_kwargs[key] = kwarg_config.get_paddle_tensor(self.api_config, key=key)
            elif isinstance(kwarg_config, list):
                self.paddle_kwargs[key] = self._handle_list_or_tuple(kwarg_config, key=key)
            elif isinstance(kwarg_config, tuple):
                self.paddle_kwargs[key] = self._handle_list_or_tuple(kwarg_config, is_tuple=True, key=key)
            else:
                self.paddle_kwargs[key] = kwarg_config

        if len(self.paddle_args) == 0 and "paddle.Tensor." in self.api_config.api_name:
            self.paddle_args.append(self.paddle_kwargs.popitem(last=False)[1])

        if self.api_config.api_name == "paddle.linalg.lstsq" and 'gpu' in paddle.device.get_device():
            if len(self.paddle_args) > 3:
                self.paddle_args[3] = "gels"
            elif "driver" in self.paddle_kwargs:
                self.paddle_kwargs["driver"] = "gels"

        if self.need_check_grad():
            if (self.api_config.api_name[-1] == "_" and self.api_config.api_name[-2:] != "__") or self.api_config.api_name == "paddle.Tensor.__setitem__":
                self.paddle_args, self.paddle_kwargs = self.copy_paddle_input()
        self.clear_paddle_tensor()
        return True

    def copy_paddle_input(self):
        args = []
        kwargs = collections.OrderedDict()

        for i in range(len(self.paddle_args)):
            if isinstance(self.paddle_args[i], paddle.Tensor):
                args.append(paddle.assign(self.paddle_args[i]))
            elif isinstance(self.paddle_args[i], list) and len(self.paddle_args[i]) > 0 and isinstance(self.paddle_args[i][0], paddle.Tensor):
                tmp = []
                for j in range(len(self.paddle_args[i])):
                    tmp.append(paddle.assign(self.paddle_args[i][j]))
                args.append(tmp)
            elif isinstance(self.paddle_args[i], tuple) and len(self.paddle_args[i]) > 0 and isinstance(self.paddle_args[i][0], paddle.Tensor):
                tmp = []
                for j in range(len(self.paddle_args[i])):
                    tmp.append(paddle.assign(self.paddle_args[i][j]))
                args.append(tmp)
            else:
                args.append(self.paddle_args[i])

        for key, value in self.paddle_kwargs.items():
            if isinstance(value, paddle.Tensor):
                kwargs[key] = paddle.assign(value)
            elif isinstance(value, list):
                tmp = []
                for j in range(len(value)):
                    tmp.append(paddle.assign(value[j]))
                kwargs[key] = tmp
            elif isinstance(value, tuple):
                tmp = []
                for j in range(len(value)):
                    tmp.append(paddle.assign(value[j]))
                kwargs[key] = tmp
            else:
                kwargs[key] = value
        return args, kwargs

    def get_paddle_input_list(self):
        result = []
        
        for i in range(len(self.paddle_args)):
            if isinstance(self.paddle_args[i], paddle.Tensor):
                result.append(self.paddle_args[i])
            elif isinstance(self.paddle_args[i], tuple) or isinstance(self.paddle_args[i], list):
                for item in self.paddle_args[i]:
                    if isinstance(item, paddle.Tensor):
                        result.append(item)

        for key, value in self.paddle_kwargs.items():
            if isinstance(value, paddle.Tensor):
                result.append(value)
            elif isinstance(value, tuple) or isinstance(value, list):
                for item in value:
                    if isinstance(item, paddle.Tensor):
                        result.append(item)
        
        return result

    def get_torch_input_list(self):
        result = []

        for i in range(len(self.torch_args)):
            if isinstance(self.torch_args[i], torch.Tensor):
                result.append(self.torch_args[i])
            elif isinstance(self.torch_args[i], tuple) or isinstance(self.torch_args[i], list):
                for item in self.paddle_args[i]:
                    if isinstance(item, paddle.Tensor):
                        result.append(item)

        for key, value in self.torch_kwargs.items():
            if isinstance(value, torch.Tensor):
                result.append(value)
            elif isinstance(value, tuple) or isinstance(value, list):
                for item in value:
                    if isinstance(item, paddle.Tensor):
                        result.append(item)

        return result

    def get_cached_numpy(self, dtype, shape):
        numel = 1
        for i in shape:
            numel = numel * i

        start = (4300000000 - numel - 100) if (4300000000 - numel - 100) > 0 else 0
        if dtype in cached_numpy:
            tensor = cached_numpy[dtype][start:start+numel].reshape(shape)
        else:
            if "int" in dtype:
                cached_numpy[dtype] = numpy.random.randint(-65535, 65535, size=4300000000, dtype="int64").astype(dtype)
                tensor = cached_numpy[dtype][start:start+numel].reshape(shape)
            else:
                cached_numpy[dtype] = (numpy.random.random([4300000000]) - 0.5).astype(dtype)
                tensor = cached_numpy[dtype][start:start+numel].reshape(shape)
        return tensor

    def gen_paddle_output_and_output_grad(self, outputs):
        result_outputs = []
        if isinstance(outputs, paddle.Tensor):
            result_outputs.append(outputs)
        elif isinstance(outputs, list) and len(outputs) > 0 and isinstance(outputs[0], paddle.Tensor):
            result_outputs = outputs
        elif isinstance(outputs, paddle.autograd.autograd.Hessian) or \
                isinstance(outputs, paddle.autograd.autograd.Jacobian):
            result_outputs.append(outputs[:])
        elif isinstance(outputs, tuple):
            for output in outputs:
                if isinstance(output, paddle.Tensor):
                    result_outputs.append(output)
<<<<<<< HEAD
                elif isinstance(output, list):
                    for item in output:
                        if isinstance(item, paddle.Tensor):
                            result_outputs.append(item)
                    else:
                        raise ValueError("outputs format not support")
=======
                elif isinstance(output, paddle.autograd.autograd.Hessian) or \
                        isinstance(output, paddle.autograd.autograd.Jacobian):
                    result_outputs.extend(output[:])
                elif isinstance(output, tuple) and len(output) > 0 and \
                        (isinstance(output[0], paddle.autograd.autograd.Hessian) or \
                        isinstance(output[0], paddle.autograd.autograd.Jacobian)):
                    for lazy_obj in output:
                        result_outputs.append(lazy_obj[:])
>>>>>>> 7ea5a179
                else:
                    raise ValueError("outputs format not support")
                # elif isinstance(output, list) and len(output) > 0 and isinstance(output[0], paddle.Tensor):
                #     result_outputs.append(output)
                # elif isinstance(output, tuple) and len(output) > 0 and isinstance(output[0], paddle.Tensor):
                #     result_outputs.append(output)

        result_outputs_grads = []

        if len(self.outputs_grad_numpy) == 0:
            for output in result_outputs:
                dtype = str(output.dtype)[7:]
                if USE_CACHED_NUMPY:
                    dtype = "float32" if dtype == "bfloat16" else dtype
                    numpy_tensor = self.get_cached_numpy(dtype, output.shape)
                else:
                    if "int" in dtype:
                        numpy_tensor = (numpy.random.randint(-65535, 65535, size=output.shape)).astype(dtype)
                    else:
                        dtype = "float32" if dtype == "bfloat16" else dtype
                        numpy_tensor = (numpy.random.random(output.shape) - 0.5).astype(dtype)
                self.outputs_grad_numpy.append(numpy_tensor)
        for numpy_tensor in self.outputs_grad_numpy:
            dtype = str(numpy_tensor.dtype)
            result_output_grad = paddle.to_tensor(
                numpy_tensor,
                dtype=dtype if dtype != 'bfloat16' else "float32",
            )
            result_output_grad.stop_gradient = False
            if dtype == "bfloat16":
                result_output_grad = paddle.cast(result_output_grad, dtype="uint16")
            result_outputs_grads.append(result_output_grad)
            print("---------")
        return result_outputs, result_outputs_grads

    def convert_dtype_to_torch_type(self, dtype):
        if dtype in ["float32", numpy.float32]:
            return torch.float32
        elif dtype in ['float16', numpy.float16]:
            return torch.float16
        elif dtype in ['float64', numpy.float64]:
            return torch.float64
        elif dtype in ['int16', numpy.int16]:
            return torch.int16
        elif dtype in ['int8', numpy.int8]:
            return torch.int8
        elif dtype in ['bool', numpy.bool_]:
            return torch.bool
        elif dtype in ['bfloat16', numpy.uint16]:
            return torch.bfloat16
        elif dtype in ['uint8', numpy.uint8]:
            return torch.uint8
        elif dtype in ['int32', numpy.int32]:
            return torch.int32
        elif dtype in ['int64', numpy.int64]:
            return torch.int64
        elif dtype in ['complex64', numpy.complex64]:
            return torch.complex64
        elif dtype in ['complex128', numpy.complex128]:
            return torch.complex128
        else:
            raise ValueError(f'Unsupport dtype: {dtype}')

    def gen_torch_output_and_output_grad(self, outputs):
        result_outputs = []
        if isinstance(outputs, torch.Tensor):
            result_outputs.append(outputs)
        elif isinstance(outputs, list) and len(outputs) > 0 and isinstance(outputs[0], torch.Tensor):
            result_outputs = outputs
        elif isinstance(outputs, tuple):
            for output in outputs:
                if isinstance(output, torch.Tensor):
                    result_outputs.append(output)
                else:
                    raise ValueError("outputs format not support")
                # elif isinstance(output, list) and len(output) > 0 and isinstance(output[0], torch.Tensor):
                #     result_outputs.append(output)
                # elif isinstance(output, tuple) and len(output) > 0 and isinstance(output[0], torch.Tensor):
                #     result_outputs.append(output)

        result_outputs_grads = []
        if len(self.outputs_grad_numpy) == 0:
            for output in result_outputs:
                dtype = str(output.dtype)[6:]
                if USE_CACHED_NUMPY:
                    dtype = "float32" if dtype == "bfloat16" else dtype
                    numpy_tensor = self.get_cached_numpy(dtype, output.shape)
                else:
                    if "int" in dtype:
                        numpy_tensor = (numpy.random.randint(-65535, 65535, size=output.shape)).astype(dtype)
                    else:
                        dtype = "float32" if dtype == "bfloat16" else dtype
                        numpy_tensor = (numpy.random.random(output.shape) - 0.5).astype(dtype)
                self.outputs_grad_numpy.append(numpy_tensor)
        for numpy_tensor in self.outputs_grad_numpy:
            dtype = str(numpy_tensor.dtype)
            result_output_grad = torch.tensor(
                numpy_tensor,
                dtype=self.convert_dtype_to_torch_type(dtype)
                if dtype != 'bfloat16'
                else torch.float32,
            )

            if dtype == "bfloat16":
                result_output_grad = result_output_grad.to(dtype=torch.bfloat16)
            result_outputs_grads.append(result_output_grad)

        return result_outputs, result_outputs_grads

    def gen_paddle_input_with_merged_kwargs(self):
        self.paddle_args = []
        self.paddle_kwargs = collections.OrderedDict()
        self.paddle_merged_kwargs = collections.OrderedDict()

        for i in range(len(self.paddle_args_config)):
            if isinstance(self.paddle_args_config[i], TensorConfig):
                self.paddle_args.append(self.paddle_args_config[i].get_paddle_tensor(self.api_config))
            elif isinstance(self.paddle_args_config[i], list):
                tmp = []
                for j in range(len(self.paddle_args_config[i])):
                    if isinstance(self.paddle_args_config[i][j], TensorConfig):
                        tmp.append(self.paddle_args_config[i][j].get_paddle_tensor(self.api_config))
                    else:
                        tmp.append(self.paddle_args_config[i][j])
                self.paddle_args.append(tmp)
            elif isinstance(self.paddle_args_config[i], tuple):
                tmp = []
                for j in range(len(self.paddle_args_config[i])):
                    if isinstance(self.paddle_args_config[i][j], TensorConfig):
                        tmp.append(self.paddle_args_config[i][j].get_paddle_tensor(self.api_config))
                    else:
                        tmp.append(self.paddle_args_config[i][j])
                self.paddle_args.append(tuple(tmp))
            else:
                self.paddle_args.append(self.paddle_args_config[i])

        for key, arg_config in self.paddle_kwargs_config.items():
            if isinstance(arg_config, TensorConfig):
                self.paddle_kwargs[key] = arg_config.get_paddle_tensor(self.api_config)
            elif isinstance(arg_config, list):
                value = []
                for i in range(len(arg_config)):
                    if isinstance(arg_config[i], TensorConfig):
                        value.append(arg_config[i].get_paddle_tensor(self.api_config))
                    else:
                        value.append(arg_config[i])
                self.paddle_kwargs[key] = value
            elif isinstance(arg_config, tuple):
                tmp = []
                for i in range(len(arg_config)):
                    if isinstance(arg_config[i], TensorConfig):
                        tmp.append(arg_config[i].get_paddle_tensor(self.api_config))
                    else:
                        tmp.append(arg_config[i])
                self.paddle_kwargs[key] = tuple(tmp)
            else:
                self.paddle_kwargs[key] = arg_config

        for key, arg_config in self.paddle_merged_kwargs_config.items():
            if isinstance(arg_config, TensorConfig):
                self.paddle_merged_kwargs[key] = arg_config.get_paddle_tensor(self.api_config)
            elif isinstance(arg_config, list):
                value = []
                for i in range(len(arg_config)):
                    if isinstance(arg_config[i], TensorConfig):
                        value.append(arg_config[i].get_paddle_tensor(self.api_config))
                    else:
                        value.append(arg_config[i])
                self.paddle_merged_kwargs[key] = value
            elif isinstance(arg_config, tuple):
                tmp = []
                for i in range(len(arg_config)):
                    if isinstance(arg_config[i], TensorConfig):
                        tmp.append(arg_config[i].get_paddle_tensor(self.api_config))
                    else:
                        tmp.append(arg_config[i])
                self.paddle_merged_kwargs[key] = tuple(tmp)
            else:
                self.paddle_merged_kwargs[key] = arg_config
        return True

    def copy_torch_input(self):
        args = []
        kwargs = collections.OrderedDict()

        for i in range(len(self.torch_args)):
            if isinstance(self.torch_args[i], torch.Tensor):
                args.append(torch.clone(self.torch_args[i]))
            elif isinstance(self.torch_args[i], list) and len(self.torch_args[i]) > 0 and isinstance(self.torch_args[i][0], torch.Tensor):
                tmp = []
                for j in range(len(self.torch_args[i])):
                    tmp.append(torch.clone(self.torch_args[i][j]))
                args.append(tmp)
            elif isinstance(self.torch_args[i], tuple) and len(self.torch_args[i]) > 0 and isinstance(self.torch_args[i][0], torch.Tensor):
                tmp = []
                for j in range(len(self.torch_args[i])):
                    tmp.append(torch.clone(self.torch_args[i][j]))
                args.append(tmp)
            else:
                args.append(self.torch_args[i])

        for key, value in self.torch_kwargs.items():
            if isinstance(value, torch.Tensor):
                kwargs[key] = torch.clone(value)
            elif isinstance(value, list):
                tmp = []
                for j in range(len(value)):
                    tmp.append(torch.clone(value[j]))
                kwargs[key] = tmp
            elif isinstance(value, tuple):
                tmp = []
                for j in range(len(value)):
                    tmp.append(torch.clone(value[j]))
                kwargs[key] = tmp
            else:
                kwargs[key] = value
        return args, kwargs

    def gen_torch_input(self):
        self.torch_args = []
        self.torch_kwargs = collections.OrderedDict()

        for arg_config in self.torch_args_config:
            if isinstance(arg_config, TensorConfig):
                self.torch_args.append(arg_config.get_torch_tensor(self.api_config))
            elif isinstance(arg_config, list):
                value = []
                for i in range(len(arg_config)):
                    if isinstance(arg_config[i], TensorConfig):
                        value.append(arg_config[i].get_torch_tensor(self.api_config))
                    else:
                        value.append(arg_config[i])
                self.torch_args.append(value)
            elif isinstance(arg_config, tuple):
                value = []
                for i in range(len(arg_config)):
                    if isinstance(arg_config[i], TensorConfig):
                        value.append(arg_config[i].get_torch_tensor(self.api_config))
                    else:
                        value.append(arg_config[i])
                self.torch_args.append(tuple(value))
            else:
                self.torch_args.append(arg_config)

        for key, arg_config in self.torch_kwargs_config.items():
            if isinstance(arg_config, TensorConfig):
                self.torch_kwargs[key] = arg_config.get_torch_tensor(self.api_config)
            elif isinstance(arg_config, list):
                value = []
                for i in range(len(arg_config)):
                    if isinstance(arg_config[i], TensorConfig):
                        value.append(arg_config[i].get_torch_tensor(self.api_config))
                    else:
                        value.append(arg_config[i])
                self.torch_kwargs[key] = value
            elif isinstance(arg_config, tuple):
                tmp = []
                for i in range(len(arg_config)):
                    if isinstance(arg_config[i], TensorConfig):
                        tmp.append(arg_config[i].get_torch_tensor(self.api_config))
                    else:
                        tmp.append(arg_config[i])
                self.torch_kwargs[key] = tuple(tmp)
            else:
                self.torch_kwargs[key] = arg_config

        if self.need_check_grad():
            if (self.api_config.api_name[-1] == "_" and self.api_config.api_name[-2:] != "__") or self.api_config.api_name == "paddle.Tensor.__setitem__":
                self.torch_args, self.torch_kwargs = self.copy_torch_input()

        self.clear_torch_tensor()
        return True

    def np_assert_accuracy(
        self,
        np_paddle,
        np_torch,
        atol,
        rtol,
        api,
    ):
        if np_paddle.dtype == numpy.bool_:
            numpy.testing.assert_equal(np_paddle, np_torch)
            return
        # max_atol_idx = numpy.argmax(numpy.abs(np_paddle - np_torch))
        # np_paddle_flatten = np_paddle.flatten()
        # np_torch_flatten = np_torch.flatten()
        # sub_res = np_paddle_flatten - np_torch_flatten
        # nonzero_idx = numpy.nonzero(np_torch_flatten)
        # sub_res = sub_res.take(nonzero_idx)
        # np_torch_flatten_nonzero = np_torch_flatten.take(nonzero_idx).flatten()
        # np_paddle_flatten_nonzero = np_paddle_flatten.take(nonzero_idx).flatten()
        # if sub_res.size ==0:
        #     max_rtol_idx = 0
        # else:
        #     max_rtol_idx = numpy.argmax(numpy.abs(sub_res / np_torch_flatten_nonzero))
        numpy.testing.assert_allclose(
            np_paddle,
            np_torch,
            atol,
            rtol,
            # err_msg=(
            #     '{api}: compare failed,\n'.format(
            #         api=api,
            #     )
            #     + 'max_atol value, paddle_value: {value_paddle}, torch_value: {value_torch},\n'.format(
            #         value_paddle=str(np_paddle_flatten[max_atol_idx].item()),
            #         value_torch=str(np_torch_flatten[max_atol_idx].item()),
            #     )
            #     + 'max_rtol value , torch_value: {value_paddle}, paddle_value: {value_torch},\n'.format(
            #         value_paddle=str(np_paddle_flatten_nonzero[max_rtol_idx].item()) if max_rtol_idx < len(np_paddle_flatten_nonzero) else '',
            #         value_torch=str(np_torch_flatten_nonzero[max_rtol_idx].item()) if max_rtol_idx < len(np_torch_flatten_nonzero) else '',
            #     )
            # ),
        )

    def test(self):
        pass

    def clear_tensor(self):
        if not hasattr(self, "torch_kwargs_config"):
            return
        for key, arg_config in self.torch_kwargs_config.items():
            if isinstance(arg_config, TensorConfig):
                arg_config.clear_tensor()
            elif isinstance(arg_config, list):
                for i in range(len(arg_config)):
                    if isinstance(arg_config[i], TensorConfig):
                        arg_config[i].clear_tensor()
            elif isinstance(arg_config, tuple):
                for i in range(len(arg_config)):
                    if isinstance(arg_config[i], TensorConfig):
                        arg_config[i].clear_tensor()
        torch.cuda.empty_cache()
        paddle.device.cuda.empty_cache()

    def clear_paddle_tensor(self):
        if not hasattr(self, "torch_kwargs_config"):
            return
        for key, arg_config in self.torch_kwargs_config.items():
            if isinstance(arg_config, TensorConfig):
                arg_config.clear_paddle_tensor()
            elif isinstance(arg_config, list):
                for i in range(len(arg_config)):
                    if isinstance(arg_config[i], TensorConfig):
                        arg_config[i].clear_paddle_tensor()
            elif isinstance(arg_config, tuple):
                for i in range(len(arg_config)):
                    if isinstance(arg_config[i], TensorConfig):
                        arg_config[i].clear_paddle_tensor()
        paddle.device.cuda.empty_cache()

    def clear_torch_tensor(self):
        if not hasattr(self, "torch_kwargs_config"):
            return
        for key, arg_config in self.torch_kwargs_config.items():
            if isinstance(arg_config, TensorConfig):
                arg_config.clear_torch_tensor()
            elif isinstance(arg_config, list):
                for i in range(len(arg_config)):
                    if isinstance(arg_config[i], TensorConfig):
                        arg_config[i].clear_torch_tensor()
            elif isinstance(arg_config, tuple):
                for i in range(len(arg_config)):
                    if isinstance(arg_config[i], TensorConfig):
                        arg_config[i].clear_torch_tensor()
        torch.cuda.empty_cache()

    def clear_numpy_tensor(self):
        if not hasattr(self, "torch_kwargs_config"):
            return
        for key, arg_config in self.torch_kwargs_config.items():
            if isinstance(arg_config, TensorConfig):
                arg_config.clear_numpy_tensor()
            elif isinstance(arg_config, list):
                for i in range(len(arg_config)):
                    if isinstance(arg_config[i], TensorConfig):
                        arg_config[i].clear_numpy_tensor()
            elif isinstance(arg_config, tuple):
                for i in range(len(arg_config)):
                    if isinstance(arg_config[i], TensorConfig):
                        arg_config[i].clear_numpy_tensor()

    def is_forward_only(self):
        forward_only_apis = [
            "accuracy",
            "accuracy_check",
            "adadelta_",
            "adagrad_",
            "adam_",
            "adamax_",
            "adamw_",
            "add_act_xpu",
            "add_group_norm_silu",
            "add_layernorm_xpu",
            "add_n",
            "addcmul_xpu",
            "all",
            "all_reduce",
            "allclose",
            "any",
            "apply_per_channel_scale",
            "arange",
            "argmax",
            "argmin",
            "asgd_",
            "assign_pos",
            "assign_value",
            "assign_value_",
            "auc",
            "average_accumulates_",
            "barrier",
            "batch_fc",
            "bernoulli",
            "bincount",
            "binomial",
            "bipartite_match",
            "bitwise_and",
            "bitwise_left_shift",
            "bitwise_not",
            "bitwise_invert",
            "bitwise_or",
            "bitwise_right_shift",
            "bitwise_xor",
            "blha_get_max_len",
            "block_multihead_attention_",
            "block_multihead_attention_xpu",
            "bn_act_xpu",
            "box_clip",
            "box_coder",
            "c_allgather",
            "c_allreduce_avg",
            "c_allreduce_max",
            "c_allreduce_min",
            "c_allreduce_prod",
            "c_allreduce_sum",
            "c_broadcast",
            "c_concat",
            "c_identity",
            "c_reduce_avg",
            "c_reduce_max",
            "c_reduce_min",
            "c_reduce_prod",
            "c_reduce_sum",
            "c_reducescatter",
            "c_scatter",
            "c_split",
            "c_sync_calc_stream",
            "c_sync_comm_stream",
            "check_finite_and_unscale_",
            "check_numerics",
            "chunk_eval",
            "class_center_sample",
            "clip_by_norm",
            "coalesce",
            "coalesce_tensor",
            "coalesce_tensor_",
            "conv1d_xpu",
            "conv2d_transpose_bias",
            "conv2d_transpose_xpu",
            "conv2d_xpu",
            "conv3d_implicit_gemm",
            "copy_to",
            "crf_decoding",
            "cross_attention_xpu",
            "ctc_align",
            "data",
            "decayed_adagrad",
            "decode_jpeg",
            "depend",
            "dequantize_abs_max",
            "dequantize_linear",
            "dequantize_log",
            "dequantize_xpu",
            "detection_map",
            "dgc",
            "dgc_momentum",
            "diag_embed",
            "dirichlet",
            "distribute_fpn_proposals",
            "distributed_fused_lamb",
            "distributed_fused_lamb_init",
            "distributed_lookup_table",
            "distributed_push_sparse",
            "dpsgd",
            "edit_distance",
            "eigvals",
            "embedding_grad_dense",
            "embedding_with_eltwise_add_xpu",
            "empty",
            "empty_like",
            "equal",
            "isreal",
            "equal_all",
            "eye",
            "fake_channel_wise_dequantize_max_abs",
            "fake_channel_wise_quantize_abs_max",
            "fake_dequantize_max_abs",
            "fake_quantize_abs_max",
            "fake_quantize_moving_average_abs_max",
            "fake_quantize_range_abs_max",
            "fast_layernorm_xpu",
            "fast_where_xpu",
            "fc",
            "fc_xpu",
            "feed",
            "fetch",
            "floor_divide",
            "__floordiv__",
            "__rfloordiv__",
            "ftrl",
            "full",
            "full_",
            "full_batch_size_like",
            "full_int_array",
            "full_like",
            "full_with_tensor",
            "fused_adam_",
            "fused_bias_act",
            "fused_bias_residual_layernorm",
            "fused_conv2d_add_act",
            "fused_dconv_drelu_dbn",
            "fused_elementwise_add",
            "fused_elementwise_div",
            "fused_elementwise_mul",
            "fused_elementwise_sub",
            "fused_embedding_eltwise_layernorm",
            "fused_fc_elementwise_layernorm",
            "fused_linear_param_grad_add",
            "fused_multi_transformer",
            "fused_multi_transformer_int8_xpu",
            "fused_multi_transformer_xpu",
            "fused_scale_bias_add_relu",
            "fused_scale_bias_relu_conv_bn",
            "fused_token_prune",
            "fusion_group",
            "fusion_gru",
            "fusion_lstm",
            "fusion_repeated_fc_relu",
            "fusion_seqconv_eltadd_relu",
            "fusion_seqexpand_concat_fc",
            "fusion_seqpool_cvm_concat",
            "fusion_squared_mat_sub",
            "fusion_transpose_flatten_concat",
            "gather_tree",
            "gaussian",
            "standard_normal",
            "gemm_epilogue",
            "generate_proposals",
            "generate_sequence_xpu",
            "get_tensor_from_selected_rows",
            "graph_khop_sampler",
            "graph_sample_neighbors",
            "sample_neighbors",
            "greater_equal",
            "greater_than",
            "group_norm_silu_xpu",
            "histogram",
            "increment",
            "indices",
            "is_empty",
            "isclose",
            "isfinite",
            "isinf",
            "isnan",
            "lamb_",
            "lars_momentum",
            "layer_norm_act_xpu",
            "less_equal",
            "less_than",
            "less",
            "limit_by_capacity",
            "linspace",
            "histogram_bin_edges",
            "block_multihead_attention",
            "llm_int8_linear",
            "load_combine",
            "lod_array_length",
            "logical_and",
            "isneginf",
            "isposinf",
            "logical_not",
            "logical_or",
            "logical_xor",
            "diff",
            "logspace",
            "lower",
            "lstsq",
            "mask_adaptive_xpu",
            "masked_multihead_attention_",
            "matrix_nms",
            "matrix_rank",
            "matrix_rank_tol",
            "memcpy",
            "memcpy_d2h",
            "memcpy_h2d",
            "merge_selected_rows",
            "merged_adam_",
            "merged_momentum_",
            "moe",
            "momentum_",
            "moving_average_abs_max_scale",
            "multi_encoder_xpu",
            "multiclass_nms3",
            "multihead_matmul",
            "multinomial",
            "nadam_",
            "nextafter",
            "nms",
            "nonzero",
            "nop",
            "not_equal",
            "npu_identity",
            "number_count",
            "numel",
            "one_hot",
            "onednn_to_paddle_layout",
            "ones",
            "ones_like",
            "pad2d_xpu",
            "partial_allgather",
            "partial_recv",
            "partial_send",
            "print",
            "prior_box",
            "prune_gate_by_capacity",
            "pull_box_sparse",
            "push_dense",
            "push_sparse_v2",
            "qkv_attention_xpu",
            "qkv_unpack_mha",
            "quantize_linear",
            "quantize_xpu",
            "radam_",
            "randint",
            "random_routing",
            "randperm",
            "read_file",
            "recv_v2",
            "reindex_graph",
            "remainder",
            "rmsprop_",
            "roformer_relative_embedding_xpu",
            "row_conv",
            "rprop_",
            "save_combine",
            "searchsorted",
            "bucketize",
            "seed",
            "self_dp_attention",
            "send_and_recv",
            "send_v2",
            "sequence_mask",
            "sequence_unpad_xpu",
            "sgd_",
            "shadow_feed",
            "shadow_feed_tensors",
            "shape",
            "shard_index",
            "share_data_",
            "sine_pos_xpu",
            "skip_layernorm",
            "sparse_momentum",
            "spatial_transformer_resblock_xpu",
            "squeeze_excitation_block",
            "standard_gamma",
            "tdm_child",
            "tdm_sampler",
            "to_sparse_csr",
            "top_p_sampling",
            "tril_indices",
            "triu_indices",
            "truncated_gaussian_random",
            "uniform",
            "uniform_random_batch_size_like",
            "unique",
            "unique_consecutive",
            "update_loss_scaling_",
            "upper",
            "variable_length_memory_efficient_attention",
            "viterbi_decode",
            "weight_dequantize",
            "weight_only_linear_xpu",
            "weight_quantize",
            "weighted_sample_neighbors",
            "write_to_array",
            "yolo_box",
            "yolo_box_head",
            "yolo_box_post",
            "yolo_box_xpu",
            "zeros",
            "zeros_like",
            "atleast_1d",
            "atleast_2d",
            "atleast_3d",
            "add_act_xpu",
            "add_layernorm_xpu",
            "addcmul_xpu",
            "blha_get_max_len",
            "block_multihead_attention_",
            "block_multihead_attention_xpu",
            "bn_act_xpu",
            "conv1d_xpu",
            "conv2d_transpose_xpu",
            "conv2d_xpu",
            "cross_attention_xpu",
            "dequantize_xpu",
            "distributed_fused_lamb_init",
            "embedding_with_eltwise_add_xpu",
            "fast_layernorm_xpu",
            "fast_where_xpu",
            "fc",
            "fc_xpu",
            "fp8_fp8_half_gemm_fused",
            "fused_bias_act",
            "fused_bias_residual_layernorm",
            "fused_conv2d_add_act",
            "fused_dconv_drelu_dbn",
            "fused_elementwise_add",
            "fused_elementwise_div",
            "fused_elementwise_mul",
            "fused_elementwise_sub",
            "fused_embedding_eltwise_layernorm",
            "fused_fc_elementwise_layernorm",
            "fused_linear_param_grad_add",
            "fused_multi_transformer_",
            "fused_multi_transformer_int8_xpu",
            "fused_multi_transformer_xpu",
            "fused_scale_bias_add_relu",
            "fused_scale_bias_relu_conv_bn",
            "fused_token_prune",
            "fusion_group",
            "fusion_gru",
            "fusion_lstm",
            "fusion_repeated_fc_relu",
            "fusion_seqconv_eltadd_relu",
            "fusion_seqpool_concat",
            "fusion_seqpool_cvm_concat",
            "fusion_squared_mat_sub",
            "fusion_transpose_flatten_concat",
            "gemm_epilogue",
            "generate_sequence_xpu",
            "group_norm_silu_xpu",
            "layer_norm_act_xpu",
            "layer_norm_relu_xpu",
            "mask_adaptive_xpu",
            "multi_encoder_xpu",
            "multihead_matmul",
            "pad2d_xpu",
            "qkv_attention_xpu",
            "qkv_unpack_mha",
            "quantize_xpu",
            "roformer_relative_embedding_xpu",
            "self_dp_attention",
            "sequence_unpad_xpu",
            "sine_pos_xpu",
            "skip_layernorm",
            "spatial_transformer_resblock_xpu",
            "squeeze_excitation_block",
            "variable_length_memory_efficient_attention",
            "weight_only_linear_xpu",
            "yolo_box_xpu",
            "add_group_norm_silu",
            "fused_embedding_fc_lstm",
            "fused_moe",
            "histogramdd",
            "fused_layer_norm",
            "isin",
            "qr",
            "svd_lowrank",
            "__eq__",
            "__ne__",
            "__lt__",
            "__le__",
            "__gt__",
            "__ge__",
            "__and__",
            "__rand__",
            "__rand__",
            "__or__",
            "__ror__",
            "__ror__",
            "__xor__",
            "__rxor__",
            "__rxor__",
            "__invert__",
            "__lshift__",
            "__rlshift__",
            "__rrshift__",
            "__rshift__",

        ]
        
        api = self.api_config.api_name[self.api_config.api_name.rindex(".")+1:]
        
        return api in forward_only_apis<|MERGE_RESOLUTION|>--- conflicted
+++ resolved
@@ -474,23 +474,12 @@
             for output in outputs:
                 if isinstance(output, paddle.Tensor):
                     result_outputs.append(output)
-<<<<<<< HEAD
                 elif isinstance(output, list):
                     for item in output:
                         if isinstance(item, paddle.Tensor):
                             result_outputs.append(item)
                     else:
                         raise ValueError("outputs format not support")
-=======
-                elif isinstance(output, paddle.autograd.autograd.Hessian) or \
-                        isinstance(output, paddle.autograd.autograd.Jacobian):
-                    result_outputs.extend(output[:])
-                elif isinstance(output, tuple) and len(output) > 0 and \
-                        (isinstance(output[0], paddle.autograd.autograd.Hessian) or \
-                        isinstance(output[0], paddle.autograd.autograd.Jacobian)):
-                    for lazy_obj in output:
-                        result_outputs.append(lazy_obj[:])
->>>>>>> 7ea5a179
                 else:
                     raise ValueError("outputs format not support")
                 # elif isinstance(output, list) and len(output) > 0 and isinstance(output[0], paddle.Tensor):
@@ -523,7 +512,6 @@
             if dtype == "bfloat16":
                 result_output_grad = paddle.cast(result_output_grad, dtype="uint16")
             result_outputs_grads.append(result_output_grad)
-            print("---------")
         return result_outputs, result_outputs_grads
 
     def convert_dtype_to_torch_type(self, dtype):
