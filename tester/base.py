from .paddle_to_torch.paddle_to_torch import paddle_to_torch
from .api_config import TensorConfig, APIConfig, analyse_configs, USE_CACHED_NUMPY, cached_numpy
import re
import collections
import paddle
import numpy
import math
import json
import torch
import paddle
import inspect
import os

DIR_PATH = os.path.dirname(os.path.realpath(__file__))[0:os.path.dirname(os.path.realpath(__file__)).index("PaddleAPITest")+13]

api_config_paddle_to_torch_faild = open(DIR_PATH+"/tester/api_config/test_log/api_config_paddle_to_torch_faild.txt", "a")

# Todo: check paddle.linalg.pca_lowrank @cangtianhuang
not_support_api = ["paddle.Tensor.coalesce",
 "paddle.Tensor.is_coalesced",
 "paddle.Tensor.index_select",
 "paddle.Tensor.index_put",
 "paddle.Tensor.index_sample",
 "paddle.incubate.segment_max",
 "paddle.incubate.segment_mean",
 "paddle.incubate.segment_min",
 "paddle.incubate.segment_sum",
 "paddle.geometric.segment_max",
 "paddle.geometric.segment_mean",
 "paddle.geometric.segment_min",
 "paddle.geometric.segment_sum",
 "paddle.geometric.send_u_recv",
 "paddle.geometric.send_ue_recv",
 "paddle.geometric.send_uv",
 "paddle.nn.functional.cross_entropy",
 "paddle.nn.functional.one_hot",
 "paddle.nn.functional.upsample",
 "paddle.vision.ops.roi_align",
 "paddle.vision.ops.roi_pool",
 "paddle.nn.functional.binary_cross_entropy",
 "paddle.multinomial",
 "paddle.nn.functional.embedding",
 "paddle.nn.functional.hsigmoid_loss",
 "paddle.nn.functional.nll_loss",
 "paddle.nn.functional.gather_tree",
 "paddle.nn.functional.margin_cross_entropy",
 "paddle.nn.functional.softmax_with_cross_entropy",
 "paddle.put_along_axis",
 "paddle.Tensor.put_along_axis",
 "paddle.scatter",
 "paddle.scatter_nd",
 "paddle.scatter_nd_add",
 "paddle.bernoulli",
 "paddle.incubate.nn.functional.fused_multi_head_attention",
 "paddle.geometric.sample_neighbors",
 "paddle.incubate.nn.functional.block_multihead_attention",
 "paddle.linalg.pca_lowrank"
 ]

rand_apis = ["paddle.rand",
    "paddle.bernoulli",
    "paddle.bernoulli_",
    "paddle.binomial",
    "paddle.poisson",
    "paddle.standard_gamma",
    "paddle.log_normal",
    "paddle.log_normal_",
    "paddle.multinomial",
    "paddle.uniform_random_batch_size_like",
    "paddle.gaussian",
    "paddle.gaussian_",
    "paddle.standard_normal",
    "paddle.randn",
    "paddle.normal",
    "paddle.normal_",
    "paddle.uniform",
    "paddle.uniform_",
    "paddle.randint",
    "paddle.randint_like",
    "paddle.randperm",
    "paddle.rand",
    "paddle.exponential_",
    "paddle.Tensor.bernoulli",
    "paddle.Tensor.bernoulli_",
    "paddle.Tensor.binomial",
    "paddle.Tensor.poisson",
    "paddle.Tensor.standard_gamma",
    "paddle.Tensor.log_normal",
    "paddle.Tensor.log_normal_",
    "paddle.Tensor.multinomial",
    "paddle.Tensor.uniform_random_batch_size_like",
    "paddle.Tensor.gaussian",
    "paddle.Tensor.gaussian_",
    "paddle.Tensor.standard_normal",
    "paddle.Tensor.randn",
    "paddle.Tensor.normal",
    "paddle.Tensor.normal_",
    "paddle.Tensor.uniform",
    "paddle.Tensor.uniform_",
    "paddle.Tensor.randint",
    "paddle.Tensor.randint_like",
    "paddle.Tensor.randperm",
    "paddle.Tensor.rand",
    "paddle.Tensor.exponential_",
    "paddle.Tensor.cauchy_",
    "paddle.Tensor.geometric_",
    "paddle.cauchy_",
    "paddle.geometric_",
    "paddle.empty_like",
    "paddle.linalg.eigvals",
    "paddle.linalg.eigvalsh",
    "paddle.incubate.nn.functional.fused_bias_dropout_residual_layer_norm",
    "paddle.incubate.nn.functional.fused_dropout_add",
    "paddle.nn.functional.alpha_dropout",
    "paddle.nn.functional.dropout",
    "paddle.nn.functional.dropout2d",
    "paddle.nn.functional.dropout3d",
    "paddle.nn.functional.feature_alpha_dropout",
]

# Todo: check paddle.prod @cangtianhuang
int_too_big_fail_api = [
    "paddle.cumprod",
    "paddle.Tensor.cumprod",
    "paddle.pow",
    "paddle.Tensor.pow",
    "paddle.lcm",
    "paddle.Tensor.lcm",
    "paddle.Tensor.prod",
]

handle_axes_api = [
    "paddle.mean",
    "paddle.max",
    "paddle.min",
    "paddle.sum",
    "paddle.prod",
]


class APITestBase:
    def __init__(self, api_config):
        self.api_config = api_config
        self.outputs_grad_numpy = []

    def need_skip(self):
        # not support
        if "sparse" in self.api_config.api_name:
            return True
        if self.api_config.api_name in not_support_api:
            return True
        if self.api_config.api_name in rand_apis:
            return True
        if self.api_config.api_name in int_too_big_fail_api:
            return True
        for i in range(len(self.api_config.args)):
            if isinstance(self.api_config.args[i], TensorConfig):
                if self.api_config.args[i].dtype in ["float8_e5m2", "float8_e4m3fn"]:
                    return True
            elif isinstance(self.api_config.args[i], list):
                tmp = []
                for j in range(len(self.api_config.args[i])):
                    if isinstance(self.api_config.args[i][j], TensorConfig):
                        if self.api_config.args[i][j].dtype in ["float8_e5m2", "float8_e4m3fn"]:
                            return True
            elif isinstance(self.api_config.args[i], tuple):
                tmp = []
                for j in range(len(self.api_config.args[i])):
                    if isinstance(self.api_config.args[i][j], TensorConfig):
                        if self.api_config.args[i][j].dtype in ["float8_e5m2", "float8_e4m3fn"]:
                            return True
            elif self.api_config.args[i] in [paddle.base.core.DataType.FLOAT8_E4M3FN, paddle.base.core.DataType.FLOAT8_E5M2, "float8_e5m2", "float8_e4m3fn"]:
                return True

        for key, arg_config in self.api_config.kwargs.items():
            if isinstance(arg_config, TensorConfig):
                if arg_config.dtype in ["float8_e5m2", "float8_e4m3fn"]:
                    return True
            elif isinstance(arg_config, list):
                value = []
                for i in range(len(arg_config)):
                    if isinstance(arg_config[i], TensorConfig):
                        if arg_config[i].dtype in ["float8_e5m2", "float8_e4m3fn"]:
                            return True
            elif isinstance(arg_config, tuple):
                tmp = []
                for i in range(len(arg_config)):
                    if isinstance(arg_config[i], TensorConfig):
                        if arg_config[i].dtype in ["float8_e5m2", "float8_e4m3fn"]:
                            return True
            elif arg_config in [paddle.base.core.DataType.FLOAT8_E4M3FN, paddle.base.core.DataType.FLOAT8_E5M2, "float8_e5m2", "float8_e4m3fn"]:
                return True

        return False
    def need_check_grad(self):
        if self.is_forward_only():
            return False
        if self.api_config.api_name == "paddle.assign":
            if (len(self.paddle_args) and isinstance(self.paddle_args[0], list)) or \
            (len(self.paddle_args) > 1 and self.paddle_args[1] is not None):
                return False
        if len(self.api_config.args) > 0 and isinstance(self.api_config.args[0], TensorConfig):
            dtype = self.api_config.args[0].dtype
            if dtype in ['float32', 'float64', 'float16', 'complex64', 'complex128', 'bfloat16']:
                return True
            return False
        return True

    def ana_api_info(self):
        if not self.ana_paddle_api_info():
            return False
        return self.ana_torch_api_info()

    def ana_paddle_api_info(self):
        self.paddle_api = eval(self.api_config.api_name)

        self.paddle_args_config = self.api_config.args
        self.paddle_kwargs_config = self.api_config.kwargs

        return True

    def ana_torch_api_info(self):
        self.torch_api_str, paddle_to_torch_args_map = paddle_to_torch(self.api_config.api_name)
        if paddle_to_torch_args_map is None:
            print("[paddle_to_torch2]", self.api_config.config, "\napi need manual fix")
            api_config_paddle_to_torch_faild.write(self.api_config.config+"\n")
            api_config_paddle_to_torch_faild.flush()
            return False
        self.torch_api = eval(self.torch_api_str)

        api_sig = inspect.signature(self.paddle_api)
        api_args_list = list(api_sig.parameters.keys())
        self.paddle_merged_kwargs_config = collections.OrderedDict()
        index = 0
        for arg_config in self.api_config.args:
            self.paddle_merged_kwargs_config[api_args_list[index]] = arg_config
            index = index + 1

        for key, arg_config in self.api_config.kwargs.items():
            self.paddle_merged_kwargs_config[key] = arg_config

        self.torch_args_config = []
        self.torch_kwargs_config = collections.OrderedDict()

        if self.api_config.api_name in ["paddle.Tensor.__getitem__", "paddle.Tensor.__setitem__"]:
            self.torch_args_config = self.paddle_args_config
        else:
            first = True
            for key, value in self.paddle_merged_kwargs_config.items():
                if first and "paddle.Tensor." in self.api_config.api_name:
                    self.torch_args_config.append(value)
                    first = False
                    continue
                first = False
                if key == "name":
                    continue
                if key not in paddle_to_torch_args_map:
                    print("[paddle_to_torch]", self.api_config.config, "\n ", key, "not in paddle_to_torch_args_map, can not call torch")
                    api_config_paddle_to_torch_faild.write(self.api_config.config+"\n")
                    api_config_paddle_to_torch_faild.flush()
                    return False

                self.torch_kwargs_config[paddle_to_torch_args_map[key]] = value

        return True
    
<<<<<<< HEAD
    def _handle_list_or_tuple(self, config_items, is_tuple=False,index=0,key="null"):
        """处理 list 或 tuple """
        tmp = []
        cnt=0
        for item in config_items:
            if isinstance(item, TensorConfig):
                data=item.get_paddle_tensor(self.api_config,cnt+index,key)
                tmp.append(data)
            else:
                if self.api_config.api_name=='paddle.Tensor.expand' or self.api_config.api_name=='paddle.expand':
                    item=paddle.to_tensor(item,dtype="int64",)
                tmp.append(item)
            cnt+=1
=======
    def _handle_list_or_tuple(self, config_items, is_tuple=False, index=0):
        """处理 list 或 tuple """
        tmp = [
            item.get_paddle_tensor(self.api_config, i + index) if isinstance(item, TensorConfig) else item
            for i, item in enumerate(config_items)
        ]
>>>>>>> 5410f6c5
        return tuple(tmp) if is_tuple else tmp
        
    def _handle_axis_arg(self, config_items, is_tuple=False):
        """处理 axis 参数"""
        x = self.paddle_args_config[0] if len(self.paddle_args_config) > 0 else self.paddle_kwargs_config["x"]
        max_dim = max(len(x.shape), 1) # scalar

        tmp = []
        used_axes = set()
        tensor_configs = []

        for item in config_items:
            if isinstance(item, TensorConfig):
                if item.shape not in [[], [1]] or item.dtype not in ["int32", "int64"]:
                    raise ValueError(f"Invalid TensorConfig for axis: shape {item.shape} or dtype {item.dtype}")
                tensor_configs.append(item)
                tmp.append(0) # placeholder
            elif isinstance(item, int):
                if not (-max_dim <= item < max_dim):
                    raise ValueError(f"Axis value {item} out of range [-{max_dim}, {max_dim})")
                positive_axis = item + max_dim if item < 0 else item
                if positive_axis in used_axes:
                    raise ValueError(f"Duplicate axis value: {item}")
                used_axes.add(positive_axis)
                tmp.append(item)
            else:
                raise ValueError(f"Invalid item type for axis: {type(item)}")

        if tensor_configs:
            available_dims = list(set(range(max_dim)) - used_axes)
            if len(available_dims) < len(tensor_configs):
                raise ValueError(f"Not enough available dimensions ({len(available_dims)}) for {tensor_config_count} TensorConfig items")
            selected_dims = numpy.random.choice(available_dims, size=len(tensor_configs), replace=False)
            mask = numpy.random.randint(0, 2, size=len(tensor_configs)).astype(bool)
            final_dims = numpy.where(mask, selected_dims - max_dim, selected_dims)
            tensor_idx = 0
            for i, item in enumerate(config_items):
                if isinstance(item, TensorConfig):
                    item.fill_numpy_tensor(final_dims[tensor_idx])
                    tmp[i] = item.get_paddle_tensor(self.api_config)
                    tensor_idx += 1
        return tuple(tmp) if is_tuple else tmp

    def _handle_indices_api(self, config_items, is_tuple=False):
        x = self.paddle_args_config[0] if len(self.paddle_args_config) > 0 else self.paddle_kwargs_config["x"]
        value = self.paddle_args_config[2] if len(self.paddle_args_config) > 2 else self.paddle_kwargs_config["value"]
        x_shape = x.shape
        value_shape = value.shape
        if len(config_items) > len(x_shape):
            raise ValueError(f"The number of indices ({len(config_items)}) must not exceed the dimension of the input ({len(x_shape)})")

        tmp = []
        indices_shape_len = 0
        for i, item in enumerate(config_items):
            if item.dtype == "bool":
                if len(x_shape) - len(config_items) + indices_shape_len + len(item.shape) - 1 == len(value_shape):
                    true_needed = 1
                else:
                    true_needed = value_shape[indices_shape_len]
                if true_needed > numpy.prod(item.shape):
                    raise ValueError(f"Number of True values required ({true_needed}) exceeds boolean index size ({numpy.prod(item.shape)})")
                mask = numpy.zeros(item.shape, dtype=bool)
                indices = numpy.random.choice(numpy.prod(item.shape), size=int(true_needed), replace=False)
                mask.flat[indices] = True
                item.numpy_tensor = mask
            else:
                x_dim = x_shape[i]
                item.numpy_tensor = numpy.random.randint(-x_dim, x_dim, size=item.shape, dtype=item.dtype)
                indices_shape_len = max(indices_shape_len, len(item.shape))
            tmp.append(item.get_paddle_tensor(self.api_config))
        return tuple(tmp) if is_tuple else tmp

    def gen_paddle_input(self):
        self.paddle_args = []
        self.paddle_kwargs = collections.OrderedDict()
        self.paddle_merged_kwargs = collections.OrderedDict()

        need_axes_handling = self.api_config.api_name in handle_axes_api
        need_indices_handling = self.api_config.api_name == "paddle.index_put"

        cnt=0
        for i in range(len(self.paddle_args_config)):
            if isinstance(self.paddle_args_config[i], TensorConfig):
                self.paddle_args.append(self.paddle_args_config[i].get_paddle_tensor(self.api_config, i))
            elif isinstance(self.paddle_args_config[i], list):
                if need_axes_handling and i == 1:
                    self.paddle_args.append(self._handle_axis_arg(self.paddle_args_config[i]))
                else:
                    self.paddle_args.append(self._handle_list_or_tuple(self.paddle_args_config[i],index=i))
            elif isinstance(self.paddle_args_config[i], tuple):
                if need_axes_handling and i == 1:
                    self.paddle_args.append(self._handle_axis_arg(self.paddle_args_config[i], is_tuple=True))
                if need_indices_handling and i == 1:
                    self.paddle_args.append(self._handle_indices_api(self.paddle_args_config[i], is_tuple=True))
                else:
                    self.paddle_args.append(self._handle_list_or_tuple(self.paddle_args_config[i], is_tuple=True,index=i))
            else:
                self.paddle_args.append(self.paddle_args_config[i])

        cnt=len(self.paddle_args_config)
        for key, arg_config in self.paddle_kwargs_config.items():
            if isinstance(arg_config, TensorConfig):
                self.paddle_kwargs[key] = arg_config.get_paddle_tensor(self.api_config,cnt,key=key)
            elif isinstance(arg_config, list):
                if need_axes_handling and key == "axis":
                    self.paddle_kwargs[key] = self._handle_axis_arg(arg_config)
                else:
                    self.paddle_kwargs[key] = self._handle_list_or_tuple(arg_config,index=cnt,key=key)
                    cnt+=len(self.paddle_kwargs[key])-1
            elif isinstance(arg_config, tuple):
                if need_axes_handling and key == "axis":
                    self.paddle_kwargs[key] = self._handle_axis_arg(arg_config, is_tuple=True)
                if need_indices_handling and key == "indices":
                    self.paddle_args.append(self._handle_indices_api(self.paddle_args_config[i], is_tuple=True))
                else:
                    self.paddle_kwargs[key] = self._handle_list_or_tuple(arg_config, is_tuple=True,index=cnt,key=key)
            else:
                self.paddle_kwargs[key] = arg_config
            cnt+=1

        if len(self.paddle_args) == 0 and "paddle.Tensor." in self.api_config.api_name:
            self.paddle_args.append(self.paddle_kwargs.popitem(last=False)[1])

        if self.api_config.api_name == "paddle.linalg.lstsq" and 'gpu' in paddle.device.get_device():
            if len(self.paddle_args) > 3:
                self.paddle_args[3] = "gels"
            elif "driver" in self.paddle_kwargs:
                self.paddle_kwargs["driver"] = "gels"

        if self.need_check_grad():
            if (self.api_config.api_name[-1] == "_" and self.api_config.api_name[-2:] != "__") or self.api_config.api_name == "paddle.Tensor.__setitem__":
                self.paddle_args, self.paddle_kwargs = self.copy_paddle_input()
        self.clear_paddle_tensor()
        return True

    def copy_paddle_input(self):
        args = []
        kwargs = collections.OrderedDict()

        for i in range(len(self.paddle_args)):
            if isinstance(self.paddle_args[i], paddle.Tensor):
                args.append(paddle.assign(self.paddle_args[i]))
            elif isinstance(self.paddle_args[i], list) and len(self.paddle_args[i]) > 0 and isinstance(self.paddle_args[i][0], paddle.Tensor):
                tmp = []
                for j in range(len(self.paddle_args[i])):
                    tmp.append(paddle.assign(self.paddle_args[i][j]))
                args.append(tmp)
            elif isinstance(self.paddle_args[i], tuple) and len(self.paddle_args[i]) > 0 and isinstance(self.paddle_args[i][0], paddle.Tensor):
                tmp = []
                for j in range(len(self.paddle_args[i])):
                    tmp.append(paddle.assign(self.paddle_args[i][j]))
                args.append(tmp)
            else:
                args.append(self.paddle_args[i])

        for key, value in self.paddle_kwargs.items():
            if isinstance(value, paddle.Tensor):
                kwargs[key] = paddle.assign(value)
            elif isinstance(value, list):
                tmp = []
                for j in range(len(value)):
                    tmp.append(paddle.assign(value[j]))
                kwargs[key] = tmp
            elif isinstance(value, tuple):
                tmp = []
                for j in range(len(value)):
                    tmp.append(paddle.assign(value[j]))
                kwargs[key] = tmp
            else:
                kwargs[key] = value
        return args, kwargs

    def get_paddle_input_list(self):
        result = []
        
        for i in range(len(self.paddle_args)):
            if isinstance(self.paddle_args[i], paddle.Tensor):
                result.append(self.paddle_args[i])
            elif isinstance(self.paddle_args[i], list) and len(self.paddle_args[i]) > 0 and isinstance(self.paddle_args[i][0], paddle.Tensor):
                result = result + self.paddle_args[i]
            elif isinstance(self.paddle_args[i], tuple) and len(self.paddle_args[i]) > 0 and isinstance(self.paddle_args[i][0], paddle.Tensor):
                result = result + list(self.paddle_args[i])

        for key, value in self.paddle_kwargs.items():
            if isinstance(value, paddle.Tensor):
                result.append(value)
            elif isinstance(value, list) and len(value) > 0 and isinstance(value[0], paddle.Tensor):
                result = result + value
            elif isinstance(value, tuple) and len(value) > 0 and isinstance(value[0], paddle.Tensor):
                result = result + list(value)
        
        return result

    def get_torch_input_list(self):
        result = []

        for i in range(len(self.torch_args)):
            if isinstance(self.torch_args[i], torch.Tensor):
                result.append(self.torch_args[i])
            elif isinstance(self.torch_args[i], list) and len(self.torch_args[i]) > 0 and isinstance(self.torch_args[i][0], torch.Tensor):
                result = result + self.torch_args[i]
            elif isinstance(self.torch_args[i], tuple) and len(self.torch_args[i]) > 0 and isinstance(self.torch_args[i][0], torch.Tensor):
                result = result + list(self.torch_args[i])

        for key, value in self.torch_kwargs.items():
            if isinstance(value, torch.Tensor):
                result.append(value)
            elif isinstance(value, list) and len(value) > 0 and isinstance(value[0], torch.Tensor):
                result = result + value
            elif isinstance(value, tuple) and len(value) > 0 and isinstance(value[0], torch.Tensor):
                result = result + list(value)

        return result

    def get_cached_numpy(self, dtype, shape):
        numel = 1
        for i in shape:
            numel = numel * i

        start = (4300000000 - numel - 100) if (4300000000 - numel - 100) > 0 else 0
        if dtype in cached_numpy:
            tensor = cached_numpy[dtype][start:start+numel].reshape(shape)
        else:
            if "int" in dtype:
                cached_numpy[dtype] = numpy.random.randint(-65535, 65535, size=4300000000, dtype="int64").astype(dtype)
                tensor = cached_numpy[dtype][start:start+numel].reshape(shape)
            else:
                cached_numpy[dtype] = (numpy.random.random([4300000000]) - 0.5).astype(dtype)
                tensor = cached_numpy[dtype][start:start+numel].reshape(shape)
        return tensor

    def gen_paddle_output_and_output_grad(self, outputs):
        result_outputs = []
        if isinstance(outputs, paddle.Tensor):
            result_outputs.append(outputs)
        elif isinstance(outputs, list) and len(outputs) > 0 and isinstance(outputs[0], paddle.Tensor):
            result_outputs = outputs
        elif isinstance(outputs, tuple):
            for output in outputs:
                if isinstance(output, paddle.Tensor):
                    result_outputs.append(output)
                else:
                    raise ValueError("outputs format not support")
                # elif isinstance(output, list) and len(output) > 0 and isinstance(output[0], paddle.Tensor):
                #     result_outputs.append(output)
                # elif isinstance(output, tuple) and len(output) > 0 and isinstance(output[0], paddle.Tensor):
                #     result_outputs.append(output)

        result_outputs_grads = []

        if len(self.outputs_grad_numpy) == 0:
            for output in result_outputs:
                dtype = str(output.dtype)[7:]
                if USE_CACHED_NUMPY:
                    dtype = "float32" if dtype == "bfloat16" else dtype
                    numpy_tensor = self.get_cached_numpy(dtype, output.shape)
                else:
                    if "int" in dtype:
                        numpy_tensor = (numpy.random.randint(-65535, 65535, size=output.shape)).astype(dtype)
                    else:
                        dtype = "float32" if dtype == "bfloat16" else dtype
                        numpy_tensor = (numpy.random.random(output.shape) - 0.5).astype(dtype)
                self.outputs_grad_numpy.append(numpy_tensor)
        for numpy_tensor in self.outputs_grad_numpy:
            dtype = str(numpy_tensor.dtype)
            result_output_grad = paddle.to_tensor(
                numpy_tensor,
                dtype=dtype if dtype != 'bfloat16' else "float32",
            )
            result_output_grad.stop_gradient = False
            if dtype == "bfloat16":
                result_output_grad = paddle.cast(result_output_grad, dtype="uint16")
            result_outputs_grads.append(result_output_grad)

        return result_outputs, result_outputs_grads

    def convert_dtype_to_torch_type(self, dtype):
        if dtype in ["float32", numpy.float32]:
            return torch.float32
        elif dtype in ['float16', numpy.float16]:
            return torch.float16
        elif dtype in ['float64', numpy.float64]:
            return torch.float64
        elif dtype in ['int16', numpy.int16]:
            return torch.int16
        elif dtype in ['int8', numpy.int8]:
            return torch.int8
        elif dtype in ['bool', numpy.bool_]:
            return torch.bool
        elif dtype in ['bfloat16', numpy.uint16]:
            return torch.bfloat16
        elif dtype in ['uint8', numpy.uint8]:
            return torch.uint8
        elif dtype in ['int32', numpy.int32]:
            return torch.int32
        elif dtype in ['int64', numpy.int64]:
            return torch.int64
        elif dtype in ['complex64', numpy.complex64]:
            return torch.complex64
        elif dtype in ['complex128', numpy.complex128]:
            return torch.complex128
        else:
            raise ValueError(f'Unsupport dtype: {dtype}')

    def gen_torch_output_and_output_grad(self, outputs):
        result_outputs = []
        if isinstance(outputs, torch.Tensor):
            result_outputs.append(outputs)
        elif isinstance(outputs, list) and len(outputs) > 0 and isinstance(outputs[0], torch.Tensor):
            result_outputs = outputs
        elif isinstance(outputs, tuple):
            for output in outputs:
                if isinstance(output, torch.Tensor):
                    result_outputs.append(output)
                else:
                    raise ValueError("outputs format not support")
                # elif isinstance(output, list) and len(output) > 0 and isinstance(output[0], torch.Tensor):
                #     result_outputs.append(output)
                # elif isinstance(output, tuple) and len(output) > 0 and isinstance(output[0], torch.Tensor):
                #     result_outputs.append(output)

        result_outputs_grads = []
        if len(self.outputs_grad_numpy) == 0:
            for output in result_outputs:
                dtype = str(output.dtype)[6:]
                if USE_CACHED_NUMPY:
                    dtype = "float32" if dtype == "bfloat16" else dtype
                    numpy_tensor = self.get_cached_numpy(dtype, output.shape)
                else:
                    if "int" in dtype:
                        numpy_tensor = (numpy.random.randint(-65535, 65535, size=output.shape)).astype(dtype)
                    else:
                        dtype = "float32" if dtype == "bfloat16" else dtype
                        numpy_tensor = (numpy.random.random(output.shape) - 0.5).astype(dtype)
                self.outputs_grad_numpy.append(numpy_tensor)
        for numpy_tensor in self.outputs_grad_numpy:
            dtype = str(numpy_tensor.dtype)
            result_output_grad = torch.tensor(
                numpy_tensor,
                dtype=self.convert_dtype_to_torch_type(dtype)
                if dtype != 'bfloat16'
                else torch.float32,
            )

            if dtype == "bfloat16":
                result_output_grad = result_output_grad.to(dtype=torch.bfloat16)
            result_outputs_grads.append(result_output_grad)

        return result_outputs, result_outputs_grads

    def gen_paddle_input_with_merged_kwargs(self):
        self.paddle_args = []
        self.paddle_kwargs = collections.OrderedDict()
        self.paddle_merged_kwargs = collections.OrderedDict()

        for i in range(len(self.paddle_args_config)):
            if isinstance(self.paddle_args_config[i], TensorConfig):
                self.paddle_args.append(self.paddle_args_config[i].get_paddle_tensor(self.api_config))
            elif isinstance(self.paddle_args_config[i], list):
                tmp = []
                for j in range(len(self.paddle_args_config[i])):
                    if isinstance(self.paddle_args_config[i][j], TensorConfig):
                        tmp.append(self.paddle_args_config[i][j].get_paddle_tensor(self.api_config))
                    else:
                        tmp.append(self.paddle_args_config[i][j])
                self.paddle_args.append(tmp)
            elif isinstance(self.paddle_args_config[i], tuple):
                tmp = []
                for j in range(len(self.paddle_args_config[i])):
                    if isinstance(self.paddle_args_config[i][j], TensorConfig):
                        tmp.append(self.paddle_args_config[i][j].get_paddle_tensor(self.api_config))
                    else:
                        tmp.append(self.paddle_args_config[i][j])
                self.paddle_args.append(tuple(tmp))
            else:
                self.paddle_args.append(self.paddle_args_config[i])

        for key, arg_config in self.paddle_kwargs_config.items():
            if isinstance(arg_config, TensorConfig):
                self.paddle_kwargs[key] = arg_config.get_paddle_tensor(self.api_config)
            elif isinstance(arg_config, list):
                value = []
                for i in range(len(arg_config)):
                    if isinstance(arg_config[i], TensorConfig):
                        value.append(arg_config[i].get_paddle_tensor(self.api_config))
                    else:
                        value.append(arg_config[i])
                self.paddle_kwargs[key] = value
            elif isinstance(arg_config, tuple):
                tmp = []
                for i in range(len(arg_config)):
                    if isinstance(arg_config[i], TensorConfig):
                        tmp.append(arg_config[i].get_paddle_tensor(self.api_config))
                    else:
                        tmp.append(arg_config[i])
                self.paddle_kwargs[key] = tuple(tmp)
            else:
                self.paddle_kwargs[key] = arg_config

        for key, arg_config in self.paddle_merged_kwargs_config.items():
            if isinstance(arg_config, TensorConfig):
                self.paddle_merged_kwargs[key] = arg_config.get_paddle_tensor(self.api_config)
            elif isinstance(arg_config, list):
                value = []
                for i in range(len(arg_config)):
                    if isinstance(arg_config[i], TensorConfig):
                        value.append(arg_config[i].get_paddle_tensor(self.api_config))
                    else:
                        value.append(arg_config[i])
                self.paddle_merged_kwargs[key] = value
            elif isinstance(arg_config, tuple):
                tmp = []
                for i in range(len(arg_config)):
                    if isinstance(arg_config[i], TensorConfig):
                        tmp.append(arg_config[i].get_paddle_tensor(self.api_config))
                    else:
                        tmp.append(arg_config[i])
                self.paddle_merged_kwargs[key] = tuple(tmp)
            else:
                self.paddle_merged_kwargs[key] = arg_config
        return True

    def copy_torch_input(self):
        args = []
        kwargs = collections.OrderedDict()

        for i in range(len(self.torch_args)):
            if isinstance(self.torch_args[i], torch.Tensor):
                args.append(torch.clone(self.torch_args[i]))
            elif isinstance(self.torch_args[i], list) and len(self.torch_args[i]) > 0 and isinstance(self.torch_args[i][0], torch.Tensor):
                tmp = []
                for j in range(len(self.torch_args[i])):
                    tmp.append(torch.clone(self.torch_args[i][j]))
                args.append(tmp)
            elif isinstance(self.torch_args[i], tuple) and len(self.torch_args[i]) > 0 and isinstance(self.torch_args[i][0], torch.Tensor):
                tmp = []
                for j in range(len(self.torch_args[i])):
                    tmp.append(torch.clone(self.torch_args[i][j]))
                args.append(tmp)
            else:
                args.append(self.torch_args[i])

        for key, value in self.torch_kwargs.items():
            if isinstance(value, torch.Tensor):
                kwargs[key] = torch.clone(value)
            elif isinstance(value, list):
                tmp = []
                for j in range(len(value)):
                    tmp.append(torch.clone(value[j]))
                kwargs[key] = tmp
            elif isinstance(value, tuple):
                tmp = []
                for j in range(len(value)):
                    tmp.append(torch.clone(value[j]))
                kwargs[key] = tmp
            else:
                kwargs[key] = value
        return args, kwargs

    def gen_torch_input(self):
        self.torch_args = []
        self.torch_kwargs = collections.OrderedDict()

        for arg_config in self.torch_args_config:
            if isinstance(arg_config, TensorConfig):
                self.torch_args.append(arg_config.get_torch_tensor(self.api_config))
            elif isinstance(arg_config, list):
                value = []
                for i in range(len(arg_config)):
                    if isinstance(arg_config[i], TensorConfig):
                        value.append(arg_config[i].get_torch_tensor(self.api_config))
                    else:
                        value.append(arg_config[i])
                self.torch_args.append(value)
            elif isinstance(arg_config, tuple):
                value = []
                for i in range(len(arg_config)):
                    if isinstance(arg_config[i], TensorConfig):
                        value.append(arg_config[i].get_torch_tensor(self.api_config))
                    else:
                        value.append(arg_config[i])
                self.torch_args.append(tuple(value))
            else:
                self.torch_args.append(arg_config)

        for key, arg_config in self.torch_kwargs_config.items():
            if isinstance(arg_config, TensorConfig):
                self.torch_kwargs[key] = arg_config.get_torch_tensor(self.api_config)
            elif isinstance(arg_config, list):
                value = []
                for i in range(len(arg_config)):
                    if isinstance(arg_config[i], TensorConfig):
                        value.append(arg_config[i].get_torch_tensor(self.api_config))
                    else:
                        value.append(arg_config[i])
                self.torch_kwargs[key] = value
            elif isinstance(arg_config, tuple):
                tmp = []
                for i in range(len(arg_config)):
                    if isinstance(arg_config[i], TensorConfig):
                        tmp.append(arg_config[i].get_torch_tensor(self.api_config))
                    else:
                        tmp.append(arg_config[i])
                self.torch_kwargs[key] = tuple(tmp)
            else:
                self.torch_kwargs[key] = arg_config

        if self.need_check_grad():
            if (self.api_config.api_name[-1] == "_" and self.api_config.api_name[-2:] != "__") or self.api_config.api_name == "paddle.Tensor.__setitem__":
                self.torch_args, self.torch_kwargs = self.copy_torch_input()

        self.clear_torch_tensor()
        return True

    def np_assert_accuracy(
        self,
        np_paddle,
        np_torch,
        atol,
        rtol,
        api,
    ):
        if np_paddle.dtype == numpy.bool_:
            numpy.testing.assert_equal(np_paddle, np_torch)
            return
        # max_atol_idx = numpy.argmax(numpy.abs(np_paddle - np_torch))
        # np_paddle_flatten = np_paddle.flatten()
        # np_torch_flatten = np_torch.flatten()
        # sub_res = np_paddle_flatten - np_torch_flatten
        # nonzero_idx = numpy.nonzero(np_torch_flatten)
        # sub_res = sub_res.take(nonzero_idx)
        # np_torch_flatten_nonzero = np_torch_flatten.take(nonzero_idx).flatten()
        # np_paddle_flatten_nonzero = np_paddle_flatten.take(nonzero_idx).flatten()
        # if sub_res.size ==0:
        #     max_rtol_idx = 0
        # else:
        #     max_rtol_idx = numpy.argmax(numpy.abs(sub_res / np_torch_flatten_nonzero))
        numpy.testing.assert_allclose(
            np_paddle,
            np_torch,
            atol,
            rtol,
            # err_msg=(
            #     '{api}: compare failed,\n'.format(
            #         api=api,
            #     )
            #     + 'max_atol value, paddle_value: {value_paddle}, torch_value: {value_torch},\n'.format(
            #         value_paddle=str(np_paddle_flatten[max_atol_idx].item()),
            #         value_torch=str(np_torch_flatten[max_atol_idx].item()),
            #     )
            #     + 'max_rtol value , torch_value: {value_paddle}, paddle_value: {value_torch},\n'.format(
            #         value_paddle=str(np_paddle_flatten_nonzero[max_rtol_idx].item()) if max_rtol_idx < len(np_paddle_flatten_nonzero) else '',
            #         value_torch=str(np_torch_flatten_nonzero[max_rtol_idx].item()) if max_rtol_idx < len(np_torch_flatten_nonzero) else '',
            #     )
            # ),
        )

    def test(self):
        pass

    def clear_tensor(self):
        if not hasattr(self, "torch_kwargs_config"):
            return
        for key, arg_config in self.torch_kwargs_config.items():
            if isinstance(arg_config, TensorConfig):
                arg_config.clear_tensor()
            elif isinstance(arg_config, list):
                for i in range(len(arg_config)):
                    if isinstance(arg_config[i], TensorConfig):
                        arg_config[i].clear_tensor()
            elif isinstance(arg_config, tuple):
                for i in range(len(arg_config)):
                    if isinstance(arg_config[i], TensorConfig):
                        arg_config[i].clear_tensor()
        torch.cuda.empty_cache()
        paddle.device.cuda.empty_cache()

    def clear_paddle_tensor(self):
        if not hasattr(self, "torch_kwargs_config"):
            return
        for key, arg_config in self.torch_kwargs_config.items():
            if isinstance(arg_config, TensorConfig):
                arg_config.clear_paddle_tensor()
            elif isinstance(arg_config, list):
                for i in range(len(arg_config)):
                    if isinstance(arg_config[i], TensorConfig):
                        arg_config[i].clear_paddle_tensor()
            elif isinstance(arg_config, tuple):
                for i in range(len(arg_config)):
                    if isinstance(arg_config[i], TensorConfig):
                        arg_config[i].clear_paddle_tensor()
        paddle.device.cuda.empty_cache()

    def clear_torch_tensor(self):
        if not hasattr(self, "torch_kwargs_config"):
            return
        for key, arg_config in self.torch_kwargs_config.items():
            if isinstance(arg_config, TensorConfig):
                arg_config.clear_torch_tensor()
            elif isinstance(arg_config, list):
                for i in range(len(arg_config)):
                    if isinstance(arg_config[i], TensorConfig):
                        arg_config[i].clear_torch_tensor()
            elif isinstance(arg_config, tuple):
                for i in range(len(arg_config)):
                    if isinstance(arg_config[i], TensorConfig):
                        arg_config[i].clear_torch_tensor()
        torch.cuda.empty_cache()

    def clear_numpy_tensor(self):
        if not hasattr(self, "torch_kwargs_config"):
            return
        for key, arg_config in self.torch_kwargs_config.items():
            if isinstance(arg_config, TensorConfig):
                arg_config.clear_numpy_tensor()
            elif isinstance(arg_config, list):
                for i in range(len(arg_config)):
                    if isinstance(arg_config[i], TensorConfig):
                        arg_config[i].clear_numpy_tensor()
            elif isinstance(arg_config, tuple):
                for i in range(len(arg_config)):
                    if isinstance(arg_config[i], TensorConfig):
                        arg_config[i].clear_numpy_tensor()

    def is_forward_only(self):
        forward_only_apis = [
            "accuracy",
            "accuracy_check",
            "adadelta_",
            "adagrad_",
            "adam_",
            "adamax_",
            "adamw_",
            "add_act_xpu",
            "add_group_norm_silu",
            "add_layernorm_xpu",
            "add_n",
            "addcmul_xpu",
            "all",
            "all_reduce",
            "allclose",
            "any",
            "apply_per_channel_scale",
            "arange",
            "argmax",
            "argmin",
            "asgd_",
            "assign_pos",
            "assign_value",
            "assign_value_",
            "auc",
            "average_accumulates_",
            "barrier",
            "batch_fc",
            "bernoulli",
            "bincount",
            "binomial",
            "bipartite_match",
            "bitwise_and",
            "bitwise_left_shift",
            "bitwise_not",
            "bitwise_invert",
            "bitwise_or",
            "bitwise_right_shift",
            "bitwise_xor",
            "blha_get_max_len",
            "block_multihead_attention_",
            "block_multihead_attention_xpu",
            "bn_act_xpu",
            "box_clip",
            "box_coder",
            "c_allgather",
            "c_allreduce_avg",
            "c_allreduce_max",
            "c_allreduce_min",
            "c_allreduce_prod",
            "c_allreduce_sum",
            "c_broadcast",
            "c_concat",
            "c_identity",
            "c_reduce_avg",
            "c_reduce_max",
            "c_reduce_min",
            "c_reduce_prod",
            "c_reduce_sum",
            "c_reducescatter",
            "c_scatter",
            "c_split",
            "c_sync_calc_stream",
            "c_sync_comm_stream",
            "check_finite_and_unscale_",
            "check_numerics",
            "chunk_eval",
            "class_center_sample",
            "clip_by_norm",
            "coalesce",
            "coalesce_tensor",
            "coalesce_tensor_",
            "conv1d_xpu",
            "conv2d_transpose_bias",
            "conv2d_transpose_xpu",
            "conv2d_xpu",
            "conv3d_implicit_gemm",
            "copy_to",
            "crf_decoding",
            "cross_attention_xpu",
            "ctc_align",
            "data",
            "decayed_adagrad",
            "decode_jpeg",
            "depend",
            "dequantize_abs_max",
            "dequantize_linear",
            "dequantize_log",
            "dequantize_xpu",
            "detection_map",
            "dgc",
            "dgc_momentum",
            "diag_embed",
            "dirichlet",
            "distribute_fpn_proposals",
            "distributed_fused_lamb",
            "distributed_fused_lamb_init",
            "distributed_lookup_table",
            "distributed_push_sparse",
            "dpsgd",
            "edit_distance",
            "eigvals",
            "embedding_grad_dense",
            "embedding_with_eltwise_add_xpu",
            "empty",
            "empty_like",
            "equal",
            "isreal",
            "equal_all",
            "eye",
            "fake_channel_wise_dequantize_max_abs",
            "fake_channel_wise_quantize_abs_max",
            "fake_dequantize_max_abs",
            "fake_quantize_abs_max",
            "fake_quantize_moving_average_abs_max",
            "fake_quantize_range_abs_max",
            "fast_layernorm_xpu",
            "fast_where_xpu",
            "fc",
            "fc_xpu",
            "feed",
            "fetch",
            "floor_divide",
            "__floordiv__",
            "__rfloordiv__",
            "ftrl",
            "full",
            "full_",
            "full_batch_size_like",
            "full_int_array",
            "full_like",
            "full_with_tensor",
            "fused_adam_",
            "fused_bias_act",
            "fused_bias_residual_layernorm",
            "fused_conv2d_add_act",
            "fused_dconv_drelu_dbn",
            "fused_elementwise_add",
            "fused_elementwise_div",
            "fused_elementwise_mul",
            "fused_elementwise_sub",
            "fused_embedding_eltwise_layernorm",
            "fused_fc_elementwise_layernorm",
            "fused_linear_param_grad_add",
            "fused_multi_transformer",
            "fused_multi_transformer_int8_xpu",
            "fused_multi_transformer_xpu",
            "fused_scale_bias_add_relu",
            "fused_scale_bias_relu_conv_bn",
            "fused_token_prune",
            "fusion_group",
            "fusion_gru",
            "fusion_lstm",
            "fusion_repeated_fc_relu",
            "fusion_seqconv_eltadd_relu",
            "fusion_seqexpand_concat_fc",
            "fusion_seqpool_cvm_concat",
            "fusion_squared_mat_sub",
            "fusion_transpose_flatten_concat",
            "gather_tree",
            "gaussian",
            "standard_normal",
            "gemm_epilogue",
            "generate_proposals",
            "generate_sequence_xpu",
            "get_tensor_from_selected_rows",
            "graph_khop_sampler",
            "graph_sample_neighbors",
            "sample_neighbors",
            "greater_equal",
            "greater_than",
            "group_norm_silu_xpu",
            "histogram",
            "increment",
            "indices",
            "is_empty",
            "isclose",
            "isfinite",
            "isinf",
            "isnan",
            "lamb_",
            "lars_momentum",
            "layer_norm_act_xpu",
            "less_equal",
            "less_than",
            "less",
            "limit_by_capacity",
            "linspace",
            "histogram_bin_edges",
            "block_multihead_attention",
            "llm_int8_linear",
            "load_combine",
            "lod_array_length",
            "logical_and",
            "isneginf",
            "isposinf",
            "logical_not",
            "logical_or",
            "logical_xor",
            "diff",
            "logspace",
            "lower",
            "lstsq",
            "mask_adaptive_xpu",
            "masked_multihead_attention_",
            "matrix_nms",
            "matrix_rank",
            "matrix_rank_tol",
            "memcpy",
            "memcpy_d2h",
            "memcpy_h2d",
            "merge_selected_rows",
            "merged_adam_",
            "merged_momentum_",
            "moe",
            "momentum_",
            "moving_average_abs_max_scale",
            "multi_encoder_xpu",
            "multiclass_nms3",
            "multihead_matmul",
            "multinomial",
            "nadam_",
            "nextafter",
            "nms",
            "nonzero",
            "nop",
            "not_equal",
            "npu_identity",
            "number_count",
            "numel",
            "one_hot",
            "onednn_to_paddle_layout",
            "ones",
            "ones_like",
            "pad2d_xpu",
            "partial_allgather",
            "partial_recv",
            "partial_send",
            "print",
            "prior_box",
            "prune_gate_by_capacity",
            "pull_box_sparse",
            "push_dense",
            "push_sparse_v2",
            "qkv_attention_xpu",
            "qkv_unpack_mha",
            "quantize_linear",
            "quantize_xpu",
            "radam_",
            "randint",
            "random_routing",
            "randperm",
            "read_file",
            "recv_v2",
            "reindex_graph",
            "remainder",
            "rmsprop_",
            "roformer_relative_embedding_xpu",
            "row_conv",
            "rprop_",
            "save_combine",
            "searchsorted",
            "bucketize",
            "seed",
            "self_dp_attention",
            "send_and_recv",
            "send_v2",
            "sequence_mask",
            "sequence_unpad_xpu",
            "sgd_",
            "shadow_feed",
            "shadow_feed_tensors",
            "shape",
            "shard_index",
            "share_data_",
            "sine_pos_xpu",
            "skip_layernorm",
            "sparse_momentum",
            "spatial_transformer_resblock_xpu",
            "squeeze_excitation_block",
            "standard_gamma",
            "tdm_child",
            "tdm_sampler",
            "to_sparse_csr",
            "top_p_sampling",
            "tril_indices",
            "triu_indices",
            "truncated_gaussian_random",
            "uniform",
            "uniform_random_batch_size_like",
            "unique",
            "unique_consecutive",
            "update_loss_scaling_",
            "upper",
            "variable_length_memory_efficient_attention",
            "viterbi_decode",
            "weight_dequantize",
            "weight_only_linear_xpu",
            "weight_quantize",
            "weighted_sample_neighbors",
            "write_to_array",
            "yolo_box",
            "yolo_box_head",
            "yolo_box_post",
            "yolo_box_xpu",
            "zeros",
            "zeros_like",
            "atleast_1d",
            "atleast_2d",
            "atleast_3d",
            "add_act_xpu",
            "add_layernorm_xpu",
            "addcmul_xpu",
            "blha_get_max_len",
            "block_multihead_attention_",
            "block_multihead_attention_xpu",
            "bn_act_xpu",
            "conv1d_xpu",
            "conv2d_transpose_xpu",
            "conv2d_xpu",
            "cross_attention_xpu",
            "dequantize_xpu",
            "distributed_fused_lamb_init",
            "embedding_with_eltwise_add_xpu",
            "fast_layernorm_xpu",
            "fast_where_xpu",
            "fc",
            "fc_xpu",
            "fp8_fp8_half_gemm_fused",
            "fused_bias_act",
            "fused_bias_residual_layernorm",
            "fused_conv2d_add_act",
            "fused_dconv_drelu_dbn",
            "fused_elementwise_add",
            "fused_elementwise_div",
            "fused_elementwise_mul",
            "fused_elementwise_sub",
            "fused_embedding_eltwise_layernorm",
            "fused_fc_elementwise_layernorm",
            "fused_linear_param_grad_add",
            "fused_multi_transformer_",
            "fused_multi_transformer_int8_xpu",
            "fused_multi_transformer_xpu",
            "fused_scale_bias_add_relu",
            "fused_scale_bias_relu_conv_bn",
            "fused_token_prune",
            "fusion_group",
            "fusion_gru",
            "fusion_lstm",
            "fusion_repeated_fc_relu",
            "fusion_seqconv_eltadd_relu",
            "fusion_seqpool_concat",
            "fusion_seqpool_cvm_concat",
            "fusion_squared_mat_sub",
            "fusion_transpose_flatten_concat",
            "gemm_epilogue",
            "generate_sequence_xpu",
            "group_norm_silu_xpu",
            "layer_norm_act_xpu",
            "layer_norm_relu_xpu",
            "mask_adaptive_xpu",
            "multi_encoder_xpu",
            "multihead_matmul",
            "pad2d_xpu",
            "qkv_attention_xpu",
            "qkv_unpack_mha",
            "quantize_xpu",
            "roformer_relative_embedding_xpu",
            "self_dp_attention",
            "sequence_unpad_xpu",
            "sine_pos_xpu",
            "skip_layernorm",
            "spatial_transformer_resblock_xpu",
            "squeeze_excitation_block",
            "variable_length_memory_efficient_attention",
            "weight_only_linear_xpu",
            "yolo_box_xpu",
            "add_group_norm_silu",
            "fused_embedding_fc_lstm",
            "fused_moe",
            "histogramdd",
            "fused_layer_norm",
            "isin",
            "qr",
            "svd_lowrank",
            "__eq__",
            "__ne__",
            "__lt__",
            "__le__",
            "__gt__",
            "__ge__",
            "__and__",
            "__rand__",
            "__rand__",
            "__or__",
            "__ror__",
            "__ror__",
            "__xor__",
            "__rxor__",
            "__rxor__",
            "__invert__",
            "__lshift__",
            "__rlshift__",
            "__rrshift__",
            "__rshift__",

        ]
        
        api = self.api_config.api_name[self.api_config.api_name.rindex(".")+1:]
        
        return api in forward_only_apis<|MERGE_RESOLUTION|>--- conflicted
+++ resolved
@@ -264,28 +264,12 @@
 
         return True
     
-<<<<<<< HEAD
-    def _handle_list_or_tuple(self, config_items, is_tuple=False,index=0,key="null"):
-        """处理 list 或 tuple """
-        tmp = []
-        cnt=0
-        for item in config_items:
-            if isinstance(item, TensorConfig):
-                data=item.get_paddle_tensor(self.api_config,cnt+index,key)
-                tmp.append(data)
-            else:
-                if self.api_config.api_name=='paddle.Tensor.expand' or self.api_config.api_name=='paddle.expand':
-                    item=paddle.to_tensor(item,dtype="int64",)
-                tmp.append(item)
-            cnt+=1
-=======
     def _handle_list_or_tuple(self, config_items, is_tuple=False, index=0):
         """处理 list 或 tuple """
         tmp = [
             item.get_paddle_tensor(self.api_config, i + index) if isinstance(item, TensorConfig) else item
             for i, item in enumerate(config_items)
         ]
->>>>>>> 5410f6c5
         return tuple(tmp) if is_tuple else tmp
         
     def _handle_axis_arg(self, config_items, is_tuple=False):
