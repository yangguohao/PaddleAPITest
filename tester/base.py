--- conflicted
+++ resolved
@@ -68,11 +68,8 @@
         # "paddle.incubate.nn.functional.fused_multi_head_attention", # If parameter "dropout_rate=0.5, attn_dropout_rate=0.5 (default value)" is not equal to 0.0 or 1.0, the result involves random calculation.
         # "paddle.nn.functional.scaled_dot_product_attention", # If parameter "dropout_p=0.0" is not equal to 0.0 or 1.0, the result involves random calculation.
         # "paddle.nn.functional.rrelu", # If parameter "training=True" is set, the result involves random calculation.
-<<<<<<< HEAD
+        # "paddle.scatter", # If overwrite is set to True and index contain duplicate values, the result involves random calculation.
         # "paddle.nn.functional.gumbel_softmax",
-=======
-        # "paddle.scatter", # If overwrite is set to True and index contain duplicate values, the result involves random calculation.
->>>>>>> 160bc61c
     ]
 )
 
