
import paddle
from func_timeout import func_set_timeout

from .api_config.log_writer import write_to_log
from .base import APITestBase
<<<<<<< HEAD
from .config import get_cfg
DIR_PATH = os.path.dirname(os.path.realpath(__file__))[0:os.path.dirname(os.path.realpath(__file__)).index("PaddleAPITest")+13]
=======

>>>>>>> 2737db8e

class APITestPaddleOnly(APITestBase):
    def __init__(self, api_config, test_amp):
        super().__init__(api_config)
        self.test_amp = test_amp
    
    @func_set_timeout(600)
    def test(self):
        cmdline_cfg = get_cfg()
        api_config_paddle_error = open(DIR_PATH+"/tester/api_config/test_log/api_config_paddle_error"+cmdline_cfg.id+".txt", "a")
        api_config_pass = open(DIR_PATH+"/tester/api_config/test_log/api_config_pass"+cmdline_cfg.id+".txt", "a")
        
        if self.need_skip():
            print("[Skip]", flush=True)
            return

        if not self.ana_paddle_api_info():
            print("ana_paddle_api_info failed", flush=True)
            return

        try:
            if not self.gen_paddle_input():
                print("gen_paddle_input failed", flush=True)
                return  
            if self.test_amp:
                with paddle.amp.auto_cast():
                    paddle_output = self.paddle_api(*tuple(self.paddle_args), **self.paddle_kwargs)      
            else:
                paddle_output = self.paddle_api(*tuple(self.paddle_args), **self.paddle_kwargs)
            if self.need_check_grad():
                inputs_list = self.get_paddle_input_list()
                result_outputs, result_outputs_grads = self.gen_paddle_output_and_output_grad(paddle_output)
                if len(inputs_list) != 0 and len(result_outputs) != 0 and len(result_outputs_grads) != 0:
                    out_grads = paddle.grad(result_outputs, inputs_list, grad_outputs=result_outputs_grads,allow_unused=True)
        except Exception as err:
            paddle_output = None
            result_outputs = None
            result_outputs_grads = None
            out_grads = None
            if "gradient_accumulator.cc" in str(err) or "Out of memory" in str(err):
                return
            print("[paddle error]", self.api_config.config, "\n", str(err), flush=True)
            write_to_log("paddle_error", self.api_config.config)
            if "CUDA error" in str(err) or "memory corruption" in str(err):
                raise Exception(err)
            return

        try:
            paddle.base.core.eager._for_test_check_cuda_error()
        except Exception as err:
            print("[cuda error]", self.api_config.config, "\n", str(err), flush=True)
            paddle_output = None
            result_outputs = None
            result_outputs_grads = None
            out_grads = None
            write_to_log("paddle_error", self.api_config.config)
            return

        paddle_output = None
        result_outputs = None
        result_outputs_grads = None
        out_grads = None
        print("[Pass]", self.api_config.config, flush=True)
        write_to_log("pass", self.api_config.config)
  <|MERGE_RESOLUTION|>--- conflicted
+++ resolved
@@ -4,12 +4,7 @@
 
 from .api_config.log_writer import write_to_log
 from .base import APITestBase
-<<<<<<< HEAD
-from .config import get_cfg
-DIR_PATH = os.path.dirname(os.path.realpath(__file__))[0:os.path.dirname(os.path.realpath(__file__)).index("PaddleAPITest")+13]
-=======
 
->>>>>>> 2737db8e
 
 class APITestPaddleOnly(APITestBase):
     def __init__(self, api_config, test_amp):
@@ -18,9 +13,6 @@
     
     @func_set_timeout(600)
     def test(self):
-        cmdline_cfg = get_cfg()
-        api_config_paddle_error = open(DIR_PATH+"/tester/api_config/test_log/api_config_paddle_error"+cmdline_cfg.id+".txt", "a")
-        api_config_pass = open(DIR_PATH+"/tester/api_config/test_log/api_config_pass"+cmdline_cfg.id+".txt", "a")
         
         if self.need_skip():
             print("[Skip]", flush=True)
