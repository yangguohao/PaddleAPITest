--- conflicted
+++ resolved
@@ -363,12 +363,8 @@
                             write_to_log("accuracy_error", self.api_config.config)
                             return
 
-<<<<<<< HEAD
         if torch_grad_success:
-=======
-        if self.need_check_grad() and torch_grad_success:
             self.is_backward = True
->>>>>>> d7dde9c1
             try:
                 paddle_out_grads = None
                 inputs_list = self.get_paddle_input_list()
