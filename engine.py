--- conflicted
+++ resolved
@@ -6,13 +6,6 @@
 import argparse
 from datetime import datetime
 
-<<<<<<< HEAD
-=======
-from tester import (APIConfig, APITestAccuracy, APITestCINNVSDygraph,
-                    APITestPaddleOnly,APITestPaddleGPUPerformance, APITestTorchGPUPerformance, APITestPaddleTorchGPUPerformance, set_cfg)
-from tester.api_config.log_writer import read_log, write_to_log, close_process_files
-import torch
->>>>>>> 7f22c0d8
 import paddle
 import torch
 
@@ -20,7 +13,8 @@
                     APITestCINNVSDygraph, APITestPaddleGPUPerformance,
                     APITestPaddleOnly, APITestPaddleTorchGPUPerformance,
                     APITestTorchGPUPerformance, set_cfg)
-from tester.api_config.log_writer import read_log, write_to_log
+from tester.api_config.log_writer import (close_process_files, read_log,
+                                          write_to_log)
 
 
 def parse_bool(value):
@@ -214,12 +208,7 @@
         #         print(str(res.stderr.read(), encoding="utf-8"), flush=True)
         #         # res.terminate()
 
-<<<<<<< HEAD
+    close_process_files()
 
 if __name__ == "__main__":
-=======
-    close_process_files()
-
-if __name__ == '__main__':
->>>>>>> 7f22c0d8
     main()